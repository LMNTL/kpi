<<<<<<< HEAD
.kobo-select__wrapper {
  &.kobo-select__wrapper--error {
    > label,
    .kobo-select-label,
    .kobo-select-error,
    .kobo-select .kobo-select__placeholder {
      color: $cool-red;
    }

    .kobo-select .kobo-select__control {
      border-bottom-color: $cool-red;
    }
  }
}
=======
@import "../colors";
>>>>>>> c9986e50

.kobo-select-label {
  display: block;
  color: inherit;
  font-size: 12px;
  line-height: 16px;
  font-weight: 400;
  opacity: 0.38;

  & + .kobo-select {
    margin-top: 10px;
  }
}

.kobo-select-error {
  font-size: 12px;
}

.kobo-select {
  .kobo-select__control {
    box-shadow: none;
    border: none;
    border-bottom: 1px solid $cool-lightgray;
    border-radius: 0;
    background-color: white;
    transition: border-bottom-color 250ms;

    &:hover {
      border-bottom-color: $cool-lightgray;
    }

    &.kobo-select__control--is-focused {
      border-bottom-color: $cool-blue;
    }
  }

  .kobo-select__input input {
    // HACK: most of the global styles are removed by react-select itself, but
    // some we need to remove ourself (until our global input[type="text"]
    // styles are removed)
    transition: none !important;
  }

  .kobo-select__placeholder {
    color: $cool-gray;
  }

  .kobo-select__indicator-separator {
    display: none;
  }

  .kobo-select__menu {
    @include box-shadow;
    // getting select menus to appear over checkboxes
    z-index: 2;
  }

  .kobo-select__menu-list {
    max-height: 36px * 3.5 + 8px; // display 3.5 items
  }

  .kobo-select__option {
    &.kobo-select__option--is-focused {
      background-color: lighten($cool-blue, 40%);
    }

    &.kobo-select__option--is-selected {
      background-color: $cool-blue;
    }
  }
}<|MERGE_RESOLUTION|>--- conflicted
+++ resolved
@@ -1,4 +1,5 @@
-<<<<<<< HEAD
+@import "../colors";
+
 .kobo-select__wrapper {
   &.kobo-select__wrapper--error {
     > label,
@@ -13,9 +14,6 @@
     }
   }
 }
-=======
-@import "../colors";
->>>>>>> c9986e50
 
 .kobo-select-label {
   display: block;
