$s-flexed-row-button-width: 100px;
$s-flexed-row-select-width: 200px;
$s-gray-row-spacing: 10px;

.form-modal--sharing-form {
  h2 {
    margin: 0;
    font-size: 14px;
    color: $black;
    font-weight: 500;
  }

  .user-row + .mdl-button {
    margin-top: 15px;
  }

  .form-modal__item--share-settings {
    h2 {
      margin-bottom: 12px;
    }
  }
}

.copy-team-permissions {
  &.copy-team-permissions--opened .mdl-button--copy-team-permissions-opener .k-icon::before {
    transform: rotate(-90deg);
  }

  .kobo-select {
    flex: 1;
  }

  .mdl-button--copy-team-permissions-opener {
    color: $cool-blue;
    padding-left: 0;
    padding-right: 0;
    font-weight: 500;
    height: 20px;
    line-height: 20px;
    min-height: 20px;
    margin-bottom: 10px;

    .k-icon {
      font-size: 20px;
      vertical-align: middle;

      &::before {
        transform: rotate(90deg);
      }
    }
  }
}

.user-row {
  border-bottom: 1px solid $cool-lightgray;
  padding-bottom: 5px;
  padding-top: 5px;

  &.user-row--deleted {
    display: none;
  }

  &.user-row--pending {
    pointer-events: none;
    opacity: 0.5;
  }

  .user-row__info {
    display: flex;
    flex-direction: row;
    align-items: center;
    min-height: 50px;

    > .mdl-button {
      min-width: 32px;
    }
  }

  .user-row__avatar {
    margin-right: 12px;
  }

  .user-row__name {
    flex: 2;
    line-height: 2.2em;
  }

  .user-row__perms {
    min-width: 160px;
    text-align: right;
    padding: 0 10px 0 15px;

    .user-row__perm {
      display: inline;

      &:not(:last-of-type)::after {
        content: ' · ';
      }
    }
  }

  .user-row__editor {
    margin-top: 5px;
  }
}

// -----------------------------------------------------------------------------
// UserAssetPermsEditor
// -----------------------------------------------------------------------------

.form-modal__item--copy-team-permissions {
  position: relative;

  .user-permissions-editor-closer {
    position: absolute;
    top: 5px;
    right: 5px;
  }
}

.user-permissions-editor {
  .react-tagsinput-input {
    background-color: $white;
  }

  .user-permissions-editor__row {
    &:not(:last-child) {
      margin-bottom: 10px;
    }

    &.user-permissions-editor__row--username {
      width: calc(100% - 32px);
    }
  }

  .user-permissions-editor__sub-row {
    padding-left: 30px;
    position: relative;

    &::before {
      content: '';
      position: absolute;
      top: 0;
      left: 10px;
      width: 15px;
      height: 15px;
      border-left: 1px solid $cool-lightgray;
      border-bottom: 1px solid $cool-lightgray;
      border-radius: 2px;
    }
  }
}

// -----------------------------------------------------------------------------
// common parts
// -----------------------------------------------------------------------------

.user-row__editor,
.form-modal__item--gray-row {
  background: #F8F8F8;
  padding: 15px;
}

.form-modal__item--flexed-row {
  display: flex;
  flex-direction: row;
  align-items: flex-start;
  position: relative;
<<<<<<< HEAD
  background: $cool-whitesilver;
  padding: 15px;
=======
>>>>>>> 4a5b4ca0

  > *:not(:first-child) {
    margin-left: $s-gray-row-spacing;
  }

  .kobo-select {
    min-width: $s-flexed-row-select-width;

    .kobo-select__control {
      height: 40px;
    }
  }

  > input[type="text"] {
    flex: 1;
    padding: $s-gray-row-spacing;
    height: 40px;
  }

  button {
    min-width: $s-flexed-row-button-width;
  }
}

.form-modal__item--shareable-link {
  margin-top: 10px;
}<|MERGE_RESOLUTION|>--- conflicted
+++ resolved
@@ -166,11 +166,6 @@
   flex-direction: row;
   align-items: flex-start;
   position: relative;
-<<<<<<< HEAD
-  background: $cool-whitesilver;
-  padding: 15px;
-=======
->>>>>>> 4a5b4ca0
 
   > *:not(:first-child) {
     margin-left: $s-gray-row-spacing;
