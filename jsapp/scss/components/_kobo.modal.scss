$z-modal-backdrop: 1101;
$z-enketo-iframe-icon: 1100;
$z-modal-x: 10;

// -----------------------------------------------------------------------------
// common modal parts
// -----------------------------------------------------------------------------

.modal__backdrop {
  position: fixed;
  height: 100%;
  width: 100%;
  z-index: $z-modal-backdrop;
  top: 0px;
  left: 0px;
  background-color: rgba($kobo-black, 0.4) !important;
}

.modal {
  @include box-shadow-top;

  align-items: stretch;
  display: flex;
  position: absolute;
  left: 50%;
  top: 50%;
  transform: translate(-50%, -50%);
  min-width: 40%;
  max-width: 90%;
  max-height: 95%;
  overflow-x: auto;
  visibility: hidden;

  &.modal--open {
    visibility: visible;
  }

  &.modal--large {
    height: 80%;
    width: 80%;
    max-width: 1240px;

    .modal__content {
      height: 100%;
      width: 100%;
      display: flex;
      flex-direction: column;
    }

    .modal__body {
      flex-grow: 1;
      display: flex;
      flex-direction: column;

      .enketo-holder {
        flex-grow: 1;
        display: flex;
        flex-direction: column;
      }

      iframe {
        flex-grow: 1;
        border: 1px solid white;
        width: 100%;
      }
    }
  }
}

.modal__body {
  // we use margin for bottom to make it stack with modal__footer
  padding: 30px 30px 0;
  margin-bottom: 30px;

  // in some cases adding custom footer requires it to be inside modal__body and
  // then padding is not needed
  .modal__footer {
    padding: 0;
  }
}

.modal__content {
  overflow: auto;
  background-color: $kobo-white;
  width: 100%;
}

.modal__tabs {
  background: $kobo-blue;
  color: $kobo-white;
}

.modal__header {
  min-height: 70px;
  background: $kobo-blue;
  color: $kobo-white;
}

.modal__title {
  margin: 0px;
  padding: 24px 30px;
  font-size: 18px;
  line-height: 22px;
}

.modal__x {
  position: absolute;
  z-index: $z-modal-x;
  top: 0;
  right: 0;
  color: inherit;
  background-color: inherit;
  padding: 8px;
  margin: 11px;
  border-radius: 50%;
  font-size: 20px;
  cursor: pointer;

  i {
    display: block;
    font-size: 32px;
  }

  &:hover {opacity: 0.7;}
}

.modal__subheader {
  background: $kobo-whitegray;
  padding: 20px 30px;
  margin: -30px -30px 20px;
  color: $kobo-darkgray;

  i {
    margin: 2px 10px 10px 0;
    font-size: 32px;
    float: left;
  }
}

.modal__footer {
  padding: 0 30px 30px;
  margin-top: 20px;
  text-align: right;

  &::before,
  &::after {
    content: '';
    display: table;
    clear: both;
  }

  &:first-child {
    margin-top: 0;
    margin-bottom: 20px;
  }

  button:not(:first-of-type) {
    margin-left: 10px;
  }
}

.modal__hr {
  margin: 20px -30px;
  border: 0;
  background-color: $kobo-lightgray;
  height: 1px;
}

// -----------------------------------------------------------------------------
// custom parts and overrides
// -----------------------------------------------------------------------------

.modal.modal-submission {
  .modal__header {
    background-color: $kobo-whitegray;
    color: $layout-text-color;
  }

  .form-modal {
    text-align: right;
    padding-bottom: 20px;
  }

  .mdl-button--raised + .mdl-button--icon {
    margin-left: 30px;
    overflow: visible;
  }

  .form-modal__group {
    display: flex;
    justify-content: space-between;
    margin-bottom: 20px;

    .switch--label-language,
    .switch--validation-status {
      width: 50%;
      text-align: left;

      label, .kobo-select {
        display: inline-block;
        vertical-align: middle;
      }

      label {
        margin-right: 12px;
      }
    }

    .switch--validation-status {
      width: 100%;
      text-align: right;
      .kobo-select {
        text-align: left;
      }
    }

    .switch--label-language + .switch--validation-status {
      width: 50%;
    }

    .kobo-select input {
      min-width: 100px;
    }

    .kobo-select {
      min-width: 120px;
    }
  }

  .submission-pager {
    a {
      display: inline-block;
      cursor: pointer;

      &:first-child {
        padding-left: 0;
      }

      .k-icon {
        display: inline-block;
        vertical-align: middle;
      }
    }
  }

  .submission-actions {
    .checkbox {
      display: inline-block;
      vertical-align: middle;
      margin-right: 40px;
    }

    .checkbox__label {
      white-space: nowrap;
    }
  }

  .submission--warning {
    margin-bottom: 30px;
    padding: 10px;
    background: $kobo-whitegray;
    text-align: center;
    line-height: 1em;

    i {
      color: $kobo-orange;
      font-size: 40px;
      margin-right: 10px;
      vertical-align: middle;
      display: inline-block;
    }

    span {
      line-height: 1.4em;
      display: inline-block;
      vertical-align: middle;
      width: calc(100% - 60px);
    }

    + .submission--warning {
      margin-top: -30px;
      border-top: 1px solid $kobo-lightgray;
    }
  }
}

.enketo-holder {
  // resets modal window paddings
  margin: -30px -30px;

  .enketo-loading-message {
    p {
      text-align: center;
      font-weight: 600;
    }

    i:before {
      color: $kobo-blue-light;
      font-size: 20px;
    }
  }

  .touch & {
    width: 94%;
    left: 3%;
    margin-left: 0px;
    -webkit-overflow-scrolling: touch;
    overflow-y: scroll;
  }
}

.enketo-iframe-icon {
  color: $kobo-white;
  background-image: url("~/jquery-ui/themes/humanity/images/ui-icons_ffffff_256x240.png");
  background-color: $kobo-midgray;
  background-position: -81px -129px;
  position: absolute;
  right: 6px;
  top: 6px;
  border-radius: 3px;
  z-index: $z-enketo-iframe-icon;
  width: 15px;
  height: 15px;
  cursor: pointer;
}

.project-settings {
  // make sure it doesn't get too small (but only inside modal)
  .modal & {
    width: 100%;

    @media screen and (min-width: 768px) {
      min-width: 600px;
    }
  }

  .form-view & {
    margin-bottom: 30px;
  }

  .intro {
    margin-bottom: 20px;
    text-align: left;
  }

  .form-modal__item[disabled] {
    pointer-events: none;
  }

  // override two columns to rows
  &.project-settings--narrow {
    .form-modal__item--sector,
    .form-modal__item--country {
      width: 100%;
      float: none;

      .kobo-select {
        margin-right: 0;
      }
    }
  }

  $buttons-spacing: 10px;

  .form-modal__item--form-source-buttons {
    margin: 0 auto;
    max-width: 500px;

    button {
      display: inline-block;
      vertical-align: top;
      border: none;
      background: $kobo-whitegray;
      border-radius: 6px;
      color: $kobo-darkgray;
      cursor: pointer;
      margin: 0.5*$buttons-spacing;
      padding: $buttons-spacing;
      width: calc(50% - #{$buttons-spacing});
      min-height: 120px;
      box-shadow: 0 2px 4px 0 rgba(0, 0, 0, 0.25);

      @media screen and (min-width: 768px) {
        margin: $buttons-spacing;
        padding: 2*$buttons-spacing;
        width: calc(50% - #{2*$buttons-spacing});
      }

      i {
        display: block;
        margin: 0 auto;
        font-size: 48px;
        color: currentColor;
      }

      &:hover {
        color: $kobo-black;
        background-color: $kobo-lightgray;
      }

      &:active {
        // makes the shadow smaller and moves button down by small bit
        // to make it look pressed-in
        transform: translateY(1px);
        box-shadow: 0 1px 3px 0 rgba(0, 0, 0, 0.25);
      }
    }
  }

  .dropzone {
    background: $kobo-whitegray;
    padding: 30px;
    border: 2px dashed $kobo-lightgray;
    cursor: pointer;
    border-radius: 6px;
    text-align: center;

    i {
      display: block;
      margin: 0 auto;
      font-size: 72px;
      opacity: 0.5;
    }

    .loading {
      font-size: inherit;
    }

    .loading i {
      font-size: 36px;
      margin-top: 20px;
      margin-bottom: 16px;
    }

    &:hover {border-color: $kobo-blue;}
    &.dropzone-active {border-color: $kobo-blue;}
    &.dropzone-reject {border-color: $kobo-red;}
  }
}

@media screen and (min-height: 600px) {
  // on bigger screens make templates-list scrollable to always display back/next buttons
  .project-settings.project-settings--choose-template {
    .templates-list {
      max-height: 380px;
      overflow-y: auto;
    }
  }
}

.form-modal__item--http-headers {
  .form-modal__item--http-header-row {
    margin-top: 10px;

    input {
      width: calc(50% - 20px);
      background-color: rgba($kobo-black, 0.05);
      padding-left: 5px;
      padding-right: 5px;

      &:not(:first-child) {
        margin-left: 10px;
      }
    }
  }

  .http-header-row-remove {
    height: 30px;
    min-height: 30px;
    line-height: 30px;
    width: 30px;
    vertical-align: top;
    padding: 0;
    &:hover {color: $kobo-red;}

    .k-icon {
      font-size: 1.5em;
      vertical-align: middle;
    }
  }
}

.form-modal--translation-settings {
  @media (min-width: 600px) {
    min-width: 500px;
  }

  .form-view__cell--translation-note {
    padding-bottom: 20px;

    p {
      margin: 0;
    }
  }
  .form-view__cell--translation {
    display: flex;
    justify-content: space-between;
    align-items: center;
    border-top: 1px solid $kobo-lightgray;
    padding: 6px 0px;

    .form-view__cell--translation-name .form-view__icon-button {
      opacity: 0;
      visibility: hidden;
      transition: 250ms;
    }

    &:hover .form-view__cell--translation-name .form-view__icon-button {
      opacity: 1;
      visibility: visible;
    }
  }

  .form-view__cell--translation-actions {
    white-space: nowrap;
  }

  .form-view__label--default-language {
    display: inline;
    font-weight: 700;
    margin-left: 6px;
  }

  .form-view__cell--add-language {
    padding-top: 20px;
    text-align: right;
    border-top: 1px solid $kobo-lightgray;
  }

  .form-view__cell--add-language-form,
  .form-view__cell--update-language-form {
    background: $kobo-whitegray;
    padding: 15px;
    position: relative;

    .form-view__link--close {
      position: absolute;
      right: 0px;
      top: 6px;

      i {
        font-size: 24px;
      }
    }
  }

  .form-view__cell--add-language-form {
    margin-top: 20px;

    .form-view__cell--label {
      padding-bottom: 10px;
    }
  }

  .form-view__form--add-language-fields {
    display: flex;
    justify-content: space-between;

    .form-view__cell {
      &:not(:first-child) {margin-left: 10px;}
      &.form-view__cell--lang-name {flex: 3;}
      &.form-view__cell--lang-code {flex: 2;}
      &.form-view__cell--submit-button {padding-top: 10px;}
    }
  }
}

.form-modal--translation-table {
  // assumption: parent is display flex
  flex: 1;
  height: 100%;
  display: flex;
  flex-direction: column;
  width: 100%;
  margin: 0;

  .translation-table-container {
    flex: 1;
    overflow-y: auto;
    border: 1px solid $kobo-lightgray;
  }

  .form-view__cell--add-language-form,
  .form-view__cell--update-language-form {
    background: $kobo-whitegray;
    padding: 15px;
    position: relative;

    .form-view__link--close {
      position: absolute;
      right: 0px;
      top: 6px;

      i {
        font-size: 24px;
      }
    }
  }

  .form-view__cell--update-language-form {
    max-width: 70%;
    margin-left: auto;
  }

  .form-view__form--add-language-fields {
    display: flex;
    justify-content: space-between;

    .form-view__cell {
      &:not(:first-child) {margin-left: 10px;}
      &.form-view__cell--lang-name {flex: 3;}
      &.form-view__cell--lang-code {flex: 2;}
      &.form-view__cell--submit-button {padding-top: 10px;}
    }
  }

  .ReactTable {
    width: 100%;

    .rt-thead.-header {
      box-shadow: none;
      border-bottom: 2px solid $kobo-lightgray;
    }

    .rt-thead > .rt-tr,
    .rt-tr-group > .rt-tr {
      .rt-td {
        white-space: normal;
      }
      > .rt-th:first-child,
      > .rt-td:first-child {
        min-width: 30%;
        color: $kobo-darkgray;
      }

      > .rt-th:last-child,
      > .rt-td:last-child {
        min-width: 70%;
      }
      .translation {
        background: $kobo-green-light;
        color: $kobo-darkgray;
        padding: 2px;
        textarea {
          display: block;
          padding: 8px;
          border: none;
          background: transparent;
          width: 100%;
          color: $kobo-black;
          &:focus {
            background: $kobo-white;
          }
        }
      }
    }
  }
}

<<<<<<< HEAD
.form-media__label {
  font-weight: 400;
  font-size: 18px;
  text-align: center;
  display: block;
  margin-top: 20px;
  margin-bottom: 5px;
  color: $cool-gray;
}

.form-media__upload-url {
  text-align: center;
}

.form-media__url-input {
  width: 70%;
  margin-right: 10px;
  padding: 7px;
  background: transparent;
  border: 1px solid transparent;
  border-bottom: 1px solid;
  border-bottom-color: lighten($cool-gray, 25%);
}

.form-media__url-button {
  width: 25%;
  min-height: 28px;
  line-height: 28px;
}

.form-media__list-label {
  margin-top: 32px;
  color: black;
  font-weight: 500;
  font-size: 22px;
  display: block;
  margin-bottom: 11px;
  border-bottom: 1px solid lighten($cool-gray, 25%);
  padding-bottom: 16px;
}

.form-media__default-item {
  padding-left: 10px;
}

.form-media__list-item {
  font-size: 16px;
  position: relative;
  padding-bottom: 12px;
  border-bottom: 1px solid lighten($cool-gray, 25%);
  margin-bottom: 12px;

  i.k-icon-trash {
    right: 10px;
    position: absolute;
    top:-5px;
    color: $cool-light-red;
    font-size: 36px;
    float: right;
    cursor: pointer;
  }

  i.form-media__file-type {
    position: absolute;
    left: -5px;
    top: 4px;
    color: grey;
    font-size: 18px;
  }

  a {
    font-weight: 400;
    padding: 5px;
    padding-left: 30px;
    font-size: 18;
    display: inline-block;
    width: 72%;
    vertical-align: top;
    height: auto;
    position: relative;
    min-height: 18px;
    cursor: move;
  }
}

.media-settings--upload-file {
  width: calc(100% - 170px);
  overflow-y: scroll;
  position: relative;
  height: 100%;
  padding: 20px;

  .dropzone {
    font-weight: 400;
    font-size: 18px;
    color: $cool-gray;
    border-color: lighten($cool-gray, 30%);

    i {
      font-size: 50px;
    }

    div {
      font-size: 14px;

      a {
        text-decoration: underline;
      }
    }
  }
}

@media screen and (max-width: 767px) {
  .media-settings--upload-file {
    width: auto;
  }
=======
.form-view__cell--encrypt-key {
  padding-bottom: 12px;
}

.encrypt-help {
  color: $kobo-darkgray;
  background: transparent;
  border: 0;
  font-size: 32px;
  vertical-align: middle;
  cursor: pointer;
}

.remove-encryption {
  float: right;
>>>>>>> 6080a8c2
}

@media screen and (max-width: 767px) {
  .modal.modal--open {
    min-width: 90%;
    max-width: 90%;
  }
}<|MERGE_RESOLUTION|>--- conflicted
+++ resolved
@@ -657,7 +657,6 @@
   }
 }
 
-<<<<<<< HEAD
 .form-media__label {
   font-weight: 400;
   font-size: 18px;
@@ -774,7 +773,8 @@
   .media-settings--upload-file {
     width: auto;
   }
-=======
+}
+
 .form-view__cell--encrypt-key {
   padding-bottom: 12px;
 }
@@ -790,7 +790,6 @@
 
 .remove-encryption {
   float: right;
->>>>>>> 6080a8c2
 }
 
 @media screen and (max-width: 767px) {
