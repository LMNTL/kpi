--- conflicted
+++ resolved
@@ -715,26 +715,16 @@
         min-width: 70%;
       }
       .translation {
-<<<<<<< HEAD
-        color: $kobo-darkgray;
         padding: 0px;
-=======
-        background: $kobo-green-light;
         color: $kobo-gray-40;
-        padding: 2px;
->>>>>>> 8a29df0b
         textarea {
           background: $kobo-green-light;
           display: block;
           padding: 10px;
           border: none;
           width: 100%;
-<<<<<<< HEAD
           height: 100% !important;
-          color: $kobo-black;
-=======
           color: $kobo-gray-24;
->>>>>>> 8a29df0b
           &:focus {
             background: $kobo-white;
           }
