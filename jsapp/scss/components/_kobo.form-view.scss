--- conflicted
+++ resolved
@@ -458,11 +458,7 @@
     i {
       color: $kobo-orange;
       font-size: 28px;
-<<<<<<< HEAD
       margin-right: 5px;
-=======
-      margin-right: 8px;
->>>>>>> 19b4b908
       vertical-align: -11px;
       display: inline-block;
     }
@@ -492,11 +488,7 @@
     i {
       color: $kobo-red;
       font-size: 28px;
-<<<<<<< HEAD
       margin-right: 5px;
-=======
-      margin-right: 8px;
->>>>>>> 19b4b908
       // If used in a dropzone, need to overwrite left margin
       margin-left: 0px;
     }
