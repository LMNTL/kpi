--- conflicted
+++ resolved
@@ -72,7 +72,6 @@
   background: $kobo-white;
   border-right: 1px solid $kobo-gray-92;
 
-<<<<<<< HEAD
   & + .form-view,
   & + .report-view,
   & + .loading,
@@ -83,8 +82,6 @@
     overflow-x: hidden;
   }
 
-=======
->>>>>>> 15fd9651
   & + .loading {
     display: flex;
     justify-content: center;
