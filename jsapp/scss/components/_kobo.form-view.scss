--- conflicted
+++ resolved
@@ -24,11 +24,7 @@
   width: 100%;
   height: 100%;
   overflow-y: auto;
-<<<<<<< HEAD
   background: $cool-whitesilver;
-=======
-  background: $cool-whitegray;
->>>>>>> a98827f6
 
   &.form-view--fullscreen {
     position: fixed;
@@ -194,7 +190,6 @@
     align-items: center;
   }
 
-<<<<<<< HEAD
   &.form-view__cell--column-1 {
     flex: 1;
   }
@@ -203,8 +198,6 @@
     flex: 2;
   }
 
-=======
->>>>>>> a98827f6
   &.form-view__cell--bordertop {
     border-top: 1px solid $cool-lightgray;
   }
@@ -213,14 +206,11 @@
     padding: 20px;
   }
 
-<<<<<<< HEAD
   &.form-view__cell--padding-small {
     padding: 10px 20px;
   }
 
   // preferably with or inside .form-view__cell--first
-=======
->>>>>>> a98827f6
   &.form-view__cell--label {
     font-size: 14px;
     color: $black;
@@ -238,13 +228,10 @@
   }
 
   &.form-view__cell--first {
-<<<<<<< HEAD
     padding-bottom: 20px;
   }
 
   &.form-view__cell--first {
-=======
->>>>>>> a98827f6
     position: relative;
 
     .form-view__group {
@@ -257,10 +244,7 @@
   }
 
   &.form-view__cell--buttons {
-<<<<<<< HEAD
     text-align: right;
-=======
->>>>>>> a98827f6
     a.mdl-button {
       text-transform: uppercase;
       padding-left: 30px;
@@ -277,14 +261,11 @@
     display: inline-block;
   }
 
-<<<<<<< HEAD
   // visually make same amount of white space as without buttons
   &.form-view__cell--label + &.form-view__cell--action-buttons {
     margin: -8px 0;
   }
 
-=======
->>>>>>> a98827f6
   &.form-view__cell--date {
     font-weight: normal;
     opacity: 0.8;
@@ -335,7 +316,6 @@
     border-radius: 2px;
   }
 
-<<<<<<< HEAD
   &.form-view__cell--toggle-details {
     button {
       cursor: pointer;
@@ -359,8 +339,6 @@
     }
   }
 
-=======
->>>>>>> a98827f6
   &.form-view__cell--warning {
     margin: 10px 20px;
     margin-top: 0;
@@ -501,11 +479,7 @@
     }
   }
 
-<<<<<<< HEAD
   .form-view__group--deployments {
-=======
-  &--deployments {
->>>>>>> a98827f6
     .form-view__group--items:hover {
       background: $hover-asset-row;
     }
