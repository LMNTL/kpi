.collections-wrapper {
  height: 100%;
}

.collection-sidebar {
  height: calc(100% - 72px);
  overflow: auto;
  margin-right: -5px;

  &__itemlink {
    margin-left: 5px;
    font-size: 0.9em;
  }

  &__itembyline {
    margin-left: 27px;
    font-size: 11px;
    color: #bbb;
    margin-bottom: -10px;
  }

  &__itemactions {
    margin-left: 20px;
    display: none;
  }

  &__item {
    color: $cool-gray;
    padding: 0px;
    cursor: pointer;
    vertical-align: top;
    margin-left: 20px;
    margin-bottom: 10px;
    text-align: left;
    direction: ltr;

    &--info {
      cursor: default;
      border: 0 none;
      box-shadow: none;
      color: #2136A9;
      font-size: 11px;
      background-color: transparent;
    }

    .popover-menu {
      min-width: 165px;
      right: auto;
      left: 10px;
      font-size: 13px;
    }
    &--selected {
      color:#555B6E;
      position: relative;

      > .collection-sidebar__itemactions {
        display: inline-block;
      }

      .collection-sidebar__itemCog {
        position: absolute;
        left: -24px;
        top: 1px;
        padding:0px;
        border:none;
        background-color: transparent;
        cursor: pointer;
        > i:before {
          font-size: 24px;
        }
      }

      .popover-menu {
        display: block;
      }
    }

<<<<<<< HEAD
=======
    &--toplevel {
      margin-left: 0px;
      color: darken($cool-gray, 15%);
    }

>>>>>>> 5452b5d6
    &:hover {
      color:#555B6E;
    }

    > i {
      margin-right: 10px;
      vertical-align: top;
      padding-top: 3px;
      display: inline-block;
      &.fa {
        margin-right: 4px;
        padding-top: 6px;
      }

      &.fa-caret-down {
        display: none;
      }
    }

    > span {
      max-width: 80%;
      display: inline-block;
      line-height: 1.3em;
      padding-top: 5px;
    }
  }

  .collection-sidebar__item--toplevel.collection-sidebar__item--selected {
    > i {
      color: $cool-green;
      &.fa-caret-down {
        display: inline-block;
      }
    }
  }
}

.form-sidebar {
  height: calc(100% - 85px);
  overflow: hidden;
  &__grouping {
    max-height: 30%;
    padding-left: 28px;
    padding-right: 10px;
    margin-bottom: 10px;
    margin-right: -10px;
    overflow-y: auto;
    font-size:0.9em;
    &--inactive {
      max-height: 15%;
    }
  }

  &__item {
    margin-bottom: 15px;
    overflow-x:hidden;
  }

  &__itemlink {
    display: block;
    // start multiline ellipsis webkit only
    display: -webkit-box;
    -webkit-line-clamp: 3;
    -webkit-box-orient: vertical;  
    overflow: hidden;
    text-overflow: ellipsis;
    max-height: 4.2em;
    word-wrap: break-word;
    // end multiline ellipsis webkit only
    color: $cool-gray;
    cursor: pointer;
    font-weight: 400;
    line-height: 1.4em;
    &:hover {
      color:unquote("rgb(#{$color-primary})");
    }
  }

  &__label {
    color: $cool-gray;
    font-weight: 600;
    padding-bottom: 5px;
    padding-top: 15px;
    font-size: 0.9em;
    cursor: pointer;

    i {
      font-size:18px;
      margin-right:6px;
      vertical-align: middle;
      display: inline-block;
      @extend .k-icon;
    }

    &--Deployed i {
      @extend .k-icon-active;
    }
    &--Draft i {
      @extend .k-icon-drafts;
    }
    &--Archived i {
      @extend .k-icon-archived;
    }

    &--visible {
      opacity: 1;
    }
    &--collapsed {
      opacity: 0.75;
    }
  }
}

.form-sidebar__grouping {
  transition:0.5s all;
  &--visible {
    max-height:25%;
  }
  &--collapsed {
    max-height: 0px;
    overflow: hidden;
  }
}

.form-sidebar__grouping::-webkit-scrollbar,
.collection-sidebar::-webkit-scrollbar {
  width: 0.6em;
}

.form-sidebar__grouping::-webkit-scrollbar-track,
.collection-sidebar::-webkit-scrollbar-track {
  background-color: #DEDEDE;
  background-color: transparent;
  border-radius: 8px;
}

.form-sidebar__grouping::-webkit-scrollbar-thumb,
.collection-sidebar::-webkit-scrollbar-thumb {
  // background-color: $cool-green;
  background-color: #DEDEDE;
  outline: none;
  border-radius: 8px;
}<|MERGE_RESOLUTION|>--- conflicted
+++ resolved
@@ -31,7 +31,7 @@
     vertical-align: top;
     margin-left: 20px;
     margin-bottom: 10px;
-    text-align: left;
+    text-align: left; 
     direction: ltr;
 
     &--info {
@@ -75,14 +75,11 @@
       }
     }
 
-<<<<<<< HEAD
-=======
     &--toplevel {
       margin-left: 0px;
       color: darken($cool-gray, 15%);
     }
 
->>>>>>> 5452b5d6
     &:hover {
       color:#555B6E;
     }
