--- conflicted
+++ resolved
@@ -245,12 +245,8 @@
    * NOTE: please DO NOT USE unless refactoring old code, as the autobind
    * project was abandoned years ago. Just use regular `.bind(this)`.
    */
-<<<<<<< HEAD
   function autoBind(thisToBeBound: any): void;
   export default autoBind;
-=======
-  function autoBind(thisToBeBound: any): void
-  export default autoBind
 }
 
 declare namespace JSX {
@@ -262,5 +258,4 @@
       'client-reference-id'?: string;
     };
   }
->>>>>>> b0c3feb3
 }