--- conflicted
+++ resolved
@@ -1,19 +1,18 @@
-<<<<<<< HEAD
-interface GetSubmissionDefinition extends Function {
-  (assetUid: string, submissionId: string): void
-  completed: {
-    listen: (callback: (response: SubmissionResponse) => void) => void
-  }
-  failed: {
-    listen: (callback: (response: FailResponse) => void) => void
-  }
-}
-=======
 /**
  * NOTE: all the actions groups definitions are both functions and objects with
  * nested functions.
  */
->>>>>>> dd8111a3
+
+interface GetSubmissionDefinition extends Function {
+  (assetUid: string, submissionId: string): void
+  completed: GetSubmissionCompletedDefinition
+  failed: GenericFailedDefinition
+}
+
+interface GetSubmissionCompletedDefinition extends Function {
+  (response: SubmissionResponse): void
+  listen: (callback: (response: SubmissionResponse) => void) => void
+}
 
 interface LoadAssetDefinition extends Function {
   (params: {id: string}): void
