--- conflicted
+++ resolved
@@ -502,27 +502,6 @@
     .replace(/(\ |\.)/g, '_');
 }
 
-<<<<<<< HEAD
-/**
- * Generates UUID string. Uses native crypto with a smart fallback function for
- * insecure contexts.
- */
-export function generateUuid() {
-  if (crypto.randomUUID) {
-    return crypto.randomUUID();
-  }
-
-  // That `randomUUID` function only exists in secure contexts, so locally
-  // we need an alternative solution. This comes from a very educational
-  // discussions at SO, see: https://stackoverflow.com/a/61011303/2311247
-  return '10000000-1000-4000-8000-100000000000'.replace(/[018]/g, (s) => {
-    const c = Number.parseInt(s, 10);
-    return (
-      c ^
-      (crypto.getRandomValues(new Uint8Array(1))[0] & (15 >> (c / 4)))
-    ).toString(16);
-  });
-=======
 /** Simple unique ID generator. */
 export function generateUid() {
   return String(
@@ -532,7 +511,6 @@
       '_' +
       Math.random().toString(16)
   ).replace(/\./g, '');
->>>>>>> cb3df6a5
 }
 
 export function csrfSafeMethod(method: string) {
