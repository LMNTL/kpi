/**
 * A collection of miscellaneous utility functions.
 *
 * NOTE: these are used also by the Form Builder coffee code (see
 * `jsapp/xlform/src/view.surveyApp.coffee`)
 *
 * NOTE: We have other utils files related to asset, submissions, etc.
 */

import moment from 'moment';
import type {Toast, ToastOptions} from 'react-hot-toast';
import {toast} from 'react-hot-toast';
import {Cookies} from 'react-cookie';
<<<<<<< HEAD
// importing whole constants, as we override ROOT_URL in tests
import constants from 'js/constants';
import type {FailResponse} from './dataInterface';
import * as Sentry from "@sentry/react";
=======
import type Raven from 'raven';
>>>>>>> 74a9388b

export const LANGUAGE_COOKIE_NAME = 'django_language';

const cookies = new Cookies();

/**
 * Pop up a notification with react-hot-toast
 * Some default options are set in the <Toaster/> component
 *
 * Also log messages to browser console to help with debugging.
 */
const notify = (
  msg: Toast['message'],
  atype = 'success',
  opts?: ToastOptions
): Toast['id'] => {
  // To avoid changing too much, the default remains 'success' if unspecified.
  //   e.g. notify('yay!') // success

  // avoid displaying a (specific) JSON structure in the notification
  if (typeof msg === 'string' && msg[0] === '{') {
    try {
      const parsed = JSON.parse(msg);
      if (Object.keys(parsed).length === 1 && 'detail' in parsed) {
        msg = `${parsed.detail}`;
      }
    } catch (err) {
      console.error('notification starts with { but is not parseable JSON.');
    }
  }

  /* eslint-disable no-console */
  switch (atype) {
    case 'success':
      console.log('[notify] ✅ ' + msg);
      return toast.success(msg, opts);

    case 'error':
      console.error('[notify] ❌ ' + msg);
      return toast.error(msg, opts);

    case 'warning':
      console.warn('[notify] ⚠️ ' + msg);
      return toast(msg, Object.assign({icon: '⚠️'}, opts));

    case 'empty':
      console.log('[notify] 📢 ' + msg);
      return toast(msg, opts); // No icon

    // Defensively render empty if we're passed an unknown atype,
    // in case we missed something.
    //   e.g. notify('mystery!', '?') //
    default:
      console.log('[notify] 📢 ' + msg);
      return toast(msg, opts); // No icon
  }
  /* eslint-enable no-console */
};

// Convenience functions for code readability, consolidated here
notify.error = (msg: Toast['message'], opts?: ToastOptions): Toast['id'] =>
  notify(msg, 'error', opts);
notify.warning = (msg: Toast['message'], opts?: ToastOptions): Toast['id'] =>
  notify(msg, 'warning', opts);
notify.success = (msg: Toast['message'], opts?: ToastOptions): Toast['id'] =>
  notify(msg, 'success', opts);

export {notify};

/**
 * Returns a copy of arr with separator inserted in every other place.
 * It's like Array.join('\n'), but more generic.
 *
 * Usage: join(['hi', 'hello', 'how are you'], <br/>)
 *          => ['hi', <br/>, 'hello', <br/>, 'how are you']
 */
/* eslint-disable @typescript-eslint/no-explicit-any */
export function join(arr: any[], separator: any): any[] {
  // Allocate enough indices to place separators between every element.
  const result = Array(arr.length * 2 - 1);
  result[0] = arr[0]; // Start with first element from original array
  for (let i = 1; i < arr.length; i++) {
    result[i * 2 - 1] = separator; // Place separators ...
    result[i * 2] = arr[i]; // ... and original elements from the array
  }
  return result;
}

/**
 * Returns something like "Today at 4:06 PM", "Yesterday at 5:46 PM", "Last Saturday at 5:46 PM" or "February 11, 2021"
 */
export function formatTime(timeStr: string): string {
  const myMoment = moment.utc(timeStr).local();
  return myMoment.calendar(null, {sameElse: 'LL'});
}

/**
 * Returns something like "Mar 15, 2021"
 */
export function formatDate(
  timeStr: string,
  localize = true,
  format = 'll'
): string {
  let myMoment = moment.utc(timeStr);
  if (localize) {
    myMoment = myMoment.local();
  }
  return myMoment.format(format);
}

/**
 * Returns something like "March 15, 2021 4:06 PM"
 */
export function formatTimeDate(timeStr: string, localize = true): string {
  return formatDate(timeStr, localize, 'LLL');
}

/**
 * Returns something like "Sep 4, 1986 8:30 PM"
 */
export function formatTimeDateShort(timeStr: string, localize = true): string {
  return formatDate(timeStr, localize, 'lll');
}

/**
 * Returns something like "March 2021"
 */
export function formatMonth(timeStr: string, localize = true): string {
  return formatDate(timeStr, localize, 'MMMM YYYY');
}

/** Returns something like "07:59" */
export function formatSeconds(seconds: number) {
  // We don't care about milliseconds (sorry!).
  const secondsRound = Math.round(seconds);
  const minutes = Math.floor(secondsRound / 60);
  const secondsLeftover = secondsRound - minutes * 60;
  return `${String(minutes).padStart(2, '0')}:${String(
    secondsLeftover
  ).padStart(2, '0')}`;
}

export function formatRelativeTime(timeStr: string, localize = true): string {
  let myMoment = moment.utc(timeStr);
  if (localize) {
    myMoment = myMoment.local();
  }
  return myMoment.fromNow();
}

// TODO: Test if works for both form and library routes, if not make it more general
// See: https://github.com/kobotoolbox/kpi/issues/3909
export function getAssetUIDFromUrl(assetUrl: string): string | null {
  const matched = assetUrl.match(/.*\/([^/]+)\//);
  if (matched !== null) {
    return matched[1];
  }
  return null;
}

declare global {
  interface Window {
    log: () => void;
    Raven?: Sentry.BrowserClient;  // For legacy use, import Sentry instead of this.
  }
}

export const log = (function () {
  const innerLogFn = function (...args: any[]) {
    // eslint-disable-next-line no-console
    console.log.apply(console, args);
    return args[0];
  };
  return innerLogFn;
})();
window.log = log;

export function currentLang(): string {
  return cookies.get(LANGUAGE_COOKIE_NAME) || 'en';
}

interface LangObject {
  code: string;
  name: string;
}

// langString contains name and code e.g. "English (en)"
export function getLangAsObject(langString: string): LangObject | undefined {
  const openingIndex = langString.indexOf('(');
  const closingIndex = langString.indexOf(')');

  const langCode = langString.substring(openingIndex + 1, closingIndex);

  const langName = langString.substring(0, openingIndex).trim();

  if (
    langCode &&
    langName &&
    // make sure langString contains just name and bracket-wrapped code
    langName.length + langCode.length + 3 === langString.length
  ) {
    return {
      code: langCode,
      name: langName,
    };
  } else {
    return undefined;
  }
}

export function getLangString(obj: LangObject): string | undefined {
  if (typeof obj === 'object' && obj.name && obj.code) {
    return `${obj.name} (${obj.code})`;
  } else {
    return undefined;
  }
}

export function stringToColor(str: string, prc?: number) {
  // Higher prc = lighter color, lower = darker
  prc = typeof prc === 'number' ? prc : -15;
  const hash = function (word: string) {
    let h = 0;
    for (let i = 0; i < word.length; i++) {
      h = word.charCodeAt(i) + ((h << 5) - h);
    }
    return h;
  };
  const shade = function (color: string, prc2: number) {
    const num = parseInt(color, 16);
    const amt = Math.round(2.55 * prc2);
    const R = (num >> 16) + amt;
    const G = ((num >> 8) & 0x00ff) + amt;
    const B = (num & 0x0000ff) + amt;
    return (
      0x1000000 +
      (R < 255 ? (R < 1 ? 0 : R) : 255) * 0x10000 +
      (G < 255 ? (G < 1 ? 0 : G) : 255) * 0x100 +
      (B < 255 ? (B < 1 ? 0 : B) : 255)
    )
      .toString(16)
      .slice(1);
  };
  const intToRgba = function (i: number) {
    const color =
      ((i >> 24) & 0xff).toString(16) +
      ((i >> 16) & 0xff).toString(16) +
      ((i >> 8) & 0xff).toString(16) +
      (i & 0xff).toString(16);
    return color;
  };
  return shade(intToRgba(hash(str)), prc);
}

export function isAValidUrl(url: string) {
  try {
    new URL(url);
    return true;
  } catch (e) {
    return false;
  }
}

export function checkLatLng(geolocation: any[]) {
  if (geolocation && geolocation[0] && geolocation[1]) {
    return true;
  } else {
    return false;
  }
}

export function validFileTypes() {
  const VALID_ASSET_UPLOAD_FILE_TYPES = [
    '.xls',
    '.xlsx',
    'application/xls',
    'application/vnd.ms-excel',
    'application/octet-stream',
    'application/vnd.openxmlformats',
    'application/vnd.openxmlformats-officedocument.spreadsheetml.sheet',
    '', // Keep this to fix issue with IE Edge sending an empty MIME type
  ];
  return VALID_ASSET_UPLOAD_FILE_TYPES.join(',');
}

export function escapeHtml(str: string): string {
  const div = document.createElement('div');
  div.appendChild(document.createTextNode(str));
  return div.innerHTML;
}

export function renderCheckbox(id: string, label: string, isImportant = false) {
  let additionalClass = '';
  if (isImportant) {
    additionalClass += 'alertify-toggle-important';
  }
  return `<div class="alertify-toggle checkbox ${additionalClass}"><label class="checkbox__wrapper"><input type="checkbox" class="checkbox__input" id="${id}" data-cy="checkbox"><span class="checkbox__label">${label}</span></label></div>`;
}

export function hasVerticalScrollbar(element: HTMLElement): boolean {
  return element.scrollHeight > element.offsetHeight;
}

interface CSSStyleDeclarationForMicrosoft extends CSSStyleDeclaration {
  msOverflowStyle: string;
}

export function getScrollbarWidth(): number {
  // Creating invisible container
  const outer = document.createElement('div');
  const style: CSSStyleDeclarationForMicrosoft =
    outer.style as CSSStyleDeclarationForMicrosoft;
  style.visibility = 'hidden';
  style.overflow = 'scroll'; // forcing scrollbar to appear
  style.msOverflowStyle = 'scrollbar'; // needed for WinJS apps
  document.body.appendChild(outer);

  // Creating inner element and placing it in the container
  const inner = document.createElement('div');
  outer.appendChild(inner);

  // Calculating difference between container's full width and the child width
  const scrollbarWidth = outer.offsetWidth - inner.offsetWidth;

  // Removing temporary elements from the DOM
  if (outer.parentNode !== null) {
    outer.parentNode.removeChild(outer);
  }

  return scrollbarWidth;
}

export function launchPrinting() {
  window.print();
}

/**
 * Trunactes strings to specified length
 */
export function truncateString(str: string, length: number): string {
  let truncatedString = str;
  const halfway = Math.trunc(length / 2);

  if (length < truncatedString.length) {
    const truncatedStringFront = truncatedString.substring(0, halfway);
    const truncatedStringBack = truncatedString.slice(
      truncatedString.length - halfway
    );
    truncatedString = truncatedStringFront + '…' + truncatedStringBack;
  }

  return truncatedString;
}

/**
 * Removes protocol then calls truncateString()
 */
export function truncateUrl(str: string, length: number): string {
  const truncatedString = str.replace('https://', '').replace('http://', '');

  return truncateString(truncatedString, length);
}

/**
 * Removes file extension then calls truncateString()
 */
export function truncateFile(str: string, length: number) {
  // Remove file extension with simple regex that truncates everything past
  // the last occurance of `.` inclusively
  const truncatedString = str.replace(/\.[^/.]+$/, '');

  return truncateString(truncatedString, length);
}

/**
 * Truncates a floating point number to a fixed number of decimal places (default 2)
 */
export const truncateNumber = (decimal: number, decimalPlaces = 2) =>
  parseFloat(decimal.toFixed(decimalPlaces));

/**
 * Generates a simple lowercase, underscored version of a string. Useful for
 * quick filename generation
 *
 * Inspired by the way backend handles generating autonames for translations:
 * https://github.com/kobotoolbox/kpi/blob/27220c2e65b47a7f150c5bef64db97226987f8fc/kpi/utils/autoname.py#L132-L138
 */
export function generateAutoname(
  str: string,
  startIndex = 0,
  endIndex: number = str.length
) {
  return str
    .toLowerCase()
    .substring(startIndex, endIndex)
    .replace(/(\ |\.)/g, '_');
}

/**
 * Generates UUID string. Uses native crypto with a smart fallback function for
 * insecure contexts.
 */
export function generateUuid() {
  if (crypto.randomUUID) {
    return crypto.randomUUID();
  }

  // That `randomUUID` function only exists in secure contexts, so locally
  // we need an alternative solution. This comes from a very educational
  // discussions at SO, see: https://stackoverflow.com/a/61011303/2311247
  return '10000000-1000-4000-8000-100000000000'.replace(/[018]/g, (s) => {
    const c = Number.parseInt(s, 10);
    return (
      c ^
      (crypto.getRandomValues(new Uint8Array(1))[0] & (15 >> (c / 4)))
    ).toString(16);
  });
}

export function csrfSafeMethod(method: string) {
  // these HTTP methods do not require CSRF protection
  return /^(GET|HEAD|OPTIONS|TRACE)$/.test(method);
}

export function downloadUrl(url: string) {
  const aEl = document.createElement('a');
  const splitUrl = url.split('/');
  const fileName = splitUrl[splitUrl.length - 1];
  aEl.href = url;
  aEl.setAttribute('download', fileName);
  aEl.click();
}

/**
 * An immutable function that removes element from index and inserts it at
 * another one.
 */
export function moveArrayElementToIndex(
  arr: any[],
  fromIndex: number,
  toIndex: number
) {
  const copiedArr = [...arr];
  const element = copiedArr[fromIndex];
  copiedArr.splice(fromIndex, 1);
  copiedArr.splice(toIndex, 0, element);
  return copiedArr;
}<|MERGE_RESOLUTION|>--- conflicted
+++ resolved
@@ -11,14 +11,7 @@
 import type {Toast, ToastOptions} from 'react-hot-toast';
 import {toast} from 'react-hot-toast';
 import {Cookies} from 'react-cookie';
-<<<<<<< HEAD
-// importing whole constants, as we override ROOT_URL in tests
-import constants from 'js/constants';
-import type {FailResponse} from './dataInterface';
 import * as Sentry from "@sentry/react";
-=======
-import type Raven from 'raven';
->>>>>>> 74a9388b
 
 export const LANGUAGE_COOKIE_NAME = 'django_language';
 
