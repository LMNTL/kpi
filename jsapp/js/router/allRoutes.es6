--- conflicted
+++ resolved
@@ -131,14 +131,10 @@
             <Route path={ROUTES.ACCOUNT_ROOT}>{accountRoutes()}</Route>
             <Route path={ROUTES.PROJECTS_ROOT}>{projectsRoutes()}</Route>
             <Route path={ROUTES.LIBRARY}>
-<<<<<<< HEAD
-              <Route path='' element={<Navigate to={ROUTES.MY_LIBRARY} replace/>} />
-=======
               <Route
                 path=''
                 element={<Navigate to={ROUTES.MY_LIBRARY} replace />}
               />
->>>>>>> 3062f19c
               <Route
                 path={ROUTES.MY_LIBRARY}
                 element={
