import React, {Suspense} from 'react';
import {observer} from 'mobx-react';
import autoBind from 'react-autobind';
import {Navigate, Routes} from 'react-router-dom';
import App from 'js/app';
import {FormPage, LibraryAssetEditor} from 'js/components/formEditors';
import {actions} from 'js/actions';
import MyLibraryRoute from 'js/components/library/myLibraryRoute';
import PublicCollectionsRoute from 'js/components/library/publicCollectionsRoute';
import AssetRoute from 'js/components/library/assetRoute';
import FormsSearchableList from 'js/lists/forms';
import SingleProcessingRoute from 'js/components/processing/singleProcessingRoute';
import {ROUTES} from 'js/router/routerConstants';
import permConfig from 'js/components/permissions/permConfig';
import LoadingSpinner from 'js/components/common/loadingSpinner';
import {PERMISSIONS_CODENAMES} from 'js/constants';
import {isRootRoute, redirectToLogin} from 'js/router/routerUtils';
import RequireAuth from 'js/router/requireAuth';
import PermProtectedRoute from 'js/router/permProtectedRoute';
import sessionStore from 'js/stores/session';
import {Tracking} from './useTracking';
import {history} from './historyRouter';
import accountRoutes from 'js/account/routes';

// Workaround https://github.com/remix-run/react-router/issues/8139
import {unstable_HistoryRouter as HistoryRouter, Route} from 'react-router-dom';

import ProjectsViewTempDemo from 'js/designSystem/projectsViewTempDemo';

const Reports = React.lazy(() =>
  import(/* webpackPrefetch: true */ 'js/components/reports/reports')
);
const FormLanding = React.lazy(() =>
  import(/* webpackPrefetch: true */ 'js/components/formLanding')
);
const FormSummary = React.lazy(() =>
  import(/* webpackPrefetch: true */ 'js/components/formSummary')
);
const FormSubScreens = React.lazy(() =>
  import(/* webpackPrefetch: true */ 'js/components/formSubScreens')
);
const FormXform = React.lazy(() =>
  import(/* webpackPrefetch: true */ 'js/components/formXform')
);
const FormJson = React.lazy(() =>
  import(/* webpackPrefetch: true */ 'js/components/formJson')
);
const SectionNotFound = React.lazy(() =>
  import(/* webpackPrefetch: true */ 'js/components/sectionNotFound')
);
const FormNotFound = React.lazy(() =>
  import(/* webpackPrefetch: true */ 'js/components/formNotFound')
);

const AllRoutes = class AllRoutes extends React.Component {
  constructor(props) {
    super(props);
    this.state = {
      isPermsConfigReady: permConfig.isReady(),
    };
    autoBind(this);
  }

  componentDidMount() {
    actions.permissions.getConfig.completed.listen(
      this.onGetConfigCompleted.bind(this)
    );
    actions.permissions.getConfig();
  }

  onGetConfigCompleted(response) {
    permConfig.setPermissions(response.results);
    this.setReady({isPermsConfigReady: permConfig.isReady()});
  }

  /**
   * This convoluted function wants to check if redirect should be made before
   * setting the state - which would cause an unwanted rerender.
   *
   * @param {object} data
   * @param {boolean} [data.isPermsConfigReady]
   * @param {boolean} [data.isSessionReady]
   */
  setReady(data) {
    const newStateObj = {
      isPermsConfigReady: this.state.isPermsConfigReady,
      isSessionReady: this.state.isSessionReady,
    };

    if (typeof data.isPermsConfigReady !== 'undefined') {
      newStateObj.isPermsConfigReady = data.isPermsConfigReady;
    }

    if (typeof data.isSessionReady !== 'undefined') {
      newStateObj.isSessionReady = data.isSessionReady;
    }

    if (
      !(
        newStateObj.isPermsConfigReady &&
        newStateObj.isSessionReady &&
        !sessionStore.isLoggedIn &&
        isRootRoute()
      )
    ) {
      this.setState(newStateObj);
    }
  }

<<<<<<< HEAD
  /**
   * NOTE: For a new route, follow this guideline:
   * - if route should be accessible to anyone, use `Route`
   * - if route should be accessible only to logged in users, use `AuthProtectedRoute`
   * - if route should be accessible only with given permission, use `PermProtectedRoute`
   * @returns {Node} nested routes
   */
  getRoutes() {
    return (
      <Suspense fallback={null}>
        <Route name='home' path={ROUTES.ROOT} component={App}>
          <IndexRedirect to={ROUTES.FORMS} />

          <Route path='projects' component={ProjectsViewTempDemo}/>

          {/* MISC */}
          <Route path={ROUTES.SECURITY} component={SecurityRoute} />
          <Route path={ROUTES.PLAN} component={PlanRoute} />
          <Route path={ROUTES.DATA_STORAGE} component={DataStorage} />
          <Route
            path={ROUTES.ACCOUNT_SETTINGS}
            component={AuthProtectedRoute}
            protectedComponent={AccountSettings}
          />
          <Suspense fallback={null}>
            <Route
              path={ROUTES.CHANGE_PASSWORD}
              component={AuthProtectedRoute}
              protectedComponent={ChangePassword}
            />
          </Suspense>
          {/* LIBRARY */}
          <Route path={ROUTES.LIBRARY}>
            <IndexRedirect to={ROUTES.MY_LIBRARY} />
            <Route
              path={ROUTES.MY_LIBRARY}
              component={AuthProtectedRoute}
              protectedComponent={MyLibraryRoute}
            />
            <Route
              path={ROUTES.PUBLIC_COLLECTIONS}
              component={AuthProtectedRoute}
              protectedComponent={PublicCollectionsRoute}
            />
            <Route
              path={ROUTES.NEW_LIBRARY_ITEM}
              component={AuthProtectedRoute}
              protectedComponent={LibraryAssetEditor}
            />
            <Route
              path={ROUTES.LIBRARY_ITEM}
              component={PermProtectedRoute}
              protectedComponent={AssetRoute}
              requiredPermission={PERMISSIONS_CODENAMES.view_asset}
            />
            <Route
              path={ROUTES.EDIT_LIBRARY_ITEM}
              component={PermProtectedRoute}
              protectedComponent={LibraryAssetEditor}
              requiredPermission={PERMISSIONS_CODENAMES.change_asset}
            />
            <Route
              path={ROUTES.NEW_LIBRARY_CHILD}
              component={PermProtectedRoute}
              protectedComponent={LibraryAssetEditor}
              requiredPermission={PERMISSIONS_CODENAMES.change_asset}
            />
            <Route
              path={ROUTES.LIBRARY_ITEM_JSON}
              component={PermProtectedRoute}
              protectedComponent={FormJson}
              requiredPermission={PERMISSIONS_CODENAMES.view_asset}
            />
            <Route
              path={ROUTES.LIBRARY_ITEM_XFORM}
              component={PermProtectedRoute}
              protectedComponent={FormXform}
              requiredPermission={PERMISSIONS_CODENAMES.view_asset}
            />
          </Route>

          {/* FORMS */}
          <Route path={ROUTES.FORMS}>
            <IndexRoute
              component={AuthProtectedRoute}
              protectedComponent={FormsSearchableList}
            />
=======
  render() {
    // This is the place that stops any app rendering until all necessary
    // backend calls are done.
    if (!this.state.isPermsConfigReady || !sessionStore.isAuthStateKnown) {
      return <LoadingSpinner />;
    }
>>>>>>> 92150770

    // If all necessary data is obtained, and user is not logged in, and on
    // the root route, redirect immediately to the login page outside
    // the React app, and skip setting the state (so no content blink).
    if (!sessionStore.isLoggedIn && isRootRoute()) {
      redirectToLogin();
      // redirect is async, continue showing loading
      return <LoadingSpinner />;
    }

    return (
      <HistoryRouter history={history}>
        <Tracking />
        <Routes>
          <Route path={ROUTES.ROOT} element={<App />}>
            <Route path='' element={<Navigate to={ROUTES.FORMS} replace />} />
            <Route path={ROUTES.ACCOUNT_ROOT}>{accountRoutes()}</Route>
            <Route path={ROUTES.LIBRARY}>
              <Route path='' element={<Navigate to={ROUTES.MY_LIBRARY} />} />
              <Route
                path={ROUTES.MY_LIBRARY}
                element={
                  <RequireAuth>
                    <MyLibraryRoute />
                  </RequireAuth>
                }
              />
              <Route
                path={ROUTES.PUBLIC_COLLECTIONS}
                element={
                  <RequireAuth>
                    <PublicCollectionsRoute />
                  </RequireAuth>
                }
              />
              <Route
                path={ROUTES.NEW_LIBRARY_ITEM}
                element={
                  <RequireAuth>
                    <LibraryAssetEditor />
                  </RequireAuth>
                }
              />
              <Route
                path={ROUTES.LIBRARY_ITEM}
                element={
                  <PermProtectedRoute
                    requiredPermission={PERMISSIONS_CODENAMES.view_asset}
                    protectedComponent={AssetRoute}
                  />
                }
              />
              <Route
                path={ROUTES.EDIT_LIBRARY_ITEM}
                element={
                  <PermProtectedRoute
                    requiredPermission={PERMISSIONS_CODENAMES.change_asset}
                    protectedComponent={LibraryAssetEditor}
                  />
                }
              />
              <Route
                path={ROUTES.NEW_LIBRARY_CHILD}
                element={
                  <PermProtectedRoute
                    requiredPermission={PERMISSIONS_CODENAMES.change_asset}
                    protectedComponent={LibraryAssetEditor}
                  />
                }
              />
              <Route
                path={ROUTES.LIBRARY_ITEM_JSON}
                element={
                  <PermProtectedRoute
                    requiredPermission={PERMISSIONS_CODENAMES.view_asset}
                    protectedComponent={FormJson}
                  />
                }
              />
              <Route
                path={ROUTES.LIBRARY_ITEM_XFORM}
                element={
                  <PermProtectedRoute
                    requiredPermission={PERMISSIONS_CODENAMES.view_asset}
                    protectedComponent={FormXform}
                  />
                }
              />
            </Route>
            <Route path={ROUTES.FORMS}>
              <Route
                index
                element={
                  <RequireAuth>
                    <FormsSearchableList />
                  </RequireAuth>
                }
              />
              <Route path={ROUTES.FORM}>
                <Route
                  path=''
                  element={<Navigate to={'./landing'} replace />}
                />

                <Route
                  path={ROUTES.FORM_SUMMARY}
                  element={
                    <PermProtectedRoute
                      requiredPermission={
                        PERMISSIONS_CODENAMES.view_submissions
                      }
                      protectedComponent={FormSummary}
                    />
                  }
                />

                <Route
                  path={ROUTES.FORM_LANDING}
                  element={
                    <PermProtectedRoute
                      requiredPermission={PERMISSIONS_CODENAMES.view_asset}
                      protectedComponent={FormLanding}
                    />
                  }
                />

                <Route path={ROUTES.FORM_DATA}>
                  <Route
                    path=''
                    element={<Navigate to={'./table'} replace />}
                  />
                  <Route
                    path={ROUTES.FORM_REPORT}
                    element={
                      <PermProtectedRoute
                        requiredPermission={
                          PERMISSIONS_CODENAMES.view_submissions
                        }
                        protectedComponent={Reports}
                      />
                    }
                  />
                  <Route
                    path={ROUTES.FORM_REPORT_OLD}
                    element={
                      <PermProtectedRoute
                        protectedComponent={FormSubScreens}
                        requiredPermission={
                          PERMISSIONS_CODENAMES.view_submissions
                        }
                      />
                    }
                  />
                  <Route
                    path={ROUTES.FORM_TABLE}
                    element={
                      <PermProtectedRoute
                        protectedComponent={FormSubScreens}
                        requiredPermission={
                          PERMISSIONS_CODENAMES.view_submissions
                        }
                      />
                    }
                  />
                  <Route
                    path={ROUTES.FORM_DOWNLOADS}
                    element={
                      <PermProtectedRoute
                        protectedComponent={FormSubScreens}
                        requiredPermission={
                          PERMISSIONS_CODENAMES.view_submissions
                        }
                      />
                    }
                  />
                  <Route
                    path={ROUTES.FORM_GALLERY}
                    element={
                      <PermProtectedRoute
                        protectedComponent={FormSubScreens}
                        requiredPermission={
                          PERMISSIONS_CODENAMES.view_submissions
                        }
                      />
                    }
                  />
                  <Route
                    path={ROUTES.FORM_MAP}
                    element={
                      <PermProtectedRoute
                        protectedComponent={FormSubScreens}
                        requiredPermission={
                          PERMISSIONS_CODENAMES.view_submissions
                        }
                      />
                    }
                  />
                  <Route
                    path={ROUTES.FORM_MAP_BY}
                    element={
                      <PermProtectedRoute
                        protectedComponent={FormSubScreens}
                        requiredPermission={
                          PERMISSIONS_CODENAMES.view_submissions
                        }
                      />
                    }
                  />
                  <Route
                    path={ROUTES.FORM_PROCESSING}
                    element={
                      <PermProtectedRoute
                      requiredPermission={PERMISSIONS_CODENAMES.view_submissions}
                        protectedComponent={SingleProcessingRoute}
                      />
                    }
                  />
                </Route>

                <Route path={ROUTES.FORM_SETTINGS}>
                  <Route
                    index
                    element={
                      <PermProtectedRoute
                        protectedComponent={FormSubScreens}
                        requiredPermission={PERMISSIONS_CODENAMES.manage_asset}
                      />
                    }
                  />
                  <Route
                    path={ROUTES.FORM_MEDIA}
                    element={
                      <PermProtectedRoute
                        protectedComponent={FormSubScreens}
                        requiredPermission={PERMISSIONS_CODENAMES.manage_asset}
                      />
                    }
                  />
                  <Route
                    path={ROUTES.FORM_SHARING}
                    element={
                      <PermProtectedRoute
                        protectedComponent={FormSubScreens}
                        requiredPermission={PERMISSIONS_CODENAMES.manage_asset}
                      />
                    }
                  />
                  <Route
                    path={ROUTES.FORM_RECORDS}
                    element={
                      <PermProtectedRoute
                        protectedComponent={FormSubScreens}
                        requiredPermission={PERMISSIONS_CODENAMES.manage_asset}
                      />
                    }
                  />
                  <Route
                    path={ROUTES.FORM_REST}
                    element={
                      <PermProtectedRoute
                        protectedComponent={FormSubScreens}
                        requiredPermission={PERMISSIONS_CODENAMES.manage_asset}
                      />
                    }
                  />
                  <Route
                    path={ROUTES.FORM_REST_HOOK}
                    element={
                      <PermProtectedRoute
                        protectedComponent={FormSubScreens}
                        requiredPermission={PERMISSIONS_CODENAMES.manage_asset}
                      />
                    }
                  />
                  <Route
                    path={ROUTES.FORM_KOBOCAT}
                    element={
                      <PermProtectedRoute
                        protectedComponent={FormSubScreens}
                        requiredPermission={PERMISSIONS_CODENAMES.manage_asset}
                      />
                    }
                  />
                </Route>

                <Route
                  path={ROUTES.FORM_JSON}
                  element={
                    <PermProtectedRoute
                      protectedComponent={FormJson}
                      requiredPermission={PERMISSIONS_CODENAMES.view_asset}
                    />
                  }
                />
                <Route
                  path={ROUTES.FORM_XFORM}
                  element={
                    <PermProtectedRoute
                      protectedComponent={FormXform}
                      requiredPermission={PERMISSIONS_CODENAMES.view_asset}
                    />
                  }
                />
                <Route
                  path={ROUTES.FORM_EDIT}
                  element={
                    <PermProtectedRoute
                      protectedComponent={FormPage}
                      requiredPermission={PERMISSIONS_CODENAMES.view_asset}
                    />
                  }
                />
                {/**
                 * TODO change this HACKFIX to a better solution
                 *
                 * Used to force refresh form sub routes. It's some kine of a weird
                 * way of introducing a loading screen during sub route refresh.
                 * See: https://github.com/kobotoolbox/kpi/issues/3925
                 **/}
                <Route
                  path={ROUTES.FORM_RESET}
                  element={
                    <PermProtectedRoute
                      protectedComponent={FormSubScreens}
                      requiredPermission={
                        PERMISSIONS_CODENAMES.view_submissions
                      }
                    />
                  }
                />
              </Route>
              <Route path='*' component={FormNotFound} />
            </Route>
            <Route
              path='*'
              element={
                <Suspense fallback={null}>
                  <SectionNotFound />
                </Suspense>
              }
            />
          </Route>
        </Routes>
      </HistoryRouter>
    );
  }
};

export default observer(AllRoutes);<|MERGE_RESOLUTION|>--- conflicted
+++ resolved
@@ -107,102 +107,12 @@
     }
   }
 
-<<<<<<< HEAD
-  /**
-   * NOTE: For a new route, follow this guideline:
-   * - if route should be accessible to anyone, use `Route`
-   * - if route should be accessible only to logged in users, use `AuthProtectedRoute`
-   * - if route should be accessible only with given permission, use `PermProtectedRoute`
-   * @returns {Node} nested routes
-   */
-  getRoutes() {
-    return (
-      <Suspense fallback={null}>
-        <Route name='home' path={ROUTES.ROOT} component={App}>
-          <IndexRedirect to={ROUTES.FORMS} />
-
-          <Route path='projects' component={ProjectsViewTempDemo}/>
-
-          {/* MISC */}
-          <Route path={ROUTES.SECURITY} component={SecurityRoute} />
-          <Route path={ROUTES.PLAN} component={PlanRoute} />
-          <Route path={ROUTES.DATA_STORAGE} component={DataStorage} />
-          <Route
-            path={ROUTES.ACCOUNT_SETTINGS}
-            component={AuthProtectedRoute}
-            protectedComponent={AccountSettings}
-          />
-          <Suspense fallback={null}>
-            <Route
-              path={ROUTES.CHANGE_PASSWORD}
-              component={AuthProtectedRoute}
-              protectedComponent={ChangePassword}
-            />
-          </Suspense>
-          {/* LIBRARY */}
-          <Route path={ROUTES.LIBRARY}>
-            <IndexRedirect to={ROUTES.MY_LIBRARY} />
-            <Route
-              path={ROUTES.MY_LIBRARY}
-              component={AuthProtectedRoute}
-              protectedComponent={MyLibraryRoute}
-            />
-            <Route
-              path={ROUTES.PUBLIC_COLLECTIONS}
-              component={AuthProtectedRoute}
-              protectedComponent={PublicCollectionsRoute}
-            />
-            <Route
-              path={ROUTES.NEW_LIBRARY_ITEM}
-              component={AuthProtectedRoute}
-              protectedComponent={LibraryAssetEditor}
-            />
-            <Route
-              path={ROUTES.LIBRARY_ITEM}
-              component={PermProtectedRoute}
-              protectedComponent={AssetRoute}
-              requiredPermission={PERMISSIONS_CODENAMES.view_asset}
-            />
-            <Route
-              path={ROUTES.EDIT_LIBRARY_ITEM}
-              component={PermProtectedRoute}
-              protectedComponent={LibraryAssetEditor}
-              requiredPermission={PERMISSIONS_CODENAMES.change_asset}
-            />
-            <Route
-              path={ROUTES.NEW_LIBRARY_CHILD}
-              component={PermProtectedRoute}
-              protectedComponent={LibraryAssetEditor}
-              requiredPermission={PERMISSIONS_CODENAMES.change_asset}
-            />
-            <Route
-              path={ROUTES.LIBRARY_ITEM_JSON}
-              component={PermProtectedRoute}
-              protectedComponent={FormJson}
-              requiredPermission={PERMISSIONS_CODENAMES.view_asset}
-            />
-            <Route
-              path={ROUTES.LIBRARY_ITEM_XFORM}
-              component={PermProtectedRoute}
-              protectedComponent={FormXform}
-              requiredPermission={PERMISSIONS_CODENAMES.view_asset}
-            />
-          </Route>
-
-          {/* FORMS */}
-          <Route path={ROUTES.FORMS}>
-            <IndexRoute
-              component={AuthProtectedRoute}
-              protectedComponent={FormsSearchableList}
-            />
-=======
   render() {
     // This is the place that stops any app rendering until all necessary
     // backend calls are done.
     if (!this.state.isPermsConfigReady || !sessionStore.isAuthStateKnown) {
       return <LoadingSpinner />;
     }
->>>>>>> 92150770
 
     // If all necessary data is obtained, and user is not logged in, and on
     // the root route, redirect immediately to the login page outside
@@ -218,6 +128,8 @@
         <Tracking />
         <Routes>
           <Route path={ROUTES.ROOT} element={<App />}>
+            <Route path='projects' element={<ProjectsViewTempDemo/>}/>
+
             <Route path='' element={<Navigate to={ROUTES.FORMS} replace />} />
             <Route path={ROUTES.ACCOUNT_ROOT}>{accountRoutes()}</Route>
             <Route path={ROUTES.LIBRARY}>
