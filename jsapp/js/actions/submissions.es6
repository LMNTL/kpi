--- conflicted
+++ resolved
@@ -54,11 +54,7 @@
 });
 
 /**
-<<<<<<< HEAD
- * This gets an array of submission ids
-=======
  * This gets an array of submission uuids
->>>>>>> 3f46e5d6
  * @param {string} assetUid
  */
 submissionsActions.getProcessingSubmissions.listen((assetUid, questionsPaths) => {
