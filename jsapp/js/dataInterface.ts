--- conflicted
+++ resolved
@@ -762,12 +762,9 @@
   social_apps: SocialApp[];
   free_tier_thresholds: FreeTierThresholds;
   free_tier_display: FreeTierDisplay;
-<<<<<<< HEAD
   enable_custom_password_guidance_text: boolean;
   custom_password_localized_help_text: string;
-=======
   enable_password_entropy_meter: boolean;
->>>>>>> ce1f8415
 }
 
 export interface AssetSubscriptionsResponse {
