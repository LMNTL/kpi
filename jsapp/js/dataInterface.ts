/**
 * The only file that is making calls to Backend. You shouldn't use it directly,
 * but through proper actions in `jsapp/js/actions.es6`.
 *
 * NOTE: In future all the calls from here will be moved to appropriate stores.
 */

import {assign} from 'js/utils';
import {ROOT_URL, COMMON_QUERIES} from './constants';
import type {EnvStoreFieldItem, FreeTierDisplay, SocialApp} from 'js/envStore';
import type {LanguageCode} from 'js/components/languages/languagesStore';
import type {
  AssetTypeName,
  ValidationStatus,
  AssetFileType,
  PermissionCodename,
} from 'js/constants';
import type {Json} from './components/common/common.interfaces';
import type {ProjectViewsSettings} from './projects/customViewStore';
import type {FreeTierThresholds} from 'js/envStore';

interface AssetsRequestData {
  q?: string;
  limit?: number;
  offset?: number;
  parent?: string;
  all_public?: boolean;
  ordering?: string;
  metadata?: string;
  collections_first?: string;
  status?: string;
}

interface AssetsMetadataRequestData {
  q?: string;
  limit?: number;
  offset?: number;
  parent?: string;
  all_public?: boolean;
  ordering?: string;
  status?: string;
}

export interface SearchAssetsPredefinedParams {
  uid?: string;
  pageSize?: number;
  page?: number;
  searchPhrase?: string;
  filterProperty?: string;
  filterValue?: string;
  ordering?: string;
  metadata?: boolean;
  collectionsFirst?: boolean;
  status?: string;
}

interface BulkSubmissionsRequest {
  query: {
    [id: string]: any;
  };
  confirm?: boolean;
  submission_ids?: string[];
}

interface BulkSubmissionsValidationStatusRequest
  extends BulkSubmissionsRequest {
  'validation_status.uid': ValidationStatus;
}

interface AssetFileRequest {
  description: string;
  file_type: AssetFileType;
  metadata: string;
  base64Encoded: ArrayBuffer | string | null;
}

export interface CreateImportRequest {
  base64Encoded?: string | ArrayBuffer | null;
  name?: string;
  totalFiles?: number;
  /** Url of the asset that should be replaced with XLSForm */
  destination?: string;
  /** Uid of the asset that should be replaced with XLSForm */
  assetUid?: string;
  /** Causes the imported XLSForm to be added as Library Item */
  library?: boolean;
}

export interface ImportResponse {
  /** The uid of the import (not asset!) */
  uid: string;
  url: string;
  messages?: {
    updated?: Array<{
      uid: string;
      kind: string;
      summary: AssetSummary;
      owner__username: string;
    }>;
    created?: Array<{
      uid: string;
      kind: string;
      summary: AssetSummary;
      owner__username: string;
    }>;
    error?: string;
    error_type?: string;
  };
  status: 'complete' | 'created' | 'error' | 'processing';
}

export interface FailResponse {
  /**
   * This is coming from Back end and can have either the general `detail` or
   * `error`, or a list of specific errors (e.g. for specific fields).
   */
  responseJSON?: {
    detail?: string;
    error?: string;
    [fieldName: string]: string[] | string | undefined;
  };
  responseText?: string;
  status: number;
  statusText: string;
}

/** Have a list of errors for different fields. */
export interface PasswordUpdateFailResponse {
  current_password: string[];
  new_password: string[];
}

interface ProcessingResponseData {
  [questionName: string]: any;
  _id: number;
}

export type GetProcessingSubmissionsResponse =
  PaginatedResponse<ProcessingResponseData>;

export interface SubmissionAttachment {
  download_url: string;
  download_large_url: string;
  download_medium_url: string;
  download_small_url: string;
  mimetype: string;
  filename: string;
  instance: number;
  xform: number;
  id: number;
}

interface SubmissionSupplementalDetails {
  [questionName: string]: {
    transcript?: {
      languageCode: LanguageCode;
      value: string;
      dateCreated: string;
      dateModified: string;
      engine?: string;
      revisions?: Array<{
        dateModified: string;
        engine?: string;
        languageCode: LanguageCode;
        value: string;
      }>;
    };
    translated?: {
      [languageCode: LanguageCode]: {
        languageCode: LanguageCode;
        value: string;
        dateCreated: string;
        dateModified: string;
        engine?: string;
        revisions?: Array<{
          dateModified: string;
          engine?: string;
          languageCode: LanguageCode;
          value: string;
        }>;
      };
    };
  };
}

export interface SubmissionResponse {
  [questionName: string]: any;
  __version__: string;
  _attachments: SubmissionAttachment[];
  _geolocation: any[];
  _id: number;
  _notes: any[];
  _status: string;
  _submission_time: string;
  _submitted_by: string | null;
  _tags: string[];
  _uuid: string;
  _validation_status: object;
  _version_: string;
  _xform_id_string: string;
  deviceid?: string;
  end?: string;
  'formhub/uuid': string;
  'meta/instanceID': string;
  phonenumber?: string;
  start?: string;
  today?: string;
  username?: string;
  _supplementalDetails?: SubmissionSupplementalDetails;
}

interface AssignablePermission {
  url: string;
  label: string;
}

interface AssignablePermissionPartial {
  url: string;
  label: {
    default: string;
    view_submissions: string;
    change_submissions: string;
    delete_submissions: string;
    validate_submissions: string;
  };
}

export interface LabelValuePair {
  /** Note: the labels are always localized in the current UI language */
  label: string;
  value: string;
}

/**
 * A single permission instance for a given user.
 */
export interface Permission {
  url: string;
  user: string;
  permission: string;
  label: string;
  partial_permissions?: Array<{
    url: string;
    filters: Array<{_submitted_by: {$in: string[]}}>;
  }>;
}

/**
 * A saved export settings instance.
 */
interface ExportSetting {
  uid: string;
  url: string;
  name: string;
  date_modified: string;
  export_settings: ExportSettingSettings;
}

interface ExportSettingRequest {
  name: string;
  export_settings: ExportSettingSettings;
}

interface ExportSettingSettings {
  lang: string;
  type: string;
  fields: string[];
  group_sep: string;
  xls_types: boolean;
  multiple_select: string;
  hierarchy_in_labels: boolean;
  fields_from_all_versions: boolean;
}

/**
 * It represents a question from the form, a group start/end or a piece of
 * a more complex question type.
 */
export interface SurveyRow {
  /** This is a unique identifier that includes both name and path (names of parents). */
  $qpath: string;
  $autoname: string;
  $kuid: string;
  // We use dynamic import to avoid changing this ambient module to a normal
  // module: see https://stackoverflow.com/a/51114250/2311247
  type: import('js/constants').AnyRowTypeName;
  calculation?: string;
  label?: string[];
  hint?: string[];
  name?: string;
  required?: boolean;
  _isRepeat?: boolean;
  appearance?: string;
  parameters?: string;
  'kobo--matrix_list'?: string;
  'kobo--rank-constraint-message'?: string;
  'kobo--rank-items'?: string;
  'kobo--score-choices'?: string;
  'kobo--locking-profile'?: string;
  /** HXL tags. */
  tags: string[];
}

export interface SurveyChoice {
  $autovalue: string;
  $kuid: string;
  label?: string[];
  list_name: string;
  name: string;
  'media::image'?: string[];
}

interface AssetLockingProfileDefinition {
  name: string;
  restrictions: string[]; // TODO make sure it's a type not a string when, see: https://github.com/kobotoolbox/kpi/issues/3904
}

export interface AssetContentSettings {
  name?: string;
  version?: string;
  id_string?: string;
  style?: string;
  form_id?: string;
  title?: string;
  'kobo--lock_all'?: boolean;
  'kobo--locking-profile'?: 'string';
}

/**
 * Represents parsed form (i.e. the spreadsheet file) contents.
 * It is quite crucial for multiple places of UI, but is not always
 * present in backend responses (performance reasons).
 */
export interface AssetContent {
  schema?: string;
  survey?: SurveyRow[];
  choices?: SurveyChoice[];
  settings?: AssetContentSettings | AssetContentSettings[];
  translated?: string[];
  /** A list of languages. */
  translations?: Array<string | null>;
  'kobo--locking-profiles'?: AssetLockingProfileDefinition[];
}

interface AssetSummary {
  geo?: boolean;
  labels?: string[];
  columns?: string[];
  lock_all?: boolean;
  lock_any?: boolean;
  languages?: Array<string | null>;
  row_count?: number;
  default_translation?: string | null;
  /** To be used in a warning about missing or poorly written question names. */
  name_quality?: {
    ok: number;
    bad: number;
    good: number;
    total: number;
    firsts: {
      ok?: {
        name: string;
        index: number;
        label: string[];
      };
      bad?: {
        name: string;
        index: number;
        label: string[];
      };
    };
  };
  naming_conflicts?: string[];
}

interface AssetReportStylesSpecified {
  [name: string]: {};
}

interface AssetReportStylesKuidNames {
  [name: string]: {};
}

interface AdvancedSubmissionSchema {
  type: 'string' | 'object';
  $description: string;
  url?: string;
  properties?: AdvancedSubmissionSchemaDefinition;
  additionalProperties?: boolean;
  required?: string[];
  definitions?: {[name: string]: AdvancedSubmissionSchemaDefinition};
}

export interface AssetAdvancedFeatures {
  transcript?: {
    /** List of question names */
    values?: string[];
    /** List of transcript enabled languages. */
    languages?: string[];
  };
  translation?: {
    /** List of question names */
    values?: string[];
    /** List of translations enabled languages. */
    languages?: string[];
  };
}

interface AdvancedSubmissionSchemaDefinition {
  [name: string]: {
    type: 'string' | 'object';
    description: string;
    properties?: {[name: string]: {}};
    additionalProperties?: boolean;
    required?: string[];
  };
}

/**
 * None of these are actually stored as `null`s, but we use this interface for
 * a new settings draft too and it's simpler that way.
 */
export interface AssetTableSettings {
  'selected-columns'?: string[] | null;
  'frozen-column'?: string | null;
  'show-group-name'?: boolean | null;
  'translation-index'?: number | null;
  'show-hxl-tags'?: boolean | null;
  'sort-by'?: {
    fieldId: string;
    value: 'ASCENDING' | 'DESCENDING';
  } | null;
}

export interface AssetSettings {
  sector?: LabelValuePair | null;
  country?: LabelValuePair | LabelValuePair[] | null;
  description?: string;
  'data-table'?: AssetTableSettings;
  organization?: string;
  collects_pii?: LabelValuePair | null;
  operational_purpose?: LabelValuePair | null;
}

/** This is the asset object Frontend uses with the endpoints. */
interface AssetRequestObject {
  // NOTE: there might be a few properties in AssetResponse that should be here,
  // so please feel free to move them when you encounter a typing error.
  parent: string | null;
  settings: AssetSettings;
  asset_type: AssetTypeName;
  report_styles?: {
    default?: {};
    specified?: AssetReportStylesSpecified;
    kuid_names?: AssetReportStylesKuidNames;
  };
  report_custom?: {
    [reportName: string]: {
      crid: string;
      name: string;
      questions: string[];
      reportStyle: {
        groupDataBy: string;
        report_type: string;
        report_colors: string[];
        translationIndex: number;
      };
    };
  };
  map_styles?: {};
  map_custom?: {};
  content?: AssetContent;
  tag_string: string;
  name: string;
  permissions: Permission[];
  export_settings: ExportSetting[];
  data_sharing: {};
  paired_data?: string;
  advanced_features?: AssetAdvancedFeatures;
  advanced_submission_schema?: AdvancedSubmissionSchema;
}

export type AssetDownloads = Array<{
  format: string;
  url: string;
}>;

/**
 * This is the complete asset object we use throught the Frontend code. It is
 * built upon the object we get from Backend responses (i.e. we extend a few
 * properties and Backend adds few too that are not required in the
 * AssetRequestObject).
 */
export interface AssetResponse extends AssetRequestObject {
  url: string;
  owner: string;
  owner__username: string;
  date_created: string;
  summary: AssetSummary;
  date_modified: string;
  version_id: string | null;
  version__content_hash?: string | null;
  version_count?: number;
  has_deployment: boolean;
  deployed_version_id: string | null;
  analysis_form_json?: any;
  deployed_versions?: {
    count: number;
    next: string | null;
    previous: string | null;
    results: Array<{
      uid: string;
      url: string;
      content_hash: string;
      date_deployed: string;
      date_modified: string;
    }>;
  };
  deployment__identifier: string | null;
  deployment__links?: {
    url?: string;
    single_url?: string;
    single_once_url?: string;
    offline_url?: string;
    preview_url?: string;
    iframe_url?: string;
    single_iframe_url?: string;
    single_once_iframe_url?: string;
  };
  deployment__active: boolean;
  deployment__data_download_links?: {
    xls_legacy?: string;
    csv_legacy?: string;
    zip_legacy?: string;
    kml_legacy?: string;
    xls?: string;
    csv?: string;
  };
  deployment__submission_count: number;
  deployment_status: 'archived' | 'deployed' | 'draft';
  downloads: AssetDownloads;
  embeds?: Array<{
    format: string;
    url: string;
  }>;
  xform_link?: string;
  hooks_link?: string;
  uid: string;
  kind: string;
  xls_link?: string;
  assignable_permissions?: Array<
    AssignablePermission | AssignablePermissionPartial
  >;
  /**
   * A list of all permissions (their codenames) that current user has in
   * regards to this asset. It is a sum of permissions assigned directly for
   * that user and ones coming from the Project View definition.
   */
  effective_permissions: Array<{codename: PermissionCodename}>;
  exports?: string;
  data: string;
  children: {
    count: number;
  };
  subscribers_count: number;
  status: string;
  access_types: string[] | null;

  // TODO: think about creating a new interface for asset that is being extended
  // on frontend.
  // See: https://github.com/kobotoolbox/kpi/issues/3905
  // Here are some properties we add to the response:
  tags?: string[];
  unparsed__settings?: AssetContentSettings;
  settings__style?: string;
  settings__form_id?: string;
  settings__title?: string;
}

/** This is the asset object returned by project-views endpoint. */
export interface ProjectViewAsset {
  url: string;
  asset_type: AssetTypeName;
  date_modified: string;
  date_created: string;
  date_deployed: string | null;
  owner: string;
  owner__username: string;
  owner__email: string;
  /** Full name */
  owner__name: string;
  owner__organization: string;
  uid: string;
  name: string;
  settings: AssetSettings;
  languages: Array<string | null>;
  has_deployment: boolean;
  deployment__active: boolean;
  deployment__submission_count: number;
  deployment_status: 'archived' | 'deployed' | 'draft';
}

export interface AssetsResponse extends PaginatedResponse<AssetResponse> {
  metadata?: MetadataResponse;
}

export interface MetadataResponse {
  languages: string[];
  countries: string[][];
  sectors: string[][];
  organizations: string[];
}

export interface DeleteAssetResponse {
  uid: string;
  assetType: AssetTypeName;
}

export interface PaginatedResponse<T> {
  count: number;
  next: string | null;
  previous: string | null;
  results: T[];
}

export interface PermissionDefinition {
  url: string;
  name: string;
  description: string;
  codename: string;
  implied: string[];
  contradictory: string[];
}

export type PermissionsConfigResponse = PaginatedResponse<PermissionDefinition>;

interface SocialAccount {
  provider: string;
  uid: string;
  last_login: string;
  date_joined: string;
  email: string | null;
  username: string | null;
}

export interface AccountResponse {
  username: string;
  first_name: string;
  last_name: string;
  email: string;
  server_time: string;
  date_joined: string;
  /**
   * Link to a legacy view containing list of projects. No longer used on FE.
   */
  projects_url: string;
  is_superuser: boolean;
  gravatar: string;
  is_staff: boolean;
  last_login: string;
  extra_details: {
    name: string;
    gender: string;
    sector: string;
    country: string;
    organization: string;
    organization_website: string;
    bio: string;
    city: string;
    require_auth: boolean;
    twitter: string;
    linkedin: string;
    instagram: string;
    project_views_settings: ProjectViewsSettings;
    /** We store this for usage statistics only. */
    last_ui_language?: string;
    // JSON values are the backend reality, but we make assumptions
    [key: string]: Json | ProjectViewsSettings | undefined;
  };
  git_rev: {
    // All are either a string or `false`
    short: string | boolean;
    long: string | boolean;
    branch: string | boolean;
    tag: string | boolean;
  };
  social_accounts: SocialAccount[];
}

export interface AccountRequest {
  email?: string;
  extra_details?: {
    name?: string;
    organization?: string;
    organization_website?: string;
    sector?: string;
    gender?: string;
    bio?: string;
    city?: string;
    country?: string;
    require_auth?: boolean;
    twitter?: string;
    linkedin?: string;
    instagram?: string;
    project_views_settings?: ProjectViewsSettings;
    last_ui_language?: string;
  };
  current_password?: string;
  new_password?: string;
}

interface UserNotLoggedInResponse {
  message: string;
}

export interface UserResponse {
  url: string;
  username: string;
  assets: PaginatedResponse<{url: string}>;
  date_joined: string;
  public_collection_subscribers_count: number;
  public_collections_count: number;
}

export interface TransxLanguages {
  [languageCode: string]: {
    /** Human readable and localized language name. */
    name: string;
    /** A list of available services. */
    options: string[];
  };
}

export interface EnvironmentResponse {
  terms_of_service_url: string;
  privacy_policy_url: string;
  source_code_url: string;
  support_email: string;
  support_url: string;
  community_url: string;
  project_metadata_fields: EnvStoreFieldItem[];
  user_metadata_fields: EnvStoreFieldItem[];
  sector_choices: string[][];
  operational_purpose_choices: string[][];
  country_choices: string[][];
  interface_languages: string[][];
  transcription_languages: TransxLanguages;
  translation_languages: TransxLanguages;
  submission_placeholder: string;
  frontend_min_retry_time: number;
  frontend_max_retry_time: number;
  asr_mt_features_enabled: boolean;
<<<<<<< HEAD
  mfa_localized_help_text: {[name: string]: string};
=======
  mfa_localized_help_text: string;
>>>>>>> ef5a307d
  mfa_enabled: boolean;
  mfa_code_length: number;
  stripe_public_key: string | null;
  social_apps: SocialApp[];
  free_tier_thresholds: FreeTierThresholds;
  free_tier_display: FreeTierDisplay;
}

export interface AssetSubscriptionsResponse {
  /** url of subscription */
  url: string;
  /** url of asset */
  asset: string;
  /** uid of subscription */
  uid: string;
}

interface AssetSnapshotResponse {
  url: string;
  uid: string;
  owner: string;
  date_created: string;
  xml: string;
  enketopreviewlink: string;
  asset: string;
  asset_version_id: number;
  details: {
    status: string;
    warnings: string[];
  };
  source: AssetContent;
}

const DEFAULT_PAGE_SIZE = 100;

interface ExternalServiceRequestData {
  name: string;
  endpoint: string;
  active: boolean;
  subset_fields: string[];
  email_notification: boolean;
  export_type: 'json' | 'xml';
  auth_level: 'basic_auth' | 'no_auth';
  settings: {
    custom_headers: {
      [name: string]: string;
    };
  };
  payload_template: string;
  username?: string;
  password?: string;
}

export interface DeploymentResponse {
  backend: string;
  /** URL */
  identifier: string;
  active: boolean;
  version_id: string;
  asset: AssetResponse;
}

interface DataInterface {
  patchProfile: (data: AccountRequest) => JQuery.jqXHR<AccountResponse>;
  [key: string]: Function;
}

const $ajax = (o: {}) =>
  $.ajax(assign({}, {dataType: 'json', method: 'GET'}, o));

export const dataInterface: DataInterface = {
  getProfile: () =>
    fetch(`${ROOT_URL}/me/`).then((response) => response.json()), // TODO replace selfProfile
  selfProfile: (): JQuery.jqXHR<AccountResponse | UserNotLoggedInResponse> =>
    $ajax({url: `${ROOT_URL}/me/`}),

  apiToken: (): JQuery.jqXHR<{token: string}> =>
    $ajax({
      url: `${ROOT_URL}/token/?format=json`,
    }),

  getUser: (userUrl: string): JQuery.jqXHR<UserResponse> =>
    $ajax({
      url: userUrl,
    }),

  queryUserExistence: (username: string): JQuery.Promise<string, boolean> => {
    const d = $.Deferred();
    $ajax({url: `${ROOT_URL}/api/v2/users/${username}/`})
      .done(() => {
        d.resolve(username, true);
      })
      .fail(() => {
        d.reject(username, false);
      });
    return d.promise();
  },

  logout: (): JQuery.Promise<AccountResponse | UserNotLoggedInResponse> => {
    const d = $.Deferred();
    $ajax({url: `${ROOT_URL}/accounts/logout/`, method: 'POST'})
      .done(d.resolve)
      .fail(function (/*resp, etype, emessage*/) {
        // logout request wasn't successful, but may have logged the user out
        // querying '/me/' can confirm if we have logged out.
        dataInterface
          .selfProfile()
          .done(function (data: {message?: string}) {
            if (data.message === 'user is not logged in') {
              d.resolve(data);
            } else {
              d.reject(data);
            }
          })
          .fail(d.fail);
      });
    return d.promise();
  },

  patchProfile(data: AccountRequest): JQuery.jqXHR<AccountResponse> {
    return $ajax({
      url: `${ROOT_URL}/me/`,
      method: 'PATCH',
      dataType: 'json',
      contentType: 'application/json',
      data: JSON.stringify(data),
    });
  },

  listTemplates(): JQuery.jqXHR<AssetsResponse> {
    return $ajax({
      url:
        `${ROOT_URL}/api/v2/assets/` +
        (COMMON_QUERIES.t ? `?q=${COMMON_QUERIES.t}` : ''),
    });
  },

  getCollections(
    params: {
      owner?: string;
      pageSize?: number;
      page?: number;
    } = {}
  ): JQuery.jqXHR<AssetsResponse> {
    let q = COMMON_QUERIES.c;
    if (params.owner) {
      q += ` AND owner__username__exact:${params.owner}`;
    }
    return $ajax({
      url: `${ROOT_URL}/api/v2/assets/`,
      dataType: 'json',
      data: {
        q: q,
        limit: params.pageSize || DEFAULT_PAGE_SIZE,
        page: params.page || 0,
      },
      method: 'GET',
    });
  },

  createAssetSnapshot(
    data: AssetResponse
  ): JQuery.jqXHR<AssetSnapshotResponse> {
    return $ajax({
      url: `${ROOT_URL}/api/v2/asset_snapshots/`,
      method: 'POST',
      data: data,
    });
  },

  /*
   * external services
   */

  getHooks(uid: string): JQuery.jqXHR<any> {
    return $ajax({
      url: `${ROOT_URL}/api/v2/assets/${uid}/hooks/`,
      method: 'GET',
    });
  },

  getHook(uid: string, hookUid: string): JQuery.jqXHR<any> {
    return $ajax({
      url: `${ROOT_URL}/api/v2/assets/${uid}/hooks/${hookUid}/`,
      method: 'GET',
    });
  },

  addExternalService(
    uid: string,
    data: ExternalServiceRequestData
  ): JQuery.jqXHR<any> {
    return $ajax({
      url: `${ROOT_URL}/api/v2/assets/${uid}/hooks/`,
      method: 'POST',
      data: JSON.stringify(data),
      dataType: 'json',
      contentType: 'application/json',
    });
  },

  updateExternalService(
    uid: string,
    hookUid: string,
    data: ExternalServiceRequestData
  ): JQuery.jqXHR<any> {
    return $ajax({
      url: `${ROOT_URL}/api/v2/assets/${uid}/hooks/${hookUid}/`,
      method: 'PATCH',
      data: JSON.stringify(data),
      dataType: 'json',
      contentType: 'application/json',
    });
  },

  deleteExternalService(uid: string, hookUid: string): JQuery.jqXHR<any> {
    return $ajax({
      url: `${ROOT_URL}/api/v2/assets/${uid}/hooks/${hookUid}/`,
      method: 'DELETE',
    });
  },

  getHookLogs(uid: string, hookUid: string): JQuery.jqXHR<any> {
    return $ajax({
      url: `${ROOT_URL}/api/v2/assets/${uid}/hooks/${hookUid}/logs/`,
      method: 'GET',
    });
  },

  getHookLog(uid: string, hookUid: string, lid: string): JQuery.jqXHR<any> {
    return $ajax({
      url: `${ROOT_URL}/api/v2/assets/${uid}/hooks/${hookUid}/logs/${lid}/`,
      method: 'GET',
    });
  },

  retryExternalServiceLogs(uid: string, hookUid: string): JQuery.jqXHR<any> {
    return $ajax({
      url: `${ROOT_URL}/api/v2/assets/${uid}/hooks/${hookUid}/retry/`,
      method: 'PATCH',
    });
  },

  retryExternalServiceLog(
    uid: string,
    hookUid: string,
    lid: string
  ): JQuery.jqXHR<any> {
    return $ajax({
      url: `${ROOT_URL}/api/v2/assets/${uid}/hooks/${hookUid}/logs/${lid}/retry/`,
      method: 'PATCH',
    });
  },

  getReportData(data: {
    uid: string;
    identifiers: string[];
    group_by: string;
  }): JQuery.jqXHR<any> {
    let identifierString;
    if (data.identifiers) {
      identifierString = `?names=${data.identifiers.join(',')}`;
    }
    if (data.group_by != '') {
      identifierString += `&split_by=${data.group_by}`;
    }

    return $ajax({
      url: `${ROOT_URL}/api/v2/assets/${data.uid}/reports/${identifierString}`,
    });
  },

  cloneAsset(params: {
    uid: string;
    name: string;
    version_id: string;
    new_asset_type: AssetTypeName;
    parent: string;
  }): JQuery.jqXHR<any> {
    const data: {[key: string]: any} = {
      clone_from: params.uid,
    };
    if (params.name) {
      data.name = params.name;
    }
    if (params.version_id) {
      data.clone_from_version_id = params.version_id;
    }
    if (params.new_asset_type) {
      data.asset_type = params.new_asset_type;
    }
    if (params.parent) {
      data.parent = params.parent;
    }
    return $ajax({
      method: 'POST',
      url: `${ROOT_URL}/api/v2/assets/`,
      data: data,
    });
  },

  /*
   * form media
   */
  postFormMedia(uid: string, data: AssetFileRequest): JQuery.jqXHR<any> {
    return $ajax({
      method: 'POST',
      url: `${ROOT_URL}/api/v2/assets/${uid}/files/`,
      data: data,
    });
  },

  deleteFormMedia(url: string): JQuery.jqXHR<any> {
    return $ajax({
      method: 'DELETE',
      url: url,
    });
  },

  /*
   * Dynamic data attachments
   */
  attachToSource(
    assetUid: string,
    data: {
      source: string;
      fields: string[];
      filename: string;
    }
  ): JQuery.jqXHR<any> {
    return $ajax({
      url: `${ROOT_URL}/api/v2/assets/${assetUid}/paired-data/`,
      method: 'POST',
      data: JSON.stringify(data),
      contentType: 'application/json',
    });
  },

  detachSource(attachmentUrl: string): JQuery.jqXHR<any> {
    return $ajax({
      url: attachmentUrl,
      method: 'DELETE',
    });
  },

  patchSource(
    attachmentUrl: string,
    data: {
      fields: string;
      filename: string;
    }
  ): JQuery.jqXHR<any> {
    return $ajax({
      url: attachmentUrl,
      method: 'PATCH',
      data: JSON.stringify(data),
      contentType: 'application/json',
    });
  },

  getAttachedSources(assetUid: string): JQuery.jqXHR<any> {
    return $ajax({
      url: `${ROOT_URL}/api/v2/assets/${assetUid}/paired-data/`,
      method: 'GET',
    });
  },

  getSharingEnabledAssets(): JQuery.jqXHR<AssetsResponse> {
    return $ajax({
      url: `${ROOT_URL}/api/v2/assets/?q=data_sharing__enabled:true`,
      method: 'GET',
    });
  },

  patchDataSharing(
    assetUid: string,
    data: {
      data_sharing: {
        enabled: boolean;
        fields: string[];
      };
    }
  ): JQuery.jqXHR<any> {
    return $ajax({
      url: `${ROOT_URL}/api/v2/assets/${assetUid}/`,
      method: 'PATCH',
      data: JSON.stringify(data),
      contentType: 'application/json',
    });
  },

  /*
   * permissions
   */

  getPermissionsConfig(): JQuery.jqXHR<any> {
    return $ajax({
      url: `${ROOT_URL}/api/v2/permissions/`,
      method: 'GET',
    });
  },

  getAssetPermissions(assetUid: string): JQuery.jqXHR<any> {
    return $ajax({
      url: `${ROOT_URL}/api/v2/assets/${assetUid}/permission-assignments/`,
      method: 'GET',
    });
  },

  bulkSetAssetPermissions(
    assetUid: string,
    perms: Array<{user: string; permission: string}>
  ): JQuery.jqXHR<any> {
    return $ajax({
      url: `${ROOT_URL}/api/v2/assets/${assetUid}/permission-assignments/bulk/`,
      method: 'POST',
      data: JSON.stringify(perms),
      dataType: 'json',
      contentType: 'application/json',
    });
  },

  assignAssetPermission(
    assetUid: string,
    perm: {user: string; permission: string}
  ): JQuery.jqXHR<any> {
    return $ajax({
      url: `${ROOT_URL}/api/v2/assets/${assetUid}/permission-assignments/`,
      method: 'POST',
      data: JSON.stringify(perm),
      dataType: 'json',
      contentType: 'application/json',
    });
  },

  removePermission(permUrl: string): JQuery.jqXHR<any> {
    return $ajax({
      method: 'DELETE',
      url: permUrl,
    });
  },

  copyPermissionsFrom(sourceUid: string, targetUid: string): JQuery.jqXHR<any> {
    return $ajax({
      url: `${ROOT_URL}/api/v2/assets/${targetUid}/permission-assignments/clone/`,
      method: 'PATCH',
      data: {
        clone_from: sourceUid,
      },
    });
  },

  deleteAsset(params: {uid: string}): JQuery.jqXHR<DeleteAssetResponse> {
    return $ajax({
      url: `${ROOT_URL}/api/v2/assets/${params.uid}/`,
      method: 'DELETE',
    });
  },

  subscribeToCollection(
    assetUrl: string
  ): JQuery.jqXHR<AssetSubscriptionsResponse> {
    return $ajax({
      url: `${ROOT_URL}/api/v2/asset_subscriptions/`,
      data: {
        asset: assetUrl,
      },
      method: 'POST',
    });
  },

  unsubscribeFromCollection(uid: string) {
    return $ajax({
      url: `${ROOT_URL}/api/v2/asset_subscriptions/`,
      data: {
        asset__uid: uid,
      },
      method: 'GET',
    }).then((data) =>
      $ajax({
        url: data.results[0].url,
        method: 'DELETE',
      })
    );
  },

  getImportDetails(params: {uid: string}): JQuery.jqXHR<any> {
    return $.getJSON(`${ROOT_URL}/api/v2/imports/${params.uid}/`);
  },

  getAsset(params: {url?: string; id?: string} = {}): JQuery.jqXHR<any> {
    if (params.url) {
      return $.getJSON(params.url);
    } else {
      // limit is for collections children
      return $.getJSON(
        `${ROOT_URL}/api/v2/assets/${params.id}/?limit=${DEFAULT_PAGE_SIZE}`
      );
    }
  },

  getAssetExports(assetUid: string): JQuery.jqXHR<any> {
    return $ajax({
      url: `${ROOT_URL}/api/v2/assets/${assetUid}/exports/`,
      data: {
        ordering: '-date_created',
        // TODO: handle pagination of this in future, for now we get "all"
        // see: https://github.com/kobotoolbox/kpi/issues/3906
        limit: 9999,
      },
    });
  },

  createAssetExport(
    assetUid: string,
    data: ExportSettingSettings
  ): JQuery.jqXHR<any> {
    return $ajax({
      url: `${ROOT_URL}/api/v2/assets/${assetUid}/exports/`,
      method: 'POST',
      data: JSON.stringify(data),
      dataType: 'json',
      contentType: 'application/json',
    });
  },

  getAssetExport(assetUid: string, exportUid: string): JQuery.jqXHR<any> {
    return $ajax({
      url: `${ROOT_URL}/api/v2/assets/${assetUid}/exports/${exportUid}/`,
      method: 'GET',
    });
  },

  deleteAssetExport(assetUid: string, exportUid: string): JQuery.jqXHR<any> {
    return $ajax({
      url: `${ROOT_URL}/api/v2/assets/${assetUid}/exports/${exportUid}/`,
      method: 'DELETE',
    });
  },

  getExportSettings(assetUid: string): JQuery.jqXHR<any> {
    return $ajax({
      url: `${ROOT_URL}/api/v2/assets/${assetUid}/export-settings/`,
      // NOTE: we make an educated guess that there would be no real world
      // situations that would require more than 9999 saved settings.
      // No pagination here, sorry.
      data: {limit: 9999},
    });
  },

  getExportSetting(assetUid: string, settingUid: string): JQuery.jqXHR<any> {
    return $ajax({
      url: `${ROOT_URL}/api/v2/assets/${assetUid}/export-settings/${settingUid}/`,
    });
  },

  updateExportSetting(
    assetUid: string,
    settingUid: string,
    data: ExportSettingRequest
  ): JQuery.jqXHR<any> {
    return $ajax({
      url: `${ROOT_URL}/api/v2/assets/${assetUid}/export-settings/${settingUid}/`,
      method: 'PATCH',
      data: data,
    });
  },

  createExportSetting(
    assetUid: string,
    data: ExportSettingRequest
  ): JQuery.jqXHR<any> {
    return $ajax({
      url: `${ROOT_URL}/api/v2/assets/${assetUid}/export-settings/`,
      method: 'POST',
      data: data,
    });
  },

  deleteExportSetting(assetUid: string, settingUid: string): JQuery.jqXHR<any> {
    return $ajax({
      url: `${ROOT_URL}/api/v2/assets/${assetUid}/export-settings/${settingUid}/`,
      method: 'DELETE',
    });
  },

  getAssetXformView(uid: string): JQuery.jqXHR<any> {
    return $ajax({
      url: `${ROOT_URL}/api/v2/assets/${uid}/xform/`,
      dataType: 'html',
    });
  },

  searchAssets(searchData: AssetsRequestData): JQuery.jqXHR<AssetsResponse> {
    // TODO https://github.com/kobotoolbox/kpi/issues/1983
    // force set limit to get hacky "all" assets
    searchData.limit = 200;
    return $.ajax({
      url: `${ROOT_URL}/api/v2/assets/`,
      dataType: 'json',
      data: searchData,
      method: 'GET',
    });
  },

  _searchAssetsWithPredefinedQuery(
    params: SearchAssetsPredefinedParams,
    predefinedQuery: string
  ): JQuery.jqXHR<AssetsResponse> {
    const searchData: AssetsRequestData = {
      q: predefinedQuery,
      limit: params.pageSize || DEFAULT_PAGE_SIZE,
      offset: 0,
    };

    if (params.page && params.pageSize) {
      searchData.offset = params.page * params.pageSize;
    }

    if (params.searchPhrase) {
      searchData.q += ` AND (${params.searchPhrase})`;
    }

    if (params.filterProperty && params.filterValue) {
      searchData.q += ` AND ${params.filterProperty}:${params.filterValue}`;
    }

    if (params.ordering) {
      searchData.ordering = params.ordering;
    }

    if (params.metadata === true) {
      searchData.metadata = 'on';
    }

    if (params.collectionsFirst === true) {
      searchData.collections_first = 'true';
    }

    if (params.status) {
      searchData.status = params.status;
    }

    return $ajax({
      url: `${ROOT_URL}/api/v2/assets/`,
      dataType: 'json',
      data: searchData,
      method: 'GET',
    });
  },

  _searchMetadataWithPredefinedQuery(
    params: SearchAssetsPredefinedParams,
    predefinedQuery: string
  ): JQuery.jqXHR<any> {
    const searchData: AssetsMetadataRequestData = {
      q: predefinedQuery,
      limit: params.pageSize || DEFAULT_PAGE_SIZE,
      offset: 0,
    };

    if (params.page && params.pageSize) {
      searchData.offset = params.page * params.pageSize;
    }

    if (params.searchPhrase) {
      searchData.q += ` AND (${params.searchPhrase})`;
    }

    if (params.filterProperty && params.filterValue) {
      searchData.q += ` AND ${params.filterProperty}:"${params.filterValue}"`;
    }

    if (params.ordering) {
      searchData.ordering = params.ordering;
    }

    if (params.status) {
      searchData.status = params.status;
    }

    return $ajax({
      url: `${ROOT_URL}/api/v2/assets/metadata/`,
      dataType: 'json',
      data: searchData,
      method: 'GET',
    });
  },

  searchMyCollectionAssets(
    params: SearchAssetsPredefinedParams = {}
  ): JQuery.jqXHR<any> {
    return this._searchAssetsWithPredefinedQuery(
      params,
      // we only want the currently viewed collection's assets
      `${COMMON_QUERIES.qbtc} AND parent__uid:${params.uid}`
    );
  },

  searchMyLibraryAssets(
    params: SearchAssetsPredefinedParams = {}
  ): JQuery.jqXHR<any> {
    // we only want orphans (assets not inside collection)
    // unless it's a search
    let query = COMMON_QUERIES.qbtc;
    if (!params.searchPhrase) {
      query += ' AND parent:null';
    }

    return this._searchAssetsWithPredefinedQuery(params, query);
  },

  searchMyCollectionMetadata(
    params: SearchAssetsPredefinedParams = {}
  ): JQuery.jqXHR<any> {
    return this._searchMetadataWithPredefinedQuery(
      params,
      // we only want the currently viewed collection's assets
      `${COMMON_QUERIES.qbtc} AND parent__uid:${params.uid}`
    );
  },

  searchMyLibraryMetadata(
    params: SearchAssetsPredefinedParams = {}
  ): JQuery.jqXHR<any> {
    // we only want orphans (assets not inside collection)
    // unless it's a search
    let query = COMMON_QUERIES.qbtc;
    if (!params.searchPhrase) {
      query += ' AND parent:null';
    }

    return this._searchMetadataWithPredefinedQuery(params, query);
  },

  searchPublicCollections(
    params: SearchAssetsPredefinedParams = {}
  ): JQuery.jqXHR<any> {
    params.status = 'public-discoverable';
    return this._searchAssetsWithPredefinedQuery(params, COMMON_QUERIES.c);
  },

  searchPublicCollectionsMetadata(
    params: SearchAssetsPredefinedParams = {}
  ): JQuery.jqXHR<any> {
    params.status = 'public-discoverable';
    return this._searchMetadataWithPredefinedQuery(params, COMMON_QUERIES.c);
  },

  assetsHash(): JQuery.jqXHR<any> {
    return $ajax({
      url: `${ROOT_URL}/api/v2/assets/hash/`,
      method: 'GET',
    });
  },

  createResource(details: AssetRequestObject): JQuery.jqXHR<any> {
    return $ajax({
      method: 'POST',
      url: `${ROOT_URL}/api/v2/assets/`,
      data: details,
    });
  },

  patchAsset(uid: string, data: AssetRequestObject): JQuery.jqXHR<any> {
    return $ajax({
      url: `${ROOT_URL}/api/v2/assets/${uid}/`,
      method: 'PATCH',
      data: JSON.stringify(data),
      dataType: 'json',
      contentType: 'application/json',
    });
  },

  listTags(data: {q: string}): JQuery.jqXHR<any> {
    return $ajax({
      url: `${ROOT_URL}/tags/`,
      method: 'GET',
      data: assign(
        {
          // If this number is too big (e.g. 9999) it causes a deadly timeout
          // whenever Form Builder displays the aside Library search
          limit: 100,
        },
        data
      ),
    });
  },

  loadNextPageUrl(nextPageUrl: string): JQuery.jqXHR<any> {
    return $ajax({
      url: nextPageUrl,
      method: 'GET',
    });
  },

  deployAsset(
    asset: AssetResponse,
    redeployment: boolean
  ): JQuery.jqXHR<DeploymentResponse> {
    const data: {
      active: boolean;
      version_id?: string | null;
    } = {
      active: true,
    };
    let method = 'POST';
    if (redeployment) {
      method = 'PATCH';
      data.version_id = asset.version_id;
    }
    return $ajax({
      method: method,
      url: `${asset.url}deployment/`,
      data: data,
    });
  },

  setDeploymentActive(params: {
    asset: AssetResponse;
    active: boolean;
  }): JQuery.jqXHR<DeploymentResponse> {
    return $ajax({
      method: 'PATCH',
      url: `${params.asset.url}deployment/`,
      data: {
        active: params.active,
      },
    });
  },

  createImport(data: CreateImportRequest): JQuery.jqXHR<any> {
    const formData = new FormData();
    for (const [key, value] of Object.entries(data)) {
      formData.append(key, value);
    }

    return $ajax({
      method: 'POST',
      url: `${ROOT_URL}/api/v2/imports/`,
      data: formData,
      processData: false,
      contentType: false,
    });
  },

  getSubmissions(
    uid: string,
    pageSize: number = DEFAULT_PAGE_SIZE,
    page = 0,
    sort: Array<{desc: boolean; id: string}> = [],
    fields: string[] = [],
    filter = ''
  ): JQuery.jqXHR<PaginatedResponse<SubmissionResponse>> {
    const query = `limit=${pageSize}&start=${page}`;
    let s = '&sort={"_id":-1}'; // default sort
    let f = '';
    if (sort.length) {
      s =
        sort[0].desc === true
          ? `&sort={"${sort[0].id}":-1}`
          : `&sort={"${sort[0].id}":1}`;
    }
    if (fields.length) {
      f = `&fields=${JSON.stringify(fields)}`;
    }

    return $ajax({
      url: `${ROOT_URL}/api/v2/assets/${uid}/data/?${query}${s}${f}${filter}`,
      method: 'GET',
    });
  },

  getSubmission(uid: string, sid: string): JQuery.jqXHR<SubmissionResponse> {
    return $ajax({
      url: `${ROOT_URL}/api/v2/assets/${uid}/data/${sid}/`,
      method: 'GET',
    });
  },

  duplicateSubmission(uid: string, sid: string): JQuery.jqXHR<any> {
    return $ajax({
      url: `${ROOT_URL}/api/v2/assets/${uid}/data/${sid}/duplicate/`,
      method: 'POST',
    });
  },

  bulkPatchSubmissionsValues(
    uid: string,
    submissionIds: string[],
    data: {[questionPath: string]: any}
  ): JQuery.jqXHR<any> {
    return $ajax({
      url: `${ROOT_URL}/api/v2/assets/${uid}/data/bulk/`,
      method: 'PATCH',
      data: {
        payload: JSON.stringify({
          submission_ids: submissionIds,
          data: data,
        }),
      },
    });
  },

  bulkPatchSubmissionsValidationStatus(
    uid: string,
    data: BulkSubmissionsValidationStatusRequest
  ): JQuery.jqXHR<any> {
    return $ajax({
      url: `${ROOT_URL}/api/v2/assets/${uid}/data/validation_statuses/`,
      method: 'PATCH',
      data: {payload: JSON.stringify(data)},
    });
  },

  bulkRemoveSubmissionsValidationStatus(
    uid: string,
    data: BulkSubmissionsValidationStatusRequest
  ): JQuery.jqXHR<any> {
    return $ajax({
      url: `${ROOT_URL}/api/v2/assets/${uid}/data/validation_statuses/`,
      method: 'DELETE',
      data: {payload: JSON.stringify(data)},
    });
  },

  updateSubmissionValidationStatus(
    uid: string,
    sid: string,
    data: {'validation_status.uid': ValidationStatus}
  ): JQuery.jqXHR<any> {
    return $ajax({
      url: `${ROOT_URL}/api/v2/assets/${uid}/data/${sid}/validation_status/`,
      method: 'PATCH',
      data: data,
    });
  },

  removeSubmissionValidationStatus(
    uid: string,
    sid: string
  ): JQuery.jqXHR<any> {
    return $ajax({
      url: `${ROOT_URL}/api/v2/assets/${uid}/data/${sid}/validation_status/`,
      method: 'DELETE',
    });
  },

  getSubmissionsQuery(uid: string, query = ''): JQuery.jqXHR<any> {
    return $ajax({
      url: `${ROOT_URL}/api/v2/assets/${uid}/data/?${query}`,
      method: 'GET',
    });
  },

  deleteSubmission(uid: string, sid: string): JQuery.jqXHR<any> {
    return $ajax({
      url: `${ROOT_URL}/api/v2/assets/${uid}/data/${sid}/`,
      method: 'DELETE',
    });
  },

  bulkDeleteSubmissions(
    uid: string,
    data: BulkSubmissionsRequest
  ): JQuery.jqXHR<any> {
    return $ajax({
      url: `${ROOT_URL}/api/v2/assets/${uid}/data/bulk/`,
      method: 'DELETE',
      data: {payload: JSON.stringify(data)},
    });
  },

  getEnketoEditLink(uid: string, sid: string): JQuery.jqXHR<any> {
    return $ajax({
      url: `${ROOT_URL}/api/v2/assets/${uid}/data/${sid}/enketo/edit/?return_url=false`,
      method: 'GET',
    });
  },
  getEnketoViewLink(uid: string, sid: string): JQuery.jqXHR<any> {
    return $ajax({
      url: `${ROOT_URL}/api/v2/assets/${uid}/data/${sid}/enketo/view/`,
      method: 'GET',
    });
  },

  uploadAssetFile(uid: string, data: AssetFileRequest): JQuery.jqXHR<any> {
    const formData = new FormData();
    for (const [key, value] of Object.entries(data)) {
      formData.append(key, value);
    }

    return $ajax({
      url: `${ROOT_URL}/api/v2/assets/${uid}/files/`,
      method: 'POST',
      data: formData,
      processData: false,
      contentType: false,
    });
  },

  getAssetFiles(uid: string, fileType: AssetFileType): JQuery.jqXHR<any> {
    return $ajax({
      url: `${ROOT_URL}/api/v2/assets/${uid}/files/?file_type=${fileType}`,
      method: 'GET',
    });
  },

  deleteAssetFile(assetUid: string, uid: string): JQuery.jqXHR<any> {
    return $ajax({
      url: `${ROOT_URL}/api/v2/assets/${assetUid}/files/${uid}/`,
      method: 'DELETE',
    });
  },

  setLanguage(data: {language: string}): JQuery.jqXHR<void> {
    return $ajax({
      url: `${ROOT_URL}/i18n/setlang/`,
      method: 'POST',
      data: data,
    });
  },

  environment(): JQuery.jqXHR<EnvironmentResponse> {
    return $ajax({url: `${ROOT_URL}/environment/`});
  },
};<|MERGE_RESOLUTION|>--- conflicted
+++ resolved
@@ -750,11 +750,7 @@
   frontend_min_retry_time: number;
   frontend_max_retry_time: number;
   asr_mt_features_enabled: boolean;
-<<<<<<< HEAD
-  mfa_localized_help_text: {[name: string]: string};
-=======
   mfa_localized_help_text: string;
->>>>>>> ef5a307d
   mfa_enabled: boolean;
   mfa_code_length: number;
   stripe_public_key: string | null;
