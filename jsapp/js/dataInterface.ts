--- conflicted
+++ resolved
@@ -94,12 +94,8 @@
 
 export interface FailResponse {
   responseJSON?: {
-<<<<<<< HEAD
-    detail: string;
-=======
     detail?: string;
     error?: string;
->>>>>>> e8f33aac
   };
   responseText: string;
   status: number;
@@ -586,7 +582,6 @@
   };
 }
 
-<<<<<<< HEAD
 interface UserNotLoggedInResponse {
   message: string;
 }
@@ -598,7 +593,8 @@
   date_joined: string;
   public_collection_subscribers_count: number;
   public_collections_count: number;
-=======
+}
+
 export interface TransxLanguages {
   [languageCode: string]: {
     /** Human readable and localized language name. */
@@ -606,7 +602,6 @@
     /** A list of available services. */
     options: string[];
   };
->>>>>>> e8f33aac
 }
 
 export interface EnvironmentResponse {
@@ -627,16 +622,12 @@
   submission_placeholder: string;
   frontend_min_retry_time: number;
   frontend_max_retry_time: number;
-<<<<<<< HEAD
-=======
   asr_mt_features_enabled: boolean;
->>>>>>> e8f33aac
   mfa_localized_help_text: {[name: string]: string};
   mfa_enabled: boolean;
   mfa_code_length: number;
   stripe_public_key: string | null;
   stripe_pricing_table_id: string | null;
-<<<<<<< HEAD
 }
 
 export interface AssetSubscriptionsResponse {
@@ -662,8 +653,6 @@
     warnings: string[];
   };
   source: AssetContent;
-=======
->>>>>>> e8f33aac
 }
 
 const DEFAULT_PAGE_SIZE = 100;
@@ -1576,11 +1565,7 @@
     });
   },
 
-<<<<<<< HEAD
   setLanguage(data: {language: string}): JQuery.jqXHR<void> {
-=======
-  setLanguage(data: {language: string}) {
->>>>>>> e8f33aac
     return $ajax({
       url: `${ROOT_URL}/i18n/setlang/`,
       method: 'POST',
