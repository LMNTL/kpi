--- conflicted
+++ resolved
@@ -8,10 +8,6 @@
 import ui from '../ui';
 import searches from '../searches';
 import stores from '../stores';
-<<<<<<< HEAD
-=======
-
->>>>>>> 4a5b4ca0
 import {t} from '../utils';
 
 class SidebarFormsList extends Reflux.Component {
@@ -147,20 +143,12 @@
                       <bem.FormSidebar__labelText>{t(category)}</bem.FormSidebar__labelText>
                       <bem.FormSidebar__labelCount>{s[activeItems][category].length}</bem.FormSidebar__labelCount>
                     </bem.FormSidebar__label>,
-<<<<<<< HEAD
 
                     <bem.FormSidebar__grouping
                       m={[category, categoryVisible ? 'visible' : 'collapsed']}
                       key={`${category}-group`}
                     >
-                      {s[activeItems][category].map(this.renderMiniAssetRow)}
-=======
-                    <bem.FormSidebar__grouping m={[category, categoryVisible ? 'visible' : 'collapsed']}
-                                               key={`${category}-group`}>
-                      {
-                        s[activeItems][category].map(this.renderMiniAssetRow.bind(this))
-                      }
->>>>>>> 4a5b4ca0
+                      {s[activeItems][category].map(this.renderMiniAssetRow).bind(this)}
                     </bem.FormSidebar__grouping>
                   ];
                 }
