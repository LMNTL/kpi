--- conflicted
+++ resolved
@@ -146,14 +146,6 @@
 
         <PermValidator/>
         <IntercomHandler/>
-<<<<<<< HEAD
-
-          {!this.isFormBuilder() &&
-            <div className='k-header__bar' />
-          }
-
-=======
->>>>>>> c9986e50
           <bem.PageWrapper m={pageWrapperModifiers} className='mdl-layout mdl-layout--fixed-header'>
             { this.state.pageState.modal &&
               <Modal params={this.state.pageState.modal} />
