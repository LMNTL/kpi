--- conflicted
+++ resolved
@@ -2705,7 +2705,6 @@
           <ui.SmallInputBox ref="formlist-search" placeholder={t('search library')} onChange={this.searchChange} />
         </bem.CollectionNav__search>
         {this._renderSearchCriteria()}
-<<<<<<< HEAD
         <bem.CollectionNav__actions className="k-form-list-actions">
           <button id="demo-menu-top-right"
                   className="mdl-button mdl-js-button mdl-button--fab mdl-button--colored">
@@ -2715,7 +2714,7 @@
           <ul className="mdl-menu mdl-menu--top-right mdl-js-menu mdl-js-ripple-effect"
               htmlFor="demo-menu-top-right">
             <li className="mdl-menu__item">
-              <bem.CollectionNav__link m={['new', 'new-block']} ref={this.makeHref('new-form')}>
+              <bem.CollectionNav__link m={['new', 'new-block']} href={this.makeHref('add-to-library')}>
                 <i />
                 {t('add to library')}
               </bem.CollectionNav__link>
@@ -2730,20 +2729,6 @@
               </Dropzone>
             </li>
           </ul>
-=======
-        <bem.CollectionNav__actions className="col-sm-2 col-sm-offset-6 k-form-list-search-bar">
-          <bem.CollectionNav__link m={['new', 'new-block']} href={this.makeHref('add-to-library')}>
-            <i />
-            {t('add to library')}
-          </bem.CollectionNav__link>
-          <Dropzone onDropFiles={this.dropFiles} params={{destination: false}} fileInput>
-            <bem.CollectionNav__button m={['upload', 'upload-block']} className="btn btn-default btn-block btn-sm">
-              <i className='fa fa-icon fa-cloud fa-fw' />
-              &nbsp;&nbsp;
-              {t('upload')}
-            </bem.CollectionNav__button>
-          </Dropzone>
->>>>>>> 672121a3
         </bem.CollectionNav__actions>
       </bem.CollectionNav>
       );
