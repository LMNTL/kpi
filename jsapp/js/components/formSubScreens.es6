--- conflicted
+++ resolved
@@ -11,17 +11,12 @@
 import SharingForm from './permissions/sharingForm';
 import ProjectSettings from './modalForms/projectSettings';
 import DataTable from './table';
-<<<<<<< HEAD
 import ProjectDownloads from './projectDownloads';
-=======
-import ui from '../ui';
-import {ProjectDownloads} from './formEditors';
-
->>>>>>> 21b08429
 import {PROJECT_SETTINGS_CONTEXTS} from '../constants';
 import FormMap from './map';
 import RESTServices from './RESTServices';
 import {t} from '../utils';
+import ui from '../ui';
 
 export class FormSubScreens extends React.Component {
   constructor(props){
