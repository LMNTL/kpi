import React from 'react';
import PropTypes from 'prop-types';
import reactMixin from 'react-mixin';
import autoBind from 'react-autobind';
import Reflux from 'reflux';
import {actions} from '../actions';
import {bem} from '../bem';
import {stores} from '../stores';
import mixins from '../mixins';
import DocumentTitle from 'react-document-title';
import SharingForm from './permissions/sharingForm';
import ProjectSettings from './modalForms/projectSettings';
import ConnectProjects from './modalForms/connectProjects';
import FormMedia from './modalForms/formMedia';
import DataTable from './table';
import ProjectExportsCreator from 'js/components/projectDownloads/projectExportsCreator';
import ProjectExportsList from 'js/components/projectDownloads/projectExportsList';
import {PROJECT_SETTINGS_CONTEXTS} from '../constants';
import FormMap from './map';
import RESTServices from './RESTServices';
import ui from '../ui';
import {ROUTES} from '../constants.es6';

export class FormSubScreens extends React.Component {
  constructor(props){
    super(props);
    this.state = {};
    autoBind(this);
  }
  componentDidMount () {
    this.listenTo(stores.asset, this.dmixAssetStoreChange);
    var uid = this.props.params.assetid || this.props.uid || this.props.params.uid;
    if (this.props.randdelay && uid) {
      window.setTimeout(()=>{
        actions.resources.loadAsset({id: uid});
      }, Math.random() * 3000);
    } else if (uid) {
      actions.resources.loadAsset({id: uid});
    }
  }
  render () {
    let permAccess = this.userCan('view_submissions', this.state) || this.userCan('partial_submissions', this.state);

    if (!this.state.permissions)
      return false;

    if ((this.props.location.pathname == `/forms/${this.state.uid}/settings` || this.props.location.pathname == `/forms/${this.state.uid}/settings/sharing`) &&
        // TODO: Once "Manage Project" permission is added, remove "Edit Form" access here
        !this.userCan('change_asset', this.state)) {
      return (<ui.AccessDeniedMessage/>);
    }

    if (this.props.location.pathname == `/forms/${this.state.uid}/settings/rest` && !permAccess) {
      return (<ui.AccessDeniedMessage/>);
    }

    var iframeUrl = '';
    var report__base = '';
    var deployment__identifier = '';

    if (this.state.uid != undefined) {
      if (this.state.deployment__identifier != undefined) {
        deployment__identifier = this.state.deployment__identifier;
        report__base = deployment__identifier.replace('/forms/', '/reports/');
      }
      switch(this.props.location.pathname) {
        case ROUTES.FORM_REPORT_OLD.replace(':uid', this.state.uid):
          iframeUrl = report__base+'/digest.html';
          break;
        case ROUTES.FORM_TABLE.replace(':uid', this.state.uid):
          return <DataTable asset={this.state} />;
        case ROUTES.FORM_GALLERY.replace(':uid', this.state.uid):
          iframeUrl = deployment__identifier+'/photos';
          break;
        case ROUTES.FORM_MAP.replace(':uid', this.state.uid):
          return <FormMap asset={this.state} />;
        case ROUTES.FORM_MAP_BY
            .replace(':uid', this.state.uid)
            .replace(':viewby', this.props.params.viewby):
          return <FormMap asset={this.state} viewby={this.props.params.viewby}/>;
        case ROUTES.FORM_DOWNLOADS.replace(':uid', this.state.uid):
          return this.renderProjectDownloads();
        case ROUTES.FORM_SETTINGS.replace(':uid', this.state.uid):
          return this.renderSettingsEditor();
        case ROUTES.FORM_MEDIA.replace(':uid', this.state.uid):
          return this.renderUpload();
        case ROUTES.FORM_SHARING.replace(':uid', this.state.uid):
          return this.renderSharing();
        case ROUTES.FORM_RECORDS.replace(':uid', this.state.uid):
          return this.renderRecords();
        case ROUTES.FORM_REST.replace(':uid', this.state.uid):
          return <RESTServices asset={this.state} />;
        case ROUTES.FORM_REST_HOOK
            .replace(':uid', this.state.uid)
            .replace(':hook', this.props.params.hookUid):
          return <RESTServices asset={this.state} hookUid={this.props.params.hookUid}/>;
        case ROUTES.FORM_KOBOCAT.replace(':uid', this.state.uid):
          iframeUrl = deployment__identifier+'/form_settings';
          break;
        case ROUTES.FORM_RESET.replace(':uid', this.state.uid):
          return this.renderReset();
      }
    }

    var docTitle = this.state.name || t('Untitled');

    return (
        <DocumentTitle title={`${docTitle} | KoboToolbox`}>
          <bem.FormView>
            <bem.FormView__cell m='iframe'>
              <iframe src={iframeUrl} />
            </bem.FormView__cell>
          </bem.FormView>
        </DocumentTitle>
      );
  }
  renderSettingsEditor() {
    var docTitle = this.state.name || t('Untitled');
    return (
        <DocumentTitle title={`${docTitle} | KoboToolbox`}>
          <bem.FormView m='form-settings'>
            <ProjectSettings
              context={PROJECT_SETTINGS_CONTEXTS.EXISTING}
              formAsset={this.state}
            />
          </bem.FormView>
        </DocumentTitle>
    );
  }
  renderProjectDownloads() {
    var docTitle = this.state.name || t('Untitled');
    return (
      <DocumentTitle title={`${docTitle} | KoboToolbox`}>
        <bem.FormView className='project-downloads'>
          <ProjectExportsCreator asset={this.state} />
          <ProjectExportsList asset={this.state} />
        </bem.FormView>
      </DocumentTitle>
    );
  }
  renderSharing() {
    const uid = this.props.params.assetid || this.props.params.uid;
    return (
      <bem.FormView m='form-settings-sharing'>
        <SharingForm uid={uid} />
      </bem.FormView>
    );
  }
  renderRecords() {
    return (
<<<<<<< HEAD
      <bem.FormView className='connect-projects'>
=======
      <bem.FormView>
>>>>>>> 60efe29b
        <ConnectProjects asset={this.state}/>
      </bem.FormView>
    );
  }
  renderReset() {
    return (
      <bem.Loading>
        <bem.Loading__inner>
          <i />
          {t('loading...')}
        </bem.Loading__inner>
      </bem.Loading>
    );
  }

  renderUpload() {
    return (
      <FormMedia asset={this.state}/>
    );
  }
}

reactMixin(FormSubScreens.prototype, Reflux.ListenerMixin);
reactMixin(FormSubScreens.prototype, mixins.dmix);
reactMixin(FormSubScreens.prototype, mixins.permissions);
reactMixin(FormSubScreens.prototype, mixins.contextRouter);

FormSubScreens.contextTypes = {
  router: PropTypes.object
};

export default FormSubScreens;<|MERGE_RESOLUTION|>--- conflicted
+++ resolved
@@ -148,11 +148,7 @@
   }
   renderRecords() {
     return (
-<<<<<<< HEAD
       <bem.FormView className='connect-projects'>
-=======
-      <bem.FormView>
->>>>>>> 60efe29b
         <ConnectProjects asset={this.state}/>
       </bem.FormView>
     );
