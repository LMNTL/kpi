import React from 'react';
import singleProcessingStore, {
  SingleProcessingTabs,
} from 'js/components/processing/singleProcessingStore';
import TranscriptTabContent from 'js/components/processing/transcriptTabContent';
import TranslationsTabContent from 'js/components/processing/translationsTabContent';
import protectorHelpers from 'js/protector/protectorHelpers';
import styles from './singleProcessingContent.module.scss';
import classNames from 'classnames';

<<<<<<< HEAD
/** This component is handling the tabs for switching the content. */
=======
/**
 * Displays main content part of Single Processing route. It consists of tabs
 * navigation and a section for currently selected tab. Content for each of the
 * tabs is built in separate components.
 */
>>>>>>> aa7a61fe
export default class SingleProcessingContent extends React.Component<{}> {
  private unlisteners: Function[] = [];

  componentDidMount() {
    this.unlisteners.push(
      singleProcessingStore.listen(this.onSingleProcessingStoreChange, this)
    );
  }

  componentWillUnmount() {
    this.unlisteners.forEach((clb) => {
      clb();
    });
  }

  /**
   * Don't want to store a duplicate of `activeTab` here, so we need to make
   * the component re-render itself when the store changes :shrug:.
   */
  onSingleProcessingStoreChange() {
    this.forceUpdate();
  }

  /** DRY wrapper for protector function. */
  safeExecute(callback: () => void) {
    protectorHelpers.safeExecute(
      singleProcessingStore.hasAnyUnsavedWork(),
      callback
    );
  }

  activateTab(tabName: SingleProcessingTabs) {
    singleProcessingStore.activateTab(tabName);
  }

  renderTabContent() {
    switch (singleProcessingStore.getActiveTab()) {
      case SingleProcessingTabs.Transcript:
        return <TranscriptTabContent />;
      case SingleProcessingTabs.Translations:
        return <TranslationsTabContent />;
      case SingleProcessingTabs.Analysis:
        return null;
      default:
        return null;
    }
  }

  render() {
    return (
      <section className={styles.root}>
        <ul className={styles.tabs}>
          <li
            className={classNames({
              [styles.tab]: true,
              [styles.activeTab]:
                singleProcessingStore.getActiveTab() ===
                SingleProcessingTabs.Transcript,
            })}
            onClick={this.safeExecute.bind(
              this,
              this.activateTab.bind(this, SingleProcessingTabs.Transcript)
            )}
          >
            {t('Transcript')}
          </li>

          <li
            className={classNames({
              [styles.tab]: true,
              [styles.activeTab]:
                singleProcessingStore.getActiveTab() ===
                SingleProcessingTabs.Translations,
              [styles.disabledTab]:
                singleProcessingStore.getTranscript() === undefined,
            })}
            onClick={this.safeExecute.bind(
              this,
              this.activateTab.bind(this, SingleProcessingTabs.Translations)
            )}
          >
            {t('Translations')}
          </li>

          <li
            className={classNames({
              [styles.tab]: true,
              [styles.activeTab]:
                singleProcessingStore.getActiveTab() ===
                SingleProcessingTabs.Analysis,
              [styles.disabledTab]: true,
            })}
            onClick={this.safeExecute.bind(
              this,
              this.activateTab.bind(this, SingleProcessingTabs.Analysis)
            )}
          >
            {t('Analysis')}
          </li>
        </ul>

        <section className={styles.body}>{this.renderTabContent()}</section>
      </section>
    );
  }
}<|MERGE_RESOLUTION|>--- conflicted
+++ resolved
@@ -8,15 +8,11 @@
 import styles from './singleProcessingContent.module.scss';
 import classNames from 'classnames';
 
-<<<<<<< HEAD
-/** This component is handling the tabs for switching the content. */
-=======
 /**
  * Displays main content part of Single Processing route. It consists of tabs
  * navigation and a section for currently selected tab. Content for each of the
  * tabs is built in separate components.
  */
->>>>>>> aa7a61fe
 export default class SingleProcessingContent extends React.Component<{}> {
   private unlisteners: Function[] = [];
 
