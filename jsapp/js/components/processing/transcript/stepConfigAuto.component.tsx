import React, {useState, useEffect} from 'react';
import cx from 'classnames';
import clonedeep from 'lodash.clonedeep';
import Button from 'js/components/common/button';
import singleProcessingStore from 'js/components/processing/singleProcessingStore';
import type {LanguageCode} from 'js/components/languages/languagesStore';
import RegionSelector from 'js/components/languages/regionSelector';
import BigSpinner from 'js/components/common/bigSpinner.component';
import bodyStyles from 'js/components/processing/processingBody.module.scss';
import {
  getAttachmentForProcessing,
  secondsToTranscriptionEstimate,
} from 'js/components/processing/transcript/transcript.utils';
import assetStore from 'js/assetStore';
import {getAudioDuration} from 'js/utils';

/** Until the estimate is loaded we display dot dot dot. */
const NO_ESTIMATED_MINUTES = '…';

export default function StepConfigAuto() {
  const [estimate, setEstimate] = useState<string>(NO_ESTIMATED_MINUTES);

  // When polling for transcript, we need to calculate the estimated time
  useEffect(() => {
    if (singleProcessingStore.isPollingForTranscript) {
      const asset = assetStore.getAsset(singleProcessingStore.currentAssetUid);
      if (asset?.content) {
        const attachment = getAttachmentForProcessing(asset.content);
        if (typeof attachment !== 'string') {
          getAudioDuration(attachment.download_url).then((length: number) => {
            setEstimate(secondsToTranscriptionEstimate(length));
          });
        }
      }
    } else {
      setEstimate(NO_ESTIMATED_MINUTES);
    }
  }, [singleProcessingStore.isPollingForTranscript]);

  /** Changes the draft region, preserving the other draft properties. */
  function onRegionChange(newVal: LanguageCode | null | undefined) {
    const newDraft =
      clonedeep(singleProcessingStore.getTranscriptDraft()) || {};
    newDraft.regionCode = newVal;
    singleProcessingStore.setTranscriptDraft(newDraft);
  }

  /** Goes back from the automatic service configuration step. */
  function cancelAuto() {
    onRegionChange(undefined);
  }

  function requestAutoTranscription() {
    singleProcessingStore.requestAutoTranscription();
  }

  const draft = singleProcessingStore.getTranscriptDraft();

  if (draft?.languageCode === undefined) {
    return null;
  }

  if (singleProcessingStore.isPollingForTranscript) {
    return (
      <div className={cx(bodyStyles.root, bodyStyles.stepConfig)}>
        <BigSpinner />

        <header className={bodyStyles.header}>
          {t('Automatic transcription in progress')}
        </header>

        <p>
          {t('Estimated time for completion: ##estimate##').replace(
            '##estimate##',
            estimate
          )}
        </p>
      </div>
    );
  }

  return (
    <div className={cx(bodyStyles.root, bodyStyles.stepConfig)}>
      <header className={bodyStyles.header}>
        {t('Automatic transcription of audio file from')}
      </header>

      <RegionSelector
        isDisabled={
          singleProcessingStore.data.isFetchingData ||
          singleProcessingStore.data.isPollingForTranscript
        }
        serviceCode='goog'
        serviceType='transcription'
        rootLanguage={draft.languageCode}
        onRegionChange={onRegionChange}
        onCancel={cancelAuto}
      />

      <h2>{t('Transcription provider')}</h2>

      <p>
        {t(
          'Automated transcription is provided by Google Cloud Platform. By ' +
            'using this service you agree that your audio file will be sent to ' +
            "Google's servers for the purpose of transcribing. However, it will " +
            "not be stored on Google's servers beyond the short period needed for " +
            'completing the transcription, and we do not allow Google to use the ' +
            'audio for improving its transcription service.'
        )}
      </p>

      <footer className={bodyStyles.footer}>
        <div className={bodyStyles.footerCenterButtons}>
          <Button
            type='frame'
            color='blue'
            size='m'
            label={t('cancel')}
            onClick={cancelAuto}
<<<<<<< HEAD
            isDisabled={singleProcessingStore.isFetchingData}
=======
            isDisabled={
              singleProcessingStore.data.isFetchingData ||
              singleProcessingStore.data.isPollingForTranscript
            }
>>>>>>> 63ec7314
          />

          <Button
            type='full'
            color='blue'
            size='m'
<<<<<<< HEAD
            label={t('create transcript')}
            onClick={requestAutoTranscription}
            isDisabled={singleProcessingStore.isFetchingData}
=======
            label={
              singleProcessingStore.data.isPollingForTranscript
                ? t('in progress')
                : t('create transcript')
            }
            onClick={requestAutoTranscription}
            isDisabled={
              singleProcessingStore.data.isFetchingData ||
              singleProcessingStore.data.isPollingForTranscript
            }
>>>>>>> 63ec7314
          />
        </div>
      </footer>
    </div>
  );
}<|MERGE_RESOLUTION|>--- conflicted
+++ resolved
@@ -22,7 +22,7 @@
 
   // When polling for transcript, we need to calculate the estimated time
   useEffect(() => {
-    if (singleProcessingStore.isPollingForTranscript) {
+    if (singleProcessingStore.data.isPollingForTranscript) {
       const asset = assetStore.getAsset(singleProcessingStore.currentAssetUid);
       if (asset?.content) {
         const attachment = getAttachmentForProcessing(asset.content);
@@ -35,7 +35,7 @@
     } else {
       setEstimate(NO_ESTIMATED_MINUTES);
     }
-  }, [singleProcessingStore.isPollingForTranscript]);
+  }, [singleProcessingStore.data.isPollingForTranscript]);
 
   /** Changes the draft region, preserving the other draft properties. */
   function onRegionChange(newVal: LanguageCode | null | undefined) {
@@ -60,7 +60,7 @@
     return null;
   }
 
-  if (singleProcessingStore.isPollingForTranscript) {
+  if (singleProcessingStore.data.isPollingForTranscript) {
     return (
       <div className={cx(bodyStyles.root, bodyStyles.stepConfig)}>
         <BigSpinner />
@@ -118,36 +118,16 @@
             size='m'
             label={t('cancel')}
             onClick={cancelAuto}
-<<<<<<< HEAD
-            isDisabled={singleProcessingStore.isFetchingData}
-=======
-            isDisabled={
-              singleProcessingStore.data.isFetchingData ||
-              singleProcessingStore.data.isPollingForTranscript
-            }
->>>>>>> 63ec7314
+            isDisabled={singleProcessingStore.data.isFetchingData}
           />
 
           <Button
             type='full'
             color='blue'
             size='m'
-<<<<<<< HEAD
             label={t('create transcript')}
             onClick={requestAutoTranscription}
-            isDisabled={singleProcessingStore.isFetchingData}
-=======
-            label={
-              singleProcessingStore.data.isPollingForTranscript
-                ? t('in progress')
-                : t('create transcript')
-            }
-            onClick={requestAutoTranscription}
-            isDisabled={
-              singleProcessingStore.data.isFetchingData ||
-              singleProcessingStore.data.isPollingForTranscript
-            }
->>>>>>> 63ec7314
+            isDisabled={singleProcessingStore.data.isFetchingData}
           />
         </div>
       </footer>
