import React, {useContext, useState} from 'react';
import CommonHeader from './commonHeader.component';
import AnalysisQuestionsContext from 'js/components/processing/analysis/analysisQuestions.context';
import {
  findQuestion,
  getQuestionTypeDefinition,
  quietlyUpdateResponse,
} from 'js/components/processing/analysis/utils';
import type {MultiCheckboxItem} from 'js/components/common/multiCheckbox';
import MultiCheckbox from 'js/components/common/multiCheckbox';
import commonStyles from './common.module.scss';

interface SelectMultipleResponseFormProps {
  uuid: string;
}

export default function SelectMultipleResponseForm(
  props: SelectMultipleResponseFormProps
) {
  const analysisQuestions = useContext(AnalysisQuestionsContext);
  if (!analysisQuestions) {
    return null;
  }

  // Get the question data from state (with safety check)
  const question = findQuestion(props.uuid, analysisQuestions.state);
  if (!question) {
    return null;
  }

  // Get the question definition (with safety check)
  const qaDefinition = getQuestionTypeDefinition(question.type);
  if (!qaDefinition) {
    return null;
  }

  const [response, setResponse] = useState<string>(question.response);

  function onCheckboxesChange(items: MultiCheckboxItem[]) {
    const newFields = items
      .filter((item) => item.checked)
      .map((item) => item.name);
    const newResponse = newFields.join(',');

    setResponse(newResponse);

    quietlyUpdateResponse(
      analysisQuestions?.state,
      analysisQuestions?.dispatch,
      props.uuid,
      newResponse
    );
  }

  function getCheckboxes(): MultiCheckboxItem[] {
    if (question?.additionalFields?.choices) {
      return question?.additionalFields?.choices.map((choice) => {
        return {
          name: choice.uuid,
          label: choice.label,
          checked: response.split(',').includes(choice.uuid),
        };
      });
    }
    return [];
  }

  return (
    <>
      <CommonHeader uuid={props.uuid} />

      <section className={commonStyles.content}>
        <MultiCheckbox
          type='bare'
          items={getCheckboxes()}
          onChange={onCheckboxesChange}
<<<<<<< HEAD
=======
          disabled={analysisQuestions.state.isPending}
>>>>>>> c031c620
        />
      </section>
    </>
  );
}<|MERGE_RESOLUTION|>--- conflicted
+++ resolved
@@ -74,10 +74,6 @@
           type='bare'
           items={getCheckboxes()}
           onChange={onCheckboxesChange}
-<<<<<<< HEAD
-=======
-          disabled={analysisQuestions.state.isPending}
->>>>>>> c031c620
         />
       </section>
     </>
