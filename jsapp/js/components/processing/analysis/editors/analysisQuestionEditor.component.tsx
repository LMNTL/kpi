import React, {useState, useContext} from 'react';
import Icon from 'js/components/common/icon';
import styles from './analysisQuestionEditor.module.scss';
import commonStyles from '../responseForms/common.module.scss';
import TextBox from 'js/components/common/textBox';
import Button from 'js/components/common/button';
import {
  findQuestion,
  getQuestionTypeDefinition,
} from 'js/components/processing/analysis/utils';
import AnalysisQuestionsContext from '../analysisQuestions.context';
import KeywordSearchFieldsEditor from './keywordSearchFieldsEditor.component';
import type {AdditionalFields} from '../constants';
import SelectXFieldsEditor from './selectXFieldsEditor.component';

interface AnalysisQuestionEditorProps {
  uuid: string;
}

export default function AnalysisQuestionEditor(
  props: AnalysisQuestionEditorProps
) {
  const analysisQuestions = useContext(AnalysisQuestionsContext);
  if (!analysisQuestions) {
    return null;
  }

  // Get the question data from state (with safety check)
  const question = findQuestion(props.uuid, analysisQuestions.state);
  if (!question) {
    return null;
  }

  // Get the question definition (with safety check)
  const qaDefinition = getQuestionTypeDefinition(question.type);
  if (!qaDefinition) {
    return null;
  }

  const [label, setLabel] = useState<string>(question.labels._default);
  const [errorMessage, setErrorMessage] = useState<string | undefined>();
  const [additionalFieldsErrorMessage, setAdditionalFieldsErrorMessage] =
    useState<string | undefined>();
  const [additionalFields, setAdditionalFields] = useState<
    AdditionalFields | undefined
  >(question.additionalFields ? question.additionalFields : undefined);

  function onTextBoxChange(newLabel: string) {
    setLabel(newLabel);
    if (newLabel !== '' && errorMessage !== undefined) {
      setErrorMessage(undefined);
    }
  }

  function onAdditionalFieldsChange(newFields: AdditionalFields) {
    setAdditionalFields(newFields);
    if (additionalFieldsErrorMessage) {
      setAdditionalFieldsErrorMessage(undefined);
    }
  }

  function saveQuestion() {
    let hasErrors = false;

    // Check missing label
    if (label === '') {
      setErrorMessage(t('Question label cannot be empty'));
      hasErrors = true;
    }

    // Check missing additional fields
    if (
      // Apply only to questions that has additional fields
      (qaDefinition?.additionalFieldNames &&
        // 1. Check if there are no additional fields
        additionalFields === undefined) ||
      // 2. Check if the amount of provided additional fields is the same as the
      // required amount
      (additionalFields !== undefined &&
        qaDefinition?.additionalFieldNames?.length !==
          Object.keys(additionalFields).length) ||
      // 3. Check if some of the provided fields are empty
      (additionalFields !== undefined &&
        qaDefinition?.additionalFieldNames?.some(
          (fieldName) => additionalFields[fieldName]?.length === 0
        ))
    ) {
      setAdditionalFieldsErrorMessage(t('Some required fields are missing'));
      hasErrors = true;
    }

    // Save only if there are no errors
    if (!hasErrors) {
      analysisQuestions?.dispatch({type: 'updateQuestion'});

      // TODO make actual API call here
      // For now we make a fake response
      console.log('QA fake API call: update question');
      setTimeout(() => {
        console.log('QA fake API call: update question DONE');
        analysisQuestions?.dispatch({
          type: 'updateQuestionCompleted',
          payload: {
            // We return the same questions array, just replacing one item (it's
            // the updated question).
            questions: analysisQuestions?.state.questions.map((aq) => {
              if (aq.uuid === props.uuid) {
                // Successfully updating/saving question makes it not a draft
                delete aq.isDraft;
                return {
                  ...aq,
                  labels: {_default: label},
                  additionalFields,
                };
              } else {
                return aq;
              }
            }),
          },
        });
      }, 2000);
    }
  }

  function cancelEditing() {
    analysisQuestions?.dispatch({
      type: 'stopEditingQuestion',
      payload: {uuid: props.uuid},
    });
  }

  return (
    <>
      <header className={styles.header}>
        <div className={commonStyles.headerIcon}>
          <Icon name={qaDefinition.icon} size='xl' />
        </div>

        <TextBox
          value={label}
          onChange={onTextBoxChange}
          errors={errorMessage}
          placeholder={t('Type question')}
          customModifiers='on-white'
          renderFocused
<<<<<<< HEAD
=======
          disabled={analysisQuestions.state.isPending}
>>>>>>> c031c620
        />

        <Button
          type='frame'
          color='storm'
          size='m'
          label={t('Save')}
          onClick={saveQuestion}
          isPending={analysisQuestions.state.isPending}
        />

        <Button
          type='bare'
          color='storm'
          size='m'
          startIcon='close'
          onClick={cancelEditing}
          isDisabled={analysisQuestions.state.isPending}
        />
      </header>

      {qaDefinition.additionalFieldNames && (
        <section className={commonStyles.content}>
          {question.type === 'qual_auto_keyword_count' && (
            <KeywordSearchFieldsEditor
              uuid={question.uuid}
              fields={additionalFields || {source: '', keywords: []}}
              onFieldsChange={onAdditionalFieldsChange}
            />
          )}

          {(question.type === 'qual_select_one' ||
            question.type === 'qual_select_multiple') && (
            <SelectXFieldsEditor
              uuid={question.uuid}
              fields={additionalFields || {choices: []}}
              onFieldsChange={onAdditionalFieldsChange}
            />
          )}

          {additionalFieldsErrorMessage && (
            <p>{additionalFieldsErrorMessage}</p>
          )}
        </section>
      )}
    </>
  );
}<|MERGE_RESOLUTION|>--- conflicted
+++ resolved
@@ -143,10 +143,6 @@
           placeholder={t('Type question')}
           customModifiers='on-white'
           renderFocused
-<<<<<<< HEAD
-=======
-          disabled={analysisQuestions.state.isPending}
->>>>>>> c031c620
         />
 
         <Button
