--- conflicted
+++ resolved
@@ -973,16 +973,11 @@
 
   /** Returns available displays for given tab */
   getAvailableDisplays(tabName: SingleProcessingTabs) {
-<<<<<<< HEAD
     const outcome: DisplaysList = [
       StaticDisplays.Audio,
       StaticDisplays.Data,
     ];
     if (tabName !== SingleProcessingTabs.Transcript && this.data.transcript) {
-=======
-    const outcome: DisplaysList = [StaticDisplays.Audio, StaticDisplays.Data];
-    if (tabName !== SingleProcessingTabs.Transcript) {
->>>>>>> 37c0b09e
       outcome.push(StaticDisplays.Transcript);
     }
     this.getTranslations().forEach((translation) => {
