--- conflicted
+++ resolved
@@ -222,6 +222,7 @@
   deleteProject() {
     this.deleteAsset(
       this.state.formAsset.uid,
+      this.state.formAsset.name,
       this.goToProjectsList.bind(this)
     );
   }
@@ -244,7 +245,6 @@
     this.unarchiveAsset(this.state.formAsset.uid, this.onUnarchiveProjectStarted.bind(this));
   }
 
-<<<<<<< HEAD
   onUnarchiveProjectStarted() {
     this.setState({isAwaitingUnarchiveCompleted: true});
   }
@@ -276,14 +276,6 @@
       isAwaitingArchiveCompleted: false,
       isAwaitingUnarchiveCompleted: false
     });
-=======
-  deleteProject() {
-    this.deleteAsset(
-      this.state.formAsset.uid,
-      this.state.formAsset.name,
-      this.goToProjectsList.bind(this)
-    );
->>>>>>> a260d760
   }
 
   /*
