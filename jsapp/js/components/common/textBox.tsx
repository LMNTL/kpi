--- conflicted
+++ resolved
@@ -72,9 +72,10 @@
  * updates.
  */
 export default function TextBox(props: TextBoxProps) {
-<<<<<<< HEAD
-  const inputReference: React.MutableRefObject<null | HTMLInputElement> = React.createRef();
-  const textareaReference: React.MutableRefObject<null | HTMLTextAreaElement> = React.createRef();
+  const inputReference: React.MutableRefObject<null | HTMLInputElement> =
+    React.createRef();
+  const textareaReference: React.MutableRefObject<null | HTMLTextAreaElement> =
+    React.createRef();
 
   useEffect(() => {
     if (props.renderFocused) {
@@ -83,20 +84,6 @@
     }
   }, []);
 
-=======
-  const inputReference: React.MutableRefObject<null | HTMLInputElement> =
-    React.createRef();
-  const textareaReference: React.MutableRefObject<null | HTMLTextAreaElement> =
-    React.createRef();
-
-  useEffect(() => {
-    if (props.renderFocused) {
-      inputReference.current?.focus();
-      textareaReference.current?.focus();
-    }
-  }, []);
-
->>>>>>> 2ede1544
   function onValueChange(newValue: string) {
     if (props.readOnly || !props.onChange) {
       return;
@@ -104,29 +91,21 @@
     props.onChange(newValue);
   }
 
-<<<<<<< HEAD
-  function onBlur(evt: React.FocusEvent<HTMLInputElement> | React.FocusEvent<HTMLTextAreaElement>) {
-=======
   function onBlur(
     evt:
       | React.FocusEvent<HTMLInputElement>
       | React.FocusEvent<HTMLTextAreaElement>
   ) {
->>>>>>> 2ede1544
     if (typeof props.onBlur === 'function') {
       props.onBlur(evt.currentTarget.value);
     }
   }
 
-<<<<<<< HEAD
-  function onKeyPress(evt: React.KeyboardEvent<HTMLInputElement> | React.KeyboardEvent<HTMLTextAreaElement>) {
-=======
   function onKeyPress(
     evt:
       | React.KeyboardEvent<HTMLInputElement>
       | React.KeyboardEvent<HTMLTextAreaElement>
   ) {
->>>>>>> 2ede1544
     // For `number` type, we disallow any non numeric characters.
     if (
       props.type === 'number' &&
