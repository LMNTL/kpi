@use "scss/_colors";
@use "scss/libs/_mdl";

$z-modal-backdrop: 1101;
$z-enketo-iframe-icon: 1100;
$z-modal-x: 10;

// -----------------------------------------------------------------------------
// common modal parts
// -----------------------------------------------------------------------------

.modal__backdrop {
  position: fixed;
  height: 100%;
  width: 100%;
  z-index: $z-modal-backdrop;
  top: 0px;
  left: 0px;
  background-color: rgba(colors.$kobo-gray-24, 0.4) !important;
}

.modal {
  @include mdl.box-shadow-top;

  align-items: stretch;
  display: flex;
  position: absolute;
  left: 50%;
  top: 50%;
  transform: translate(-50%, -50%);
  min-width: 40%;
  max-width: 90%;
  max-height: 95%;
  overflow-x: auto;
  visibility: hidden;

  &.modal--open {
    visibility: visible;
  }

  &.modal--large {
    height: 80%;
    width: 80%;
    max-width: 1240px;

    &.modal--large-shorter {
      max-width: 960px;
    }

    .modal__content {
      height: 100%;
      width: 100%;
      display: flex;
      flex-direction: column;
    }

    .modal__body {
      flex-grow: 1;
      display: flex;
      flex-direction: column;

      .enketo-holder {
        flex-grow: 1;
        display: flex;
        flex-direction: column;
      }

      iframe {
        flex-grow: 1;
        border: 1px solid white;
        width: 100%;
      }

      .modal__footer {
        margin-bottom: 30px;
      }
    }
  }
}

.modal__body {
  // we use margin for bottom to make it stack with modal__footer
  padding: 30px 30px 0;
  margin-bottom: 30px;

  // in some cases adding custom footer requires it to be inside modal__body and
  // then padding is not needed (it is partially needed when in .modal--large)
  .modal__footer {
    padding: 0;
  }
}

.modal__content {
  overflow: auto;
  background-color: colors.$kobo-white;
  width: 100%;
}

.modal__tabs {
  background: colors.$kobo-blue;
  color: colors.$kobo-white;
}

.modal__header {
  min-height: 70px;
  background: colors.$kobo-blue;
  color: colors.$kobo-white;
  display: flex;
  justify-content: space-between;
}

.modal__title {
  margin: 0px;
  padding: 24px 30px;
  font-size: 18px;
  line-height: 22px;
}

.modal__x {
  z-index: $z-modal-x;
<<<<<<< HEAD
  color: $kobo-gray-55;
=======
  color: colors.$kobo-gray-55;
>>>>>>> 6b0e5e41
  background-color: inherit;
  padding: 8px;
  margin: 11px 15px 11px 11px;
  border-radius: 50%;
  font-size: 20px;
  cursor: pointer;

  i {
    display: block;
    font-size: 24px;
  }

  &:hover {opacity: 0.7;}
}

.modal__done {
  @extend .modal__x;
  padding: 24px;
  margin: 0px;
  font-size: 18px;
  font-weight: 600;
  color: colors.$kobo-blue;
}

// NOTE: Subheader element is weirdly positioned because it is inside a padded
// containter but has to appear as if it was outside of it.
// Unfortunately we can't rely on `overflow: hidden` being there, so negative
// margins hack isn't good enough. Other hacks are no good too.
.modal__subheader {
  background: colors.$kobo-gray-96;
  padding: 20px 30px;
  margin: -30px -30px 20px;
  color: colors.$kobo-gray-40;

  i {
    margin: 5px 10px 10px 3px;
    font-size: 24px;
    float: left;
  }
}

.modal__footer {
  padding: 0 30px 30px;
  margin-top: 20px;
  text-align: right;

  &::before,
  &::after {
    content: '';
    display: table;
    clear: both;
  }

  &:first-child {
    margin-top: 0;
    margin-bottom: 20px;
  }

  button:not(:first-of-type) {
    margin-left: 10px;
  }
}

.modal__hr {
  margin: 20px -30px;
  border: 0;
  background-color: colors.$kobo-gray-92;
  height: 1px;
}

// -----------------------------------------------------------------------------
// custom parts and overrides
// -----------------------------------------------------------------------------

.modal.modal-submission {
  .modal__header {
    background-color: colors.$kobo-gray-96;
    color: mdl.$layout-text-color;
  }

  .form-modal {
    text-align: right;
    padding-bottom: 20px;
  }

  .mdl-button--raised + .mdl-button--icon {
    margin-left: 30px;
    overflow: visible;
  }

  .form-modal__group {
    display: flex;
    justify-content: space-between;
    margin-bottom: 20px;

    .submission-modal-dropdowns:only-child {
      width: 100%;
    }

    .submission-modal-dropdowns {
      width: 50%;
      display: flex;
      justify-content: space-between;

      .switch--label-language,
      .switch--validation-status {
        width: 45%;
        text-align: left;

        label, .kobo-select {
          display: inline-block;
          vertical-align: middle;
        }

        label {
          margin-right: 12px;
        }
      }

      .switch--validation-status {
        width: 100%;
        text-align: right;
        .kobo-select {
          text-align: left;
        }
      }

      .switch--label-language + .switch--validation-status {
        width: 50%;
      }

      .kobo-select input {
        min-width: 100px;
      }

      .kobo-select {
        min-width: 120px;
      }
    }
  }

  .submission-pager {
    a {
      display: inline-block;
      cursor: pointer;

      &:first-child {
        padding-left: 0;
      }

      .k-icon {
        display: inline-block;
        vertical-align: middle;
      }
    }
  }

  .submission-actions {
    .checkbox {
      display: inline-block;
      vertical-align: middle;
      margin-right: 40px;
    }

    .checkbox__label {
      white-space: nowrap;
    }

    .mdl-button--icon {
      padding-left: 6px;
      padding-right: 6px;

      &:not(:first-child) {
        margin-left: 10px;
      }
    }
  }

  .submission-duplicate__actions {
    @extend .submission-actions;
    margin: auto;
    a {
      width: 120px;
    }
  }

  .submission-duplicate__button {
    margin-left: 12px;
  }

  .submission-duplicate__text {
    max-width: 60%;
    text-align: center;
    margin: auto;
    margin-bottom: 24px;
  }

  .submission-duplicate__header {
    @extend .submission-duplicate__text;
    margin-bottom: 12px;
    color: colors.$kobo-blue;
  }

  .submission--warning {
    margin-bottom: 30px;
    padding: 10px;
    background: colors.$kobo-gray-96;
    text-align: center;
    line-height: 1em;

    i {
      color: colors.$kobo-orange;
      font-size: 28px;
      margin-right: 13px;
      vertical-align: middle;
      display: inline-block;
    }

    span {
      line-height: 1.4em;
      display: inline-block;
      vertical-align: middle;
      width: calc(100% - 60px);
    }

    + .submission--warning {
      margin-top: -30px;
      border-top: 1px solid colors.$kobo-gray-92;
    }
  }
}

.modal.modal-media-preview {
  border-radius: 6px;
  min-width: 25%;

  .modal__content {
    background-color: colors.$kobo-gray-98;
    overflow: hidden;
  }

  .modal__header {
    min-height: 0;
    padding: 16px;
    background-color: colors.$kobo-white;
    color: colors.$kobo-gray-24;

    .modal__x {
      padding: 0;
      margin: 2px 0 0 0;
    }

    .table-media-preview-header {
      width: 100%;
      display: flex;
      justify-content: space-between;
      align-items: center;
      font-size: 14px;
      font-weight: 600;
      margin-right: 12px;

      .table-media-preview-header__title {
        display: flex;
        align-items: center;
        margin-right: 6px;

        i.k-icon {
          color: colors.$kobo-gray-65;
          margin-right: 6px;
          font-size: 20px;
        }
      }

      .kobo-light-button {
        i.k-icon {
          margin-right: -3px;
        }

        i.k-icon-download {
          font-weight: 800;
          margin-left: 3px;
        }

        &:not(:last-child) {
          margin-right: 12px;
        }
      }
    }
  }

  .modal__body {
    padding: 0;
    margin: 0;
    max-height: 600px;
    overflow: auto;

    .table-media-preview {
      padding: 32px 0 12px 0;
      text-align: center;
      max-width: 600px;
      min-width: 400px;
      margin: auto;

      .audio-player {
        margin-right: 12px;
      }

      .table-media-preview__text {
        text-align: left;
        padding: 0 32px 32px 32px;
      }

      img, video {
        width: 100%;
      }

      i.k-icon-file-audio {
        font-size: 128px;
        color: colors.$kobo-gray-92
      }
    }
  }
}

.enketo-holder {
  // resets modal window paddings
  margin: -30px -30px;

  .enketo-loading-message {
    p {
      text-align: center;
      font-weight: 600;
    }

    .k-icon {
      color: colors.$kobo-blue-light;
      font-size: 24px;
    }
  }

  .touch & {
    width: 94%;
    left: 3%;
    margin-left: 0px;
    -webkit-overflow-scrolling: touch;
    overflow-y: scroll;
  }
}

.enketo-iframe-icon {
  color: colors.$kobo-white;
  background-image: url("~/jquery-ui/themes/humanity/images/ui-icons_ffffff_256x240.png");
  background-color: colors.$kobo-gray-65;
  background-position: -81px -129px;
  position: absolute;
  right: 6px;
  top: 6px;
  border-radius: 3px;
  z-index: $z-enketo-iframe-icon;
  width: 15px;
  height: 15px;
  cursor: pointer;
}

.project-settings {
  // make sure it doesn't get too small (but only inside modal)
  .modal & {
    width: 100%;

    @media screen and (min-width: 768px) {
      min-width: 600px;
    }
  }

  .form-view & {
    margin-bottom: 30px;
  }

  .intro {
    margin-bottom: 20px;
    text-align: left;
  }

  .form-modal__item[disabled] {
    pointer-events: none;
  }

  // override two columns to rows
  &.project-settings--narrow {
    .form-modal__item--sector,
    .form-modal__item--country {
      width: 100%;
      float: none;

      .kobo-select {
        margin-right: 0;
      }
    }
  }

  $buttons-spacing: 10px;

  .form-modal__item--form-source-buttons {
    margin: 0 auto;
    max-width: 500px;

    button {
      display: inline-block;
      vertical-align: top;
      border: none;
      background: colors.$kobo-gray-96;
      border-radius: 6px;
      color: colors.$kobo-gray-40;
      cursor: pointer;
      margin: 0.5*$buttons-spacing;
      padding: $buttons-spacing;
      width: calc(50% - #{$buttons-spacing});
      min-height: 120px;
      box-shadow: 0 2px 4px 0 rgba(0, 0, 0, 0.25);

      @media screen and (min-width: 768px) {
        margin: $buttons-spacing;
        padding: 2*$buttons-spacing;
        width: calc(50% - #{2*$buttons-spacing});
      }

      i {
        display: block;
        margin: 3px auto;
        font-size: 34px;
        color: currentColor;
      }

      &:hover {
        color: colors.$kobo-gray-24;
        background-color: colors.$kobo-gray-92;
      }

      &:active {
        // makes the shadow smaller and moves button down by small bit
        // to make it look pressed-in
        transform: translateY(1px);
        box-shadow: 0 1px 3px 0 rgba(0, 0, 0, 0.25);
      }
    }
  }
  .dropzone {
    background: colors.$kobo-gray-96;
    padding: 30px;
    border: 2px dashed colors.$kobo-gray-92;
    cursor: pointer;
    border-radius: 6px;
    text-align: center;

    i {
      display: block;
      margin: 5px auto;
      font-size: 52px;
      opacity: 0.5;
    }

    .loading {
      font-size: inherit;
    }

    .loading i {
      font-size: 36px;
      margin-top: 20px;
      margin-bottom: 16px;
    }

    &:hover {border-color: colors.$kobo-blue;}
    &.dropzone-active {border-color: colors.$kobo-blue;}
    &.dropzone-reject {border-color: colors.$kobo-red;}
  }
}

@media screen and (min-height: 600px) {
  // on bigger screens make templates-list scrollable to always display back/next buttons
  .project-settings.project-settings--choose-template {
    .templates-list {
      max-height: 380px;
      overflow-y: auto;
    }
  }
}

.form-modal__item--http-headers {
  .form-modal__item--http-header-row {
    margin-top: 10px;

    input[type="text"] {
      width: calc(50% - 20px);
      background-color: rgba(colors.$kobo-gray-24, 0.05);
      padding-left: 5px;
      padding-right: 5px;

      &:not(:first-child) {
        margin-left: 10px;
      }
    }
  }

  .http-header-row-remove {
    height: 30px;
    min-height: 30px;
    line-height: 30px;
    width: 30px;
    vertical-align: top;
    padding: 0;
    &:hover {color: colors.$kobo-red;}

    .k-icon {
      font-size: 1.2em;
      vertical-align: middle;
    }
  }
}

.form-modal--translation-settings {
  @media (min-width: 600px) {
    min-width: 500px;
  }

  .form-view__cell--label {
    padding-bottom: 10px;
  }

  .form-view__cell--translation-note {
    padding-bottom: 20px;

    p {
      margin: 0;
    }
  }
  .form-view__cell--translation {
    display: flex;
    justify-content: space-between;
    align-items: center;
    border-top: 1px solid colors.$kobo-gray-92;
    padding: 6px 0px;

    .form-view__cell--translation-name {
      display: flex;
      flex-direction: row;
      align-items: center;
    }

    .form-view__cell--translation-name .form-view__icon-button {
      opacity: 0;
      visibility: hidden;
      transition: 250ms;
    }

    &:hover .form-view__cell--translation-name .form-view__icon-button {
      opacity: 1;
      visibility: visible;

      // Hide the on hover button completely if disabled
      &:disabled {
        display: none;
      }
    }

    .form-view__icon-button.right-tooltip {
      &:disabled {
        color: colors.$kobo-gray-65;
      }
    }
  }

  .form-view__cell--translation-actions {
    white-space: nowrap;
  }

  .form-view__label--default-language {
    display: inline;
    font-weight: 700;
    margin-left: 6px;
  }

  .form-view__cell--add-language {
    padding-top: 20px;
    text-align: right;
    border-top: 1px solid colors.$kobo-gray-92;
  }

  .form-view__cell--add-language-form,
  .form-view__cell--update-language-form {
    background: colors.$kobo-gray-96;
    padding: 15px;
    position: relative;

    .form-view__link--close {
      position: absolute;
      right: 0px;
      top: 6px;

      i {
        font-size: 18px;
        margin: 3px;
      }
    }
  }

  .form-view__cell--add-language-form {
    margin-top: 20px;
  }

  .form-view__form--add-language-fields {
    display: flex;
    justify-content: space-between;

    .form-view__cell {
      &:not(:first-child) {margin-left: 10px;}
      &.form-view__cell--lang-name {flex: 3;}
      &.form-view__cell--lang-code {flex: 2;}
      &.form-view__cell--submit-button {padding-top: 10px;}
    }
  }
}

.form-modal--translation-table {
  // assumption: parent is display flex
  flex: 1;
  height: 100%;
  display: flex;
  flex-direction: column;
  width: 100%;
  margin: 0;

  .translation-table-container {
    flex: 1;
    overflow-y: auto;
    border: 1px solid colors.$kobo-gray-92;
  }

  .form-view__cell--add-language-form,
  .form-view__cell--update-language-form {
    background: colors.$kobo-gray-96;
    padding: 15px;
    position: relative;

    .form-view__link--close {
      position: absolute;
      right: 0px;
      top: 6px;

      i {
        font-size: 18px;
        margin: 3px;
      }
    }
  }

  .form-view__cell--update-language-form {
    max-width: 70%;
    margin-left: auto;
  }

  .form-view__form--add-language-fields {
    display: flex;
    justify-content: space-between;

    .form-view__cell {
      &:not(:first-child) {margin-left: 10px;}
      &.form-view__cell--lang-name {flex: 3;}
      &.form-view__cell--lang-code {flex: 2;}
      &.form-view__cell--submit-button {padding-top: 10px;}
    }
  }

  .ReactTable {
    width: 100%;

    .rt-thead.-header {
      box-shadow: none;
      border-bottom: 2px solid colors.$kobo-gray-92;
    }

    .rt-thead > .rt-tr,
    .rt-tr-group > .rt-tr {
      .rt-td {
        white-space: normal;

        .rt-td--disabled {
          color: colors.$kobo-gray-65;
        }
      }
      > .rt-th:first-child,
      > .rt-td:first-child {
        min-width: 30%;
        color: colors.$kobo-gray-40;
      }

      > .rt-th:last-child,
      > .rt-td:last-child {
        min-width: 70%;
      }
      .translation {
        padding: 0px;
        color: colors.$kobo-gray-40;
        textarea {
          background: colors.$kobo-green-light;
          display: block;
          padding: 10px;
          border: none;
          width: 100%;
          height: 100% !important;
          color: colors.$kobo-gray-24;
          &:focus {
            background: colors.$kobo-white;
          }
          &:disabled {
            color: colors.$kobo-gray-65;
            background-color: colors.$kobo-gray-96;
          }
        }
      }
    }
  }
}

.form-view__cell--encrypt-key {
  padding-bottom: 12px;
}

.encrypt-help {
  color: colors.$kobo-gray-40;
  background: transparent;
  border: 0;
  font-size: 28px;
  vertical-align: middle;
  cursor: pointer;
}

.remove-encryption {
  float: right;
}
@media screen and (max-width: 480px) {
  .table-media-preview-header {
    margin-right: 0 !important;
    display: block !important;

    .table-media-preview-header__title {
      display: flex;
    }

    .kobo-light-button {
      display: block;
      width: 90%;
      margin-left: auto;
      margin-right: auto;
      margin-top: 12px;
    }
  }
}

@media screen and (max-width: 767px) {
  .modal.modal--open {
    min-width: 90%;
    max-width: 90%;
  }
}

@media screen and (max-width: 1175px) {
  .form-media__upload-url {
    width: 100%;
  }
}

@media screen and (max-width: 597px) {
  .form-media__upload-url {
    width: 100%;
    padding-left: 0px;
    label.text-box {
      width: 100%;
    }
    button {
      width: 100%;
      margin-left: 0px !important;
      margin-top: 12px;
    }
  }

  .table-media-preview {
    min-width: 0px !important;
  }
}<|MERGE_RESOLUTION|>--- conflicted
+++ resolved
@@ -118,11 +118,7 @@
 
 .modal__x {
   z-index: $z-modal-x;
-<<<<<<< HEAD
-  color: $kobo-gray-55;
-=======
   color: colors.$kobo-gray-55;
->>>>>>> 6b0e5e41
   background-color: inherit;
   padding: 8px;
   margin: 11px 15px 11px 11px;
