import React from 'react';
import PropTypes from 'prop-types';
import reactMixin from 'react-mixin';
import autoBind from 'react-autobind';
import Reflux from 'reflux';
import _ from 'underscore';
import {dataInterface} from '../dataInterface';
import {hashHistory} from 'react-router';
import bem from '../bem';
import stores from '../stores';
import ui from '../ui';
import alertify from 'alertifyjs';
import classNames from 'classnames';

import L from 'leaflet/dist/leaflet';
import 'leaflet/dist/leaflet.css';
import 'leaflet.heat/dist/leaflet-heat';
import 'leaflet.markercluster/dist/leaflet.markercluster';
import 'leaflet.markercluster/dist/MarkerCluster.css';

import {
  assign,
  t,
  log,
  notify,
} from '../utils';

export class FormMap extends React.Component {
  constructor(props){
    super(props);

    let survey = props.asset.content.survey;
    var hasGeoPoint = false;
    survey.forEach(function(s) {
      if (s.type == 'geopoint')
        hasGeoPoint = true;
    });

    this.state = {
      map: false,
      markers: false,
      heatmap: false,
      markersVisible: true,
      markerMap: false,
      fields: [],
      hasGeoPoint: hasGeoPoint,
      submissions: [],
      error: false,
      showExpandedMap: false,
      showExpandedLegend: true,
      langIndex: 0,
      filteredByMarker: false,
      componentRefreshed: false
    };

    autoBind(this);    
  }

  componentDidMount () {
    if (!this.state.hasGeoPoint)
      return false;

    var fields = [];
    let fieldTypes = ['select_one', 'select_multiple', 'integer', 'decimal', 'text'];
    this.props.asset.content.survey.forEach(function(q){
      if (fieldTypes.includes(q.type)) {
        fields.push(q);
      }
    });

    var map = L.map('data-map', {
      maxZoom: 17,
      scrollWheelZoom: false,
      preferCanvas: true
    });

    var streets = L.tileLayer('https://{s}.tile.openstreetmap.org/{z}/{x}/{y}.png', {
        attribution: '&copy; <a href="https://www.openstreetmap.org/copyright">OpenStreetMap</a>',
        subdomains: ['a', 'b', 'c']
    });
    streets.addTo(map);

    var outdoors = L.tileLayer('https://{s}.tile.opentopomap.org/{z}/{x}/{y}.png', {
        attribution: 'Map data: &copy; <a href="http://www.openstreetmap.org/copyright">OpenStreetMap</a>, <a href="http://viewfinderpanoramas.org">SRTM</a> | Map style: &copy; <a href="https://opentopomap.org">OpenTopoMap</a> (<a href="https://creativecommons.org/licenses/by-sa/3.0/">CC-BY-SA</a>)'
    });

    var satellite = L.tileLayer('http://server.arcgisonline.com/ArcGIS/rest/services/World_Imagery/MapServer/tile/{z}/{y}/{x}', {
        attribution: 'Tiles &copy; Esri &mdash; Source: Esri, i-cubed, USDA, USGS, AEX, GeoEye, Getmapping, Aerogrid, IGN, IGP, UPR-EGP, and the GIS User Community'
      }
    );

    var humanitarian = L.tileLayer('https://tile-{s}.openstreetmap.fr/hot/{z}/{x}/{y}.png', {
        attribution: 'Tiles &copy; Humanitarian OpenStreetMap Team &mdash; &copy; <a href="https://www.openstreetmap.org/copyright">OpenStreetMap</a>'
      }
    );

    var baseLayers = {
        "OpenStreetMap": streets,
        "OpenTopoMap": outdoors,
        "ESRI World Imagery": satellite,
        "Humanitarian": humanitarian
    };

    L.control.layers(baseLayers).addTo(map);

    this.setState({
        map: map,
        fields: fields
      }
    );

    if(this.props.asset.deployment__submission_count > 5000) {
      notify(t('This map display is currently limited to 5000 records for performance reasons.'));
    }

    this.requestData(map, this.props.viewby);
  }

  requestData(map, nextViewBy = '') {
    var fq = ['_id', '_geolocation'];
    if (nextViewBy) {
      fq.push(this.nameOfFieldInGroup(nextViewBy));
    }

    const sort = [{id: '_id', desc: true}];

    // TODO: handle forms with over 5000 results
    dataInterface.getSubmissions(this.props.asset.uid, 5000, 0, sort, fq).done((data) => {
      this.setState({submissions: data});
      this.buildMarkers(map);
      this.buildHeatMap(map);
    }).fail((error)=>{
      if (error.responseText)
        this.setState({error: error.responseText, loading: false});
      else if (error.statusText)
        this.setState({error: error.statusText, loading: false});
      else
        this.setState({error: t('Error: could not load data.'), loading: false});
    });
  } 

  calculateClusterRadius(zoom) {
   if(zoom >=12) {return 12;}
   return 20;
  }

  buildMarkers(map) {
    var _this = this;
    var prepPoints = [];
    var icon = L.divIcon({
      className: 'map-marker',
      iconSize: [20, 20],
    });

    var viewby = this.props.viewby || undefined;

    if (viewby) {
      var mapMarkers = this.prepFilteredMarkers(this.state.submissions, this.props.viewby);
      var mM = [], choice = undefined;
      let choices = this.props.asset.content.choices,
          survey = this.props.asset.content.survey;

      let question = survey.find(s => s.name === viewby || s.$autoname === viewby);

      Object.keys(mapMarkers).map(function(m, i) {
        if (question && question.type == 'select_one') {
          // only return a choice from the current question's choice list
          choice = choices.find(ch => ch.list_name === question.select_from_list_name && (ch.name === m || ch.$autoname === m));
        }

        mM.push({
          count: mapMarkers[m].count,
          id: mapMarkers[m].id,
          labels: choice ? choice.label : undefined,
          value: m != "undefined" ? m : undefined
        });
      });

      mM.sort(function(a, b) {
        return a.count - b.count;
      }).reverse();
      this.setState({markerMap: mM});
    } else {
      this.setState({markerMap: false});
    }

    this.state.submissions.forEach(function(item){
      if (item._geolocation && item._geolocation[0] && item._geolocation[1]) {
        if (viewby && mapMarkers != undefined) {
          var vb = _this.nameOfFieldInGroup(viewby);
          var itemId = item[vb];
          icon = L.divIcon({
            className: `map-marker map-marker-${mapMarkers[itemId].id}`,
            iconSize: [20, 20],
          });
        }
        prepPoints.push(
          L.marker(item._geolocation, {
            icon: icon, 
            sId: item._id, 
            typeId: viewby && mapMarkers ? mapMarkers[itemId].id : null
          })
        );
      }
    });

    if (prepPoints.length > 0) {
      if (viewby) {
        var markers = L.featureGroup(prepPoints);
      } else {
        var markers = L.markerClusterGroup({
          maxClusterRadius: this.calculateClusterRadius, 
          disableClusteringAtZoom: 16,
          iconCreateFunction: function(cluster) {
            var childCount = cluster.getChildCount();

            var markerClass = 'marker-cluster marker-cluster-';
            if (childCount < 10) {
              markerClass += 'small';
            } else if (childCount < 100) {
              markerClass += 'medium';
            } else {
              markerClass += 'large';
            }

            return new L.divIcon({ html: '<div><span>' + childCount + '</span></div>', className: markerClass, iconSize: new L.Point(30, 30) });
          }
        });

        markers.addLayers(prepPoints);
      }

      markers.on('click', this.launchSubmissionModal).addTo(map);

      if (!viewby || !this.state.componentRefreshed)
        map.fitBounds(markers.getBounds());

      this.setState({
          markers: markers
        }
      );
    } else {
      this.setState({error: t('Error: could not load data.'), loading: false});
    }
  }

  prepFilteredMarkers (data, viewby) {
    var markerMap = new Object();
    var vb = this.nameOfFieldInGroup(viewby);
    var idcounter = 1;

    data.forEach(function(listitem, i) {
      var m = listitem[vb];

      if (markerMap[m] == null) {
          markerMap[m] = {count: 1, id: idcounter};
          idcounter++;
      } else {
          markerMap[m]['count'] += 1;
      }
    });

    return markerMap;
  }

  buildHeatMap (map) {
    var heatmapPoints = [];
    this.state.submissions.forEach(function(item){
      if (item._geolocation && item._geolocation[0] && item._geolocation[1])
        heatmapPoints.push([item._geolocation[0], item._geolocation[1], 1]);
    });
    var heatmap = L.heatLayer(heatmapPoints, {
      minOpacity: 0.25,
      radius: 20,
      blur: 8
    });

    if (!this.state.markersVisible) {
      map.addLayer(heatmap);
    }
    this.setState({heatmap: heatmap});
  }

  showMarkers () {
    var map = this.state.map;
    map.addLayer(this.state.markers);
    map.removeLayer(this.state.heatmap);
    this.setState({
        markersVisible: true
      }
    );
  }

  showHeatmap () {
    var map = this.state.map;

    map.addLayer(this.state.heatmap);
    map.removeLayer(this.state.markers);
    this.setState({
        markersVisible: false
      }
    );
  }

  filterMap (evt) {
    let name = evt.target.getAttribute('data-name') || undefined;
    if (name != undefined) {
      hashHistory.push(`/forms/${this.props.asset.uid}/data/map/${name}`);
    } else {
      hashHistory.push(`/forms/${this.props.asset.uid}/data/map`);
    }
  }

  filterLanguage (evt) {
    let index = evt.target.getAttribute('data-index');
    this.setState({
        langIndex: index
      }
    );    
  }

  componentWillReceiveProps (nextProps) {
    if (this.props.viewby != undefined) {
      this.setState({markersVisible: true});
    }
    if (this.props.viewby != nextProps.viewby) {
      this.setState({filteredByMarker: false, componentRefreshed: true});
      var map = this.state.map;
      var markers = this.state.markers;
      var heatmap = this.state.heatmap;
      map.removeLayer(markers);
      map.removeLayer(heatmap);
      this.requestData(map, nextProps.viewby);
    }
  }

  launchSubmissionModal (evt) {
    const td = this.state.submissions;
    var ids = [];
    td.forEach(function(r) {
      ids.push(r._id);
    })

    stores.pageState.showModal({
      type: 'submission',
      sid: evt.layer.options.sId,
      asset: this.props.asset,
      ids: ids
    });
  }

  toggleExpandedMap () {
    stores.pageState.hideDrawerAndHeader(!this.state.showExpandedMap);
    this.setState({
      showExpandedMap: !this.state.showExpandedMap,
    });

    var map = this.state.map;
    setTimeout(function(){ map.invalidateSize()}, 300);
  }

  toggleLegend() {
    this.setState({
      showExpandedLegend: !this.state.showExpandedLegend,
    });
  }

  filterByMarker(evt) {
    let markers = this.state.markers,
        id = evt.target.getAttribute('data-id'),
        filteredByMarker = this.state.filteredByMarker,
        unselectedClass = "unselected";

    if (!filteredByMarker)
      filteredByMarker = [id];
    else if (!filteredByMarker.includes(id))
      filteredByMarker.push(id);
    else
      filteredByMarker = filteredByMarker.filter(l => l !== id);

    this.setState({filteredByMarker: filteredByMarker});
    markers.eachLayer( function(layer) {
      if (!filteredByMarker.includes(layer.options.typeId.toString()))
        layer._icon.classList.add(unselectedClass);
      else
        layer._icon.classList.remove(unselectedClass);
    });
  }

  resetFilterByMarker() {
    let markers = this.state.markers;
    this.setState({filteredByMarker: false});
    markers.eachLayer( function(layer) {
      layer._icon.classList.remove(unselectedClass);
    });
  }

  nameOfFieldInGroup(fieldName) {
    const s = this.props.asset.content.survey;
    var groups = {}, currentGroup = null;

    s.forEach(function(f){
      if (f.type === 'end_group') {
        currentGroup = null;
      }

      if (currentGroup !== null) {
        groups[currentGroup].push(f.name || f.$autoname);
      }

      if (f.type === 'begin_group') {
        currentGroup = f.name;
        groups[currentGroup] = [];
      }
    });

    Object.keys(groups).forEach(function(g, i){
      if(groups[g].includes(fieldName)) {
        fieldName = `${g}/${fieldName}`;
      }
    });

    return fieldName;
  }

  render () {
    if (!this.state.hasGeoPoint) {
      return (
        <ui.Panel>
          <bem.Loading>
            <bem.Loading__inner>
              {t('The map is not available because this form does not have a "geopoint" field.')}
            </bem.Loading__inner>
          </bem.Loading>
        </ui.Panel>
      );      
    }

    if (this.state.error) {
      return (
        <ui.Panel>
          <bem.Loading>
            <bem.Loading__inner>
              {this.state.error}
            </bem.Loading__inner>
          </bem.Loading>
        </ui.Panel>
        )
    }

    const fields = this.state.fields;
    const langIndex = this.state.langIndex;
    const langs = this.props.asset.content.translations.length > 1 ? this.props.asset.content.translations : [];
    var label = t('Disaggregate by survey responses');
    const viewby = this.props.viewby;

    if (viewby) {
      fields.forEach(function(f){
        if(viewby === f.name || viewby === f.$autoname) {
          label = `${t('Disaggregated using:')} ${f.label[langIndex]}`;
        }
      });
    }

    return (
      <bem.FormView m='map' className="right-tooltip">
        <bem.FormView__mapButton m={'expand'} 
          onClick={this.toggleExpandedMap}
          data-tip={t('Toggle Fullscreen')}
          className={this.state.toggleExpandedMap ? 'active': ''}>
          <i className="k-icon-expand" />
        </bem.FormView__mapButton>
        <bem.FormView__mapButton m={'markers'} 
          onClick={this.showMarkers}
          data-tip={t('Show as points')}
          className={this.state.markersVisible ? 'active': ''}>
          <i className="k-icon-pins" />
        </bem.FormView__mapButton>
        {!viewby && 
          <bem.FormView__mapButton m={'heatmap'} 
            onClick={this.showHeatmap}
            data-tip={t('Show as heatmap')}
            className={!this.state.markersVisible ? 'active': ''}>
            <i className="k-icon-heatmap" />
          </bem.FormView__mapButton>
        }
        <ui.PopoverMenu type='viewby-menu' triggerLabel={label} m={'above'}>
            {langs.length > 1 && 
              <bem.PopoverMenu__heading>
                {t('Language')}
              </bem.PopoverMenu__heading>
            }
            {langs.map((l,i)=> {
              return (
                  <bem.PopoverMenu__link 
                    data-index={i} className={this.state.langIndex == i ? 'active': ''}
                    key={`l-${i}`} onClick={this.filterLanguage}>
                    {l ? l : t('Default')}
                  </bem.PopoverMenu__link>
                );
            })}
            <bem.PopoverMenu__link key={'all'} onClick={this.filterMap} className={!viewby ? 'active see-all': 'see-all'}>
              {t('-- See all data --')}
            </bem.PopoverMenu__link>
            {fields.map((f)=>{
              const name = f.name || f.$autoname;

              return (
                  <bem.PopoverMenu__link 
                    data-name={name} key={`f-${name}`} 
                    onClick={this.filterMap}
                    className={viewby == name ? 'active': ''}>
                    {f.label ? f.label[langIndex] : t('Question label not set')}
                  </bem.PopoverMenu__link>
                );
            })}
        </ui.PopoverMenu>
        {this.state.markerMap && this.state.markersVisible && 
          <bem.FormView__mapList className={this.state.showExpandedLegend ? 'expanded' : 'collapsed'}>
            <div className='maplist-contents'>
              {this.state.filteredByMarker &&
                <div key='m-reset' className='map-marker-item map-marker-reset' onClick={this.resetFilterByMarker}>
                  {t('Reset')}
                </div>
              }
              {this.state.markerMap.map((m, i)=>{
                var markerItemClass = 'map-marker-item ';
                if (this.state.filteredByMarker)
                  markerItemClass += this.state.filteredByMarker.includes(m.id.toString()) ? 'selected' : 'unselected';
                let label = m.labels ? m.labels[langIndex] : m.value ? m.value : t('not set');
                return (
                    <div key={`m-${i}`} className={markerItemClass}>
                      <span className={`map-marker map-marker-${m.id}`}>
                        {m.count}
                      </span>
<<<<<<< HEAD
                      <span className={`map-marker-label`} 
                            onClick={this.filterByMarker} data-id={m.id} title={label}>
                        {label}
=======
                      <span className={`map-marker-label`} title={m.labels ? m.labels[langIndex] : ''}>
                        {m.labels ? m.labels[langIndex] : t('not set')}
>>>>>>> 6633c214
                      </span>
                    </div>
                  );
              })}
            </div>
            <div className="maplist-legend" onClick={this.toggleLegend}>
              <i className={classNames('fa', this.state.showExpandedLegend ? 'fa-angle-down' : 'fa-angle-up')} /> {t('Legend')}
            </div>
          </bem.FormView__mapList>
        }
        {!this.state.markers && !this.state.heatmap && 
          <bem.Loading>
            <bem.Loading__inner>
              <i />
            </bem.Loading__inner>
          </bem.Loading>
        }
        <div id="data-map"></div>
      </bem.FormView>
      );
  }
};

reactMixin(FormMap.prototype, Reflux.ListenerMixin);

export default FormMap;<|MERGE_RESOLUTION|>--- conflicted
+++ resolved
@@ -533,14 +533,9 @@
                       <span className={`map-marker map-marker-${m.id}`}>
                         {m.count}
                       </span>
-<<<<<<< HEAD
                       <span className={`map-marker-label`} 
                             onClick={this.filterByMarker} data-id={m.id} title={label}>
                         {label}
-=======
-                      <span className={`map-marker-label`} title={m.labels ? m.labels[langIndex] : ''}>
-                        {m.labels ? m.labels[langIndex] : t('not set')}
->>>>>>> 6633c214
                       </span>
                     </div>
                   );
