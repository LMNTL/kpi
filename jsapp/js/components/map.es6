import React from 'react';
import PropTypes from 'prop-types';
import reactMixin from 'react-mixin';
import autoBind from 'react-autobind';
import Reflux from 'reflux';
import _ from 'underscore';
import {dataInterface} from '../dataInterface';
import {hashHistory} from 'react-router';
import bem from '../bem';
import stores from '../stores';
import actions from '../actions';
import ui from '../ui';
import classNames from 'classnames';
import omnivore from '@mapbox/leaflet-omnivore';
import JSZip from 'jszip';

import L from 'leaflet/dist/leaflet';
import 'leaflet/dist/leaflet.css';
import 'leaflet.heat/dist/leaflet-heat';
import 'leaflet.markercluster/dist/leaflet.markercluster';
import 'leaflet.markercluster/dist/MarkerCluster.css';

import {
  assign,
  t,
  log,
  notify,
  checkLatLng
} from '../utils';

import MapSettings from './mapSettings';

var streets = L.tileLayer(
  'https://{s}.tile.openstreetmap.org/{z}/{x}/{y}.png',
  {
    attribution: '&copy; <a href="https://www.openstreetmap.org/copyright">OpenStreetMap</a>',
    subdomains: ['a', 'b', 'c']
  }
);

var baseLayers = {
  OpenStreetMap: streets,
  OpenTopoMap: L.tileLayer('https://{s}.tile.opentopomap.org/{z}/{x}/{y}.png', {
    attribution: 'Map data: &copy; <a href="http://www.openstreetmap.org/copyright">OpenStreetMap</a>, <a href="http://viewfinderpanoramas.org">SRTM</a> | Map style: &copy; <a href="https://opentopomap.org">OpenTopoMap</a> (<a href="https://creativecommons.org/licenses/by-sa/3.0/">CC-BY-SA</a>)'
  }),
  'ESRI World Imagery': L.tileLayer(
    'http://server.arcgisonline.com/ArcGIS/rest/services/World_Imagery/MapServer/tile/{z}/{y}/{x}', {
      attribution: 'Tiles &copy; Esri &mdash; Source: Esri, i-cubed, USDA, USGS, AEX, GeoEye, Getmapping, Aerogrid, IGN, IGP, UPR-EGP, and the GIS User Community'
  }),
  Humanitarian: L.tileLayer(
    'https://tile-{s}.openstreetmap.fr/hot/{z}/{x}/{y}.png', {
      attribution: 'Tiles &copy; Humanitarian OpenStreetMap Team &mdash; &copy; <a href="https://www.openstreetmap.org/copyright">OpenStreetMap</a>'
  })
};

var controls = L.control.layers(baseLayers);

export class FormMap extends React.Component {
  constructor(props){
    super(props);

    let survey = props.asset.content.survey;
    var hasGeoPoint = false;
    survey.forEach(function(s) {
      if (s.type == 'geopoint')
        hasGeoPoint = true;
    });

    this.state = {
      map: false,
      markers: false,
      heatmap: false,
      markersVisible: true,
      markerMap: false,
      fields: [],
      hasGeoPoint: hasGeoPoint,
      submissions: [],
      error: false,
      showExpandedMap: false,
      showExpandedLegend: true,
      langIndex: 0,
      filteredByMarker: false,
      componentRefreshed: false,
      showMapSettings: false,
      overridenStyles: false,
      clearDisaggregatedPopover: false
    };

    autoBind(this);
  }

  componentDidMount () {
    if (!this.state.hasGeoPoint)
      return false;

    var fields = [];
    let fieldTypes = ['select_one', 'select_multiple', 'integer', 'decimal', 'text'];
    this.props.asset.content.survey.forEach(function(q){
      if (fieldTypes.includes(q.type)) {
        fields.push(q);
      }
    });

    L.Marker.prototype.options.icon = L.divIcon({
      className: 'map-marker default-overlay-marker',
      iconSize: [12, 12]
    });

    var map = L.map('data-map', {
      maxZoom: 17,
      scrollWheelZoom: false,
      preferCanvas: true
    });

    streets.addTo(map);
<<<<<<< HEAD
    controls.addTo(map);
=======

    var outdoors = L.tileLayer('https://{s}.tile.opentopomap.org/{z}/{x}/{y}.png', {
        attribution: 'Map data: &copy; <a href="http://www.openstreetmap.org/copyright">OpenStreetMap</a>, <a href="http://viewfinderpanoramas.org">SRTM</a> | Map style: &copy; <a href="https://opentopomap.org">OpenTopoMap</a> (<a href="https://creativecommons.org/licenses/by-sa/3.0/">CC-BY-SA</a>)'
    });

    var satellite = L.tileLayer('http://server.arcgisonline.com/ArcGIS/rest/services/World_Imagery/MapServer/tile/{z}/{y}/{x}', {
        attribution: 'Tiles &copy; Esri &mdash; Source: Esri, i-cubed, USDA, USGS, AEX, GeoEye, Getmapping, Aerogrid, IGN, IGP, UPR-EGP, and the GIS User Community'
      }
    );

    var humanitarian = L.tileLayer('https://tile-{s}.openstreetmap.fr/hot/{z}/{x}/{y}.png', {
        attribution: 'Tiles &copy; Humanitarian OpenStreetMap Team &mdash; &copy; <a href="https://www.openstreetmap.org/copyright">OpenStreetMap</a>'
      }
    );

    var baseLayers = {
        'OpenStreetMap': streets,
        'OpenTopoMap': outdoors,
        'ESRI World Imagery': satellite,
        'Humanitarian': humanitarian
    };

    L.control.layers(baseLayers).addTo(map);
>>>>>>> cb954f22

    this.setState({
        map: map,
        fields: fields
      }
    );

    if(this.props.asset.deployment__submission_count > 5000) {
      notify(t('This map display is currently limited to 5000 records for performance reasons.'));
    }

    this.requestData(map, this.props.viewby);
    this.listenTo(actions.map.setMapSettings, this.mapSettingsListener);
    this.listenTo(
      actions.resources.getAssetFiles.completed,
      this.updateOverlayList
    );
    actions.resources.getAssetFiles(this.props.asset.uid);
  }
  loadOverlayLayers(map) {
    dataInterface.getAssetFiles(this.props.asset.uid).done(data => {});
  }
  updateOverlayList(data) {
    let map = this.state.map;
    var overlays = [];

    // remove layers from controls if they are no longer in asset files
    controls._layers.forEach(function(controlLayer) {
      if (controlLayer.overlay) {
        let layerMatch = data.results.filter(
          result => result.name === controlLayer.name
        );
        if (!layerMatch.length) {
          controls.removeLayer(controlLayer.layer);
          map.removeLayer(controlLayer.layer);
        }
      }
    });

    // add new layers to controls (if they haven't been added already)
    data.results.forEach(function(layer) {
      if (layer.file_type !== 'map_layer') return false;
      let layerMatch = controls._layers.filter(
        controlLayer => controlLayer.name === layer.name
      );
      if (layerMatch.length) return false;

      var overlayLayer = false;
      switch (layer.metadata.type) {
        case 'kml':
          overlayLayer = omnivore.kml(layer.content);
          break;
        case 'csv':
          overlayLayer = omnivore.csv(layer.content);
          break;
        case 'json':
        case 'geojson':
          overlayLayer = omnivore.geojson(layer.content);
          break;
        case 'wkt':
          overlayLayer = omnivore.wkt(layer.content);
          break;
        case 'kmz':
          // KMZ files are zipped KMLs, therefore
          // unzip the KMZ file in the browser
          // and feed the resulting text to map and controls
          fetch(layer.content)
          .then(function (response) {
            if (response.status === 200 || response.status === 0) {
              return Promise.resolve(response.blob());
            } else {
              return Promise.reject(new Error(response.statusText));
            }
          })
          .then(JSZip.loadAsync)
          .then(function (zip) {
            return zip.file("doc.kml").async("string");
          })
          .then(function success(kml) {
            overlayLayer = omnivore.kml.parse(kml);
            controls.addOverlay(overlayLayer, layer.name);
            overlayLayer.addTo(map);
          });
          break;
      }

      if (overlayLayer) {
        overlayLayer.on('ready', function() {
          overlayLayer.eachLayer(function(l) {
            let fprops = l.feature.properties;
            let name = fprops.name || fprops.title || fprops.NAME || fprops.TITLE;
            if (name) {
              l.bindPopup(name);
            } else {
              // when no name or title, load full list of feature's properties
              l.bindPopup('<pre>'+JSON.stringify(fprops, null, 2).replace(/[\{\}"]/g,'')+'</pre>');
            }
          });
        });
        controls.addOverlay(overlayLayer, layer.name);
        overlayLayer.addTo(map);
      }
    });
  }
  mapSettingsListener(uid, changes) {
    let map = this.refreshMap();

    if (Object.keys(changes).length === 0) {
      this.setState({
        overridenStyles: {colorSet: 'a'}
      });
    }

    this.setState({ filteredByMarker: false, componentRefreshed: true });
    this.requestData(map, this.props.viewby);
  }

  requestData(map, nextViewBy = '') {
    // TODO: support area / line geodata questions
    let selectedQuestion = this.props.asset.map_styles.selectedQuestion || null;
    var fq = ['_id', '_geolocation'];
    if (selectedQuestion) fq.push(selectedQuestion);
    if (nextViewBy) fq.push(this.nameOfFieldInGroup(nextViewBy));

    const sort = [{id: '_id', desc: true}];

    // TODO: handle forms with over 5000 results
    dataInterface.getSubmissions(this.props.asset.uid, 5000, 0, sort, fq).done((data) => {
      if (selectedQuestion) {
        data.forEach(function(row, i) {
          if (row[selectedQuestion]) {
            var coordsArray = row[selectedQuestion].split(' ');
            data[i]._geolocation[0] = coordsArray[0];
            data[i]._geolocation[1] = coordsArray[1];
          }
        });
      }

      this.setState({submissions: data});
      this.buildMarkers(map);
      this.buildHeatMap(map);
    }).fail((error)=>{
      if (error.responseText)
        this.setState({error: error.responseText, loading: false});
      else if (error.statusText)
        this.setState({error: error.statusText, loading: false});
      else
        this.setState({error: t('Error: could not load data.'), loading: false});
    });
  }
  calculateClusterRadius(zoom) {
    if(zoom >=12) {return 12;}
    return 20;
  }
  calcColorSet() {
    if (this.state.overridenStyles && this.state.overridenStyles.colorSet) {
      var colorSet = this.state.overridenStyles.colorSet;
    } else {
      let ms = this.props.asset.map_styles;
      var colorSet = ms.colorSet ? ms.colorSet : undefined;
    }

    return colorSet;
  }
  buildMarkers(map) {
    var _this = this;
    var prepPoints = [];
    var viewby = this.props.viewby || undefined;
    var colorSet = this.calcColorSet();

    if (viewby) {
      var mapMarkers = this.prepFilteredMarkers(this.state.submissions, this.props.viewby);
      var mM = [];
      let choices = this.props.asset.content.choices,
          survey = this.props.asset.content.survey;

      let question = survey.find(s => s.name === viewby || s.$autoname === viewby);

      if (question && question.type == 'select_one') {
        let currentQuestionChoices = choices.filter(ch => ch.list_name === question.select_from_list_name);
      }

      Object.keys(mapMarkers).map(function(m, i) {
        if (question && question.type == 'select_one') {
          var choice = currentQuestionChoices.find(ch => ch.name === m || ch.$autoname === m);
        }

        mM.push({
          count: mapMarkers[m].count,
          id: mapMarkers[m].id,
          labels: choice ? choice.label : undefined,
          value: m != 'undefined' ? m : undefined
        });
      });

      if (colorSet !== undefined && colorSet !== 'a' && question && question.type == 'select_one') {
        // sort by question choice order, when using any other color set (only makes sense for select_ones)
        // TODO: should we expose this for users to choose in map settings?
        mM.sort(function(a, b) {
          var aIndex = currentQuestionChoices.findIndex(ch => ch.name === a.value);
          var bIndex = currentQuestionChoices.findIndex(ch => ch.name === b.value);
          return aIndex - bIndex;
        });
      } else {
        // sort by occurrence count
        mM.sort(function(a, b) {
          return a.count - b.count;
        }).reverse();
      }

      // move elements with no data in submission for the disaggregated question to end of marker list
      var emptyEl = mM.find(m => m.value === undefined);
      if (emptyEl) {
        mM = mM.filter(m => m !== emptyEl);
        mM.push(emptyEl);
      }
      this.setState({markerMap: mM});
    } else {
      this.setState({markerMap: false});
    }

    this.state.submissions.forEach(function(item){
      var markerProps = {};
      if (checkLatLng(item._geolocation)) {
        if (viewby && mM) {
          var vb = _this.nameOfFieldInGroup(viewby);
          var itemId = item[vb];
          let index = mM.findIndex(m => m.value === itemId);

          // spread indexes to use full colorset gamut if necessary
          if (colorSet !== undefined && colorSet !== 'a') {
            index = _this.calculateIconIndex(index, mM);
          }

          markerProps = {
            icon: _this.buildIcon(index+1),
            sId: item._id,
            typeId: mapMarkers[itemId].id
          };
        } else {
          markerProps = {
            icon: _this.buildIcon(),
            sId: item._id,
            typeId: null
          };
        }

        prepPoints.push(L.marker(item._geolocation, markerProps));
      }
    });

    if (prepPoints.length > 0) {
      if (viewby) {
        var markers = L.featureGroup(prepPoints);
      } else {
        var markers = L.markerClusterGroup({
          maxClusterRadius: this.calculateClusterRadius,
          disableClusteringAtZoom: 16,
          iconCreateFunction: function(cluster) {
            var childCount = cluster.getChildCount();

            var markerClass = 'marker-cluster marker-cluster-';
            if (childCount < 10) {
              markerClass += 'small';
            } else if (childCount < 100) {
              markerClass += 'medium';
            } else {
              markerClass += 'large';
            }

            return new L.divIcon({ html: '<div><span>' + childCount + '</span></div>', className: markerClass, iconSize: new L.Point(30, 30) });
          }
        });

        markers.addLayers(prepPoints);
      }

      markers.on('click', this.launchSubmissionModal).addTo(map);

      if (!viewby || !this.state.componentRefreshed)
        map.fitBounds(markers.getBounds());

      this.setState({
          markers: markers
        }
      );
    } else {
      this.setState({error: t('Error: could not load data.'), loading: false});
    }
  }

  calculateIconIndex(index, mM) {
    // use neutral color for items with no set value
    if (mM[index] && mM[index].value == undefined)
      return '-novalue';

    // if there are submissions with unset values, reset the local marker array
    // this helps us use the full gamut of colors in the set
    var emptyEl = mM.find(m => m.value === undefined);
    if (emptyEl) mM = mM.filter(m => m !== emptyEl);

    // return regular index for list >= 9 items
    if (mM.length >= 9) return index;

    // spread index fairly evenly from 1 to 9 when less than 9 items in list
    var num = (index / mM.length) * 9.5;
    return Math.round(num);
  }

  buildIcon(index = false) {
    let colorSet = this.calcColorSet() || 'a';
    let iconClass = index ? `map-marker-${colorSet}${index}` : `map-marker-a`;

    return L.divIcon({
      className: `map-marker ${iconClass}`,
      iconSize: [20, 20],
    });
  }

  prepFilteredMarkers (data, viewby) {
    var markerMap = new Object();
    var vb = this.nameOfFieldInGroup(viewby);
    var idcounter = 1;

    data.forEach(function(listitem, i) {
      var m = listitem[vb];

      if (markerMap[m] == null) {
          markerMap[m] = {count: 1, id: idcounter};
          idcounter++;
      } else {
          markerMap[m]['count'] += 1;
      }
    });

    return markerMap;
  }

  buildHeatMap (map) {
    var heatmapPoints = [];
    this.state.submissions.forEach(function(item){
      if (checkLatLng(item._geolocation))
        heatmapPoints.push([item._geolocation[0], item._geolocation[1], 1]);
    });
    var heatmap = L.heatLayer(heatmapPoints, {
      minOpacity: 0.25,
      radius: 20,
      blur: 8
    });

    if (!this.state.markersVisible) {
      map.addLayer(heatmap);
    }
    this.setState({heatmap: heatmap});
  }

  showMarkers () {
    var map = this.state.map;
    map.addLayer(this.state.markers);
    map.removeLayer(this.state.heatmap);
    this.setState({
        markersVisible: true
      }
    );
  }

  showLayerControls() {
    controls.expand();
  }

  showHeatmap () {
    var map = this.state.map;

    map.addLayer(this.state.heatmap);
    map.removeLayer(this.state.markers);
    this.setState({
        markersVisible: false
      }
    );
  }
  filterMap (evt) {
    // roundabout solution for https://github.com/kobotoolbox/kpi/issues/1678
    //
    // when blurEventDisabled prop is set, no blur event takes place in ui.popovermenu
    // hence, dropdown stays visible when invoking other click events (like filterLanguage below)
    // but when changing question, dropdown needs to be removed, clearDisaggregatedPopover does this via props
    this.setState({clearDisaggregatedPopover: true});
    // reset clearDisaggregatedPopover in order to maintain same behaviour on subsequent clicks
    window.setTimeout(()=>{
      this.setState({clearDisaggregatedPopover: false});
    }, 1000);

    let name = evt.target.getAttribute('data-name') || undefined;
    if (name != undefined) {
      hashHistory.push(`/forms/${this.props.asset.uid}/data/map/${name}`);
    } else {
      hashHistory.push(`/forms/${this.props.asset.uid}/data/map`);
    }
  }
  filterLanguage (evt) {
    let index = evt.target.getAttribute('data-index');
    this.setState({langIndex: index});
  }
  componentWillReceiveProps (nextProps) {
    if (this.props.viewby != undefined) {
      this.setState({markersVisible: true});
    }
    if (this.props.viewby != nextProps.viewby) {
      this.setState({filteredByMarker: false, componentRefreshed: true});
      let map = this.refreshMap();
      this.requestData(map, nextProps.viewby);
    }
  }
  refreshMap() {
    var map = this.state.map;
    map.removeLayer(this.state.markers);
    map.removeLayer(this.state.heatmap);
    return map;
  }
  launchSubmissionModal (evt) {
    const td = this.state.submissions;
    var ids = [];
    td.forEach(function(r) {
      ids.push(r._id);
    })

    stores.pageState.showModal({
      type: 'submission',
      sid: evt.layer.options.sId,
      asset: this.props.asset,
      ids: ids
    });
  }
  toggleMapSettings() {
    this.setState({
      showMapSettings: !this.state.showMapSettings
    });
  }
  overrideStyles(settings) {
    this.setState({
      filteredByMarker: false,
      componentRefreshed: true,
      overridenStyles: settings
    });

    let map = this.refreshMap();
    this.requestData(map, this.props.viewby);
  }
  toggleExpandedMap () {
    stores.pageState.hideDrawerAndHeader(!this.state.showExpandedMap);
    this.setState({
      showExpandedMap: !this.state.showExpandedMap,
    });

    var map = this.state.map;
    setTimeout(function(){ map.invalidateSize()}, 300);
  }

  toggleLegend() {
    this.setState({
      showExpandedLegend: !this.state.showExpandedLegend,
    });
  }

  filterByMarker(evt) {
    let markers = this.state.markers,
        id = evt.target.getAttribute('data-id'),
        filteredByMarker = this.state.filteredByMarker,
        unselectedClass = 'unselected';

    if (!filteredByMarker)
      filteredByMarker = [id];
    else if (!filteredByMarker.includes(id))
      filteredByMarker.push(id);
    else
      filteredByMarker = filteredByMarker.filter(l => l !== id);

    this.setState({filteredByMarker: filteredByMarker});
    markers.eachLayer( function(layer) {
      if (!filteredByMarker.includes(layer.options.typeId.toString()))
        layer._icon.classList.add(unselectedClass);
      else
        layer._icon.classList.remove(unselectedClass);
    });
  }

  resetFilterByMarker() {
    let markers = this.state.markers;
    this.setState({filteredByMarker: false});
    markers.eachLayer( function(layer) {
      layer._icon.classList.remove('unselected');
    });
  }

  nameOfFieldInGroup(fieldName) {
    const s = this.props.asset.content.survey;
    var groups = {}, currentGroup = null;

    s.forEach(function(f){
      if (f.type === 'end_group') {
        currentGroup = null;
      }

      if (currentGroup !== null) {
        groups[currentGroup].push(f.name || f.$autoname);
      }

      if (f.type === 'begin_group') {
        currentGroup = f.name;
        groups[currentGroup] = [];
      }
    });

    Object.keys(groups).forEach(function(g, i){
      if(groups[g].includes(fieldName)) {
        fieldName = `${g}/${fieldName}`;
      }
    });

    return fieldName;
  }

  render () {
    if (!this.state.hasGeoPoint) {
      return (
        <ui.Panel>
          <bem.Loading>
            <bem.Loading__inner>
              {t('The map is not available because this form does not have a "geopoint" field.')}
            </bem.Loading__inner>
          </bem.Loading>
        </ui.Panel>
      );
    }

    if (this.state.error) {
      return (
        <ui.Panel>
          <bem.Loading>
            <bem.Loading__inner>
              {this.state.error}
            </bem.Loading__inner>
          </bem.Loading>
        </ui.Panel>
        )
    }

    const fields = this.state.fields,
          langIndex = this.state.langIndex,
          langs = this.props.asset.content.translations.length > 1 ? this.props.asset.content.translations : [],
          viewby = this.props.viewby;

    let colorSet = this.calcColorSet() || 'a';
    var label = t('Disaggregate by survey responses');

    if (viewby) {
      fields.forEach(function(f){
        if(viewby === f.name || viewby === f.$autoname) {
          label = `${t('Disaggregated using:')} ${f.label[langIndex]}`;
        }
      });
    }

    return (
      <bem.FormView m='map' className='right-tooltip'>
        <bem.FormView__mapButton m={'expand'}
          onClick={this.toggleExpandedMap}
          data-tip={t('Toggle Fullscreen')}
          className={this.state.toggleExpandedMap ? 'active': ''}>
          <i className='k-icon-expand' />
        </bem.FormView__mapButton>
        <bem.FormView__mapButton m={'markers'}
          onClick={this.showMarkers}
          data-tip={t('Show as points')}
          className={this.state.markersVisible ? 'active': ''}>
          <i className='k-icon-pins' />
        </bem.FormView__mapButton>
        <bem.FormView__mapButton m={'layers'}
          onClick={this.showLayerControls}
          data-tip={t('Toggle layers')}>
          <i className="k-icon-layer" />
        </bem.FormView__mapButton>
        <bem.FormView__mapButton
          m={'map-settings'}
          onClick={this.toggleMapSettings}
          data-tip={t('Map display settings')}>
          <i className="k-icon-settings" />
        </bem.FormView__mapButton>
        {!viewby &&
          <bem.FormView__mapButton m={'heatmap'}
            onClick={this.showHeatmap}
            data-tip={t('Show as heatmap')}
            className={!this.state.markersVisible ? 'active': ''}>
            <i className='k-icon-heatmap' />
          </bem.FormView__mapButton>
        }
        <ui.PopoverMenu type='viewby-menu'
                        triggerLabel={label}
                        m={'above'}
                        clearPopover={this.state.clearDisaggregatedPopover}
                        blurEventDisabled
                        >
            {langs.length > 1 &&
              <bem.PopoverMenu__heading>
                {t('Language')}
              </bem.PopoverMenu__heading>
            }
            {langs.map((l,i)=> {
              return (
                  <bem.PopoverMenu__link
                    data-index={i} className={this.state.langIndex == i ? 'active': ''}
                    key={`l-${i}`} onClick={this.filterLanguage}>
                    {l ? l : t('Default')}
                  </bem.PopoverMenu__link>
                );
            })}
            <bem.PopoverMenu__link key={'all'} onClick={this.filterMap} className={!viewby ? 'active see-all': 'see-all'}>
              {t('-- See all data --')}
            </bem.PopoverMenu__link>
            {fields.map((f)=>{
              const name = f.name || f.$autoname;
              const label = f.label ? f.label[langIndex] ? f.label[langIndex] : <em>{t('untranslated: ') + name}</em> : t('Question label not set');
              return (
                  <bem.PopoverMenu__link
                    data-name={name} key={`f-${name}`}
                    onClick={this.filterMap}
                    className={viewby == name ? 'active': ''}>
                    {label}
                  </bem.PopoverMenu__link>
                );
            })}
        </ui.PopoverMenu>
        {this.state.markerMap && this.state.markersVisible &&
          <bem.FormView__mapList className={this.state.showExpandedLegend ? 'expanded' : 'collapsed'}>
            <div className='maplist-contents'>
              {this.state.filteredByMarker &&
                <div key='m-reset' className='map-marker-item map-marker-reset' onClick={this.resetFilterByMarker}>
                  {t('Reset')}
                </div>
              }
              {this.state.markerMap.map((m, i)=>{
                var markerItemClass = 'map-marker-item ';
                if (this.state.filteredByMarker)
                  markerItemClass += this.state.filteredByMarker.includes(m.id.toString()) ? 'selected' : 'unselected';
                let label = m.labels ? m.labels[langIndex] : m.value ? m.value : t('not set');
                var index = i;
                if (colorSet !== undefined && colorSet !== 'a') {
                  index = this.calculateIconIndex(index, this.state.markerMap);
                }

                return (
                    <div key={`m-${i}`} className={markerItemClass}>
                      <span className={`map-marker map-marker-${colorSet}${index + 1}`}>
                        {m.count}
                      </span>
                      <span className={'map-marker-label'}
                            onClick={this.filterByMarker} data-id={m.id} title={label}>
                        {label}
                      </span>
                    </div>
                  );
              })}
            </div>
            <div className='maplist-legend' onClick={this.toggleLegend}>
              <i className={classNames('fa', this.state.showExpandedLegend ? 'fa-angle-down' : 'fa-angle-up')} /> {t('Legend')}
            </div>
          </bem.FormView__mapList>
        }
        {!this.state.markers && !this.state.heatmap &&
          <bem.Loading>
            <bem.Loading__inner>
              <i />
            </bem.Loading__inner>
          </bem.Loading>
        }
<<<<<<< HEAD

        {this.state.showMapSettings && (
          <ui.Modal
            open
            onClose={this.toggleMapSettings}
            title={t('Map Settings')}>
            <MapSettings
              asset={this.props.asset}
              toggleMapSettings={this.toggleMapSettings}
              overrideStyles={this.overrideStyles}
            />
          </ui.Modal>
        )}

        <div id="data-map" />
=======
        <div id='data-map' />
>>>>>>> cb954f22
      </bem.FormView>
      );
  }
};

reactMixin(FormMap.prototype, Reflux.ListenerMixin);

export default FormMap;<|MERGE_RESOLUTION|>--- conflicted
+++ resolved
@@ -113,33 +113,7 @@
     });
 
     streets.addTo(map);
-<<<<<<< HEAD
     controls.addTo(map);
-=======
-
-    var outdoors = L.tileLayer('https://{s}.tile.opentopomap.org/{z}/{x}/{y}.png', {
-        attribution: 'Map data: &copy; <a href="http://www.openstreetmap.org/copyright">OpenStreetMap</a>, <a href="http://viewfinderpanoramas.org">SRTM</a> | Map style: &copy; <a href="https://opentopomap.org">OpenTopoMap</a> (<a href="https://creativecommons.org/licenses/by-sa/3.0/">CC-BY-SA</a>)'
-    });
-
-    var satellite = L.tileLayer('http://server.arcgisonline.com/ArcGIS/rest/services/World_Imagery/MapServer/tile/{z}/{y}/{x}', {
-        attribution: 'Tiles &copy; Esri &mdash; Source: Esri, i-cubed, USDA, USGS, AEX, GeoEye, Getmapping, Aerogrid, IGN, IGP, UPR-EGP, and the GIS User Community'
-      }
-    );
-
-    var humanitarian = L.tileLayer('https://tile-{s}.openstreetmap.fr/hot/{z}/{x}/{y}.png', {
-        attribution: 'Tiles &copy; Humanitarian OpenStreetMap Team &mdash; &copy; <a href="https://www.openstreetmap.org/copyright">OpenStreetMap</a>'
-      }
-    );
-
-    var baseLayers = {
-        'OpenStreetMap': streets,
-        'OpenTopoMap': outdoors,
-        'ESRI World Imagery': satellite,
-        'Humanitarian': humanitarian
-    };
-
-    L.control.layers(baseLayers).addTo(map);
->>>>>>> cb954f22
 
     this.setState({
         map: map,
@@ -216,7 +190,7 @@
           })
           .then(JSZip.loadAsync)
           .then(function (zip) {
-            return zip.file("doc.kml").async("string");
+            return zip.file('doc.kml').async('string');
           })
           .then(function success(kml) {
             overlayLayer = omnivore.kml.parse(kml);
@@ -451,7 +425,7 @@
 
   buildIcon(index = false) {
     let colorSet = this.calcColorSet() || 'a';
-    let iconClass = index ? `map-marker-${colorSet}${index}` : `map-marker-a`;
+    let iconClass = index ? `map-marker-${colorSet}${index}` : 'map-marker-a';
 
     return L.divIcon({
       className: `map-marker ${iconClass}`,
@@ -720,13 +694,13 @@
         <bem.FormView__mapButton m={'layers'}
           onClick={this.showLayerControls}
           data-tip={t('Toggle layers')}>
-          <i className="k-icon-layer" />
+          <i className='k-icon-layer' />
         </bem.FormView__mapButton>
         <bem.FormView__mapButton
           m={'map-settings'}
           onClick={this.toggleMapSettings}
           data-tip={t('Map display settings')}>
-          <i className="k-icon-settings" />
+          <i className='k-icon-settings' />
         </bem.FormView__mapButton>
         {!viewby &&
           <bem.FormView__mapButton m={'heatmap'}
@@ -815,8 +789,6 @@
             </bem.Loading__inner>
           </bem.Loading>
         }
-<<<<<<< HEAD
-
         {this.state.showMapSettings && (
           <ui.Modal
             open
@@ -830,10 +802,7 @@
           </ui.Modal>
         )}
 
-        <div id="data-map" />
-=======
         <div id='data-map' />
->>>>>>> cb954f22
       </bem.FormView>
       );
   }
