--- conflicted
+++ resolved
@@ -18,7 +18,6 @@
   formatTime,
   t
 } from '../utils';
-import assetUtils from 'js/assetUtils';
 
 class AssetRow extends React.Component {
   constructor(props){
@@ -93,13 +92,8 @@
     }
 
     if (this.isLibrary()) {
-<<<<<<< HEAD
       hrefTo = `/library/asset/${this.props.uid}`;
       parent = this.state.parent || undefined;
-=======
-      hrefTo = `/library/${this.props.uid}/edit`;
-      parent = this.props.parent || undefined;
->>>>>>> 21b08429
       ownedCollections = this.props.ownedCollections.map(function(c){
         var p = false;
         if (parent != undefined && parent.indexOf(c.uid) !== -1) {
