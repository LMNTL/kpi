import React from 'react';
import reactMixin from 'react-mixin';
import autoBind from 'react-autobind';
import Reflux from 'reflux';
import _ from 'underscore';
import {dataInterface} from '../dataInterface';

import actions from '../actions';
import bem from '../bem';
import stores from '../stores';
import Select from 'react-select';
import ui from '../ui';
import mixins from '../mixins';
import DocumentTitle from 'react-document-title';
import { txtid } from '../../xlform/src/model.utils';
import alertify from 'alertifyjs';

import ReportViewItem from './reportViewItem';

import {
  assign,
  t,
  log,
} from '../utils';

function labelVal(label, value) {
  return {label: t(label), value: (value || label.toLowerCase().replace(/\W+/g, '_'))};
}

let reportStyles = [
  labelVal('Vertical'),
  labelVal('Donut'),
  labelVal('Area'),
  labelVal('Horizontal'),
  labelVal('Pie'),
  labelVal('Line'),
];

class ChartTypePicker extends React.Component {
  constructor(props) {
    super(props);
    autoBind(this);
  }
  defaultReportStyleChange (e) {
    this.props.onChange({
      default: true,
    }, {
      report_type: e.currentTarget.value || 'bar'
    });
  }
  render () {
    var radioButtons = reportStyles.map(function(style, i){
      return (
          <bem.GraphSettings__radio m={style.value} key={i}>
              <input type='radio' name='chart_type'
                value={style.value}
                checked={this.props.defaultStyle.report_type === style.value}
                onChange={this.defaultReportStyleChange}
                id={'type-' + style.value} />
              <label htmlFor={'type-' + style.value}>
                {style.label}
              </label>
          </bem.GraphSettings__radio>
      );
    }, this);

    return (
        <bem.GraphSettings__charttype>
          {radioButtons}
        </bem.GraphSettings__charttype>
      );
  }
};

let reportColorSets = [
  {
    label: 'set1',
    colors: [
      'rgba(52, 106, 200, 0.8)',
      'rgba(252, 74, 124, 0.8)',
      'rgba(250, 213, 99, 0.8)',
      'rgba(113, 230, 33, 0.8)',
      'rgba(78, 203, 255, 0.8)',
      'rgba(253, 190, 76, 0.8)',
      'rgba(77, 124, 244, 0.8)',
      'rgba(33, 231, 184, 0.8)'
    ]
  },
  {
    label: 'set2',
    colors: [
      'rgba(40, 106, 163, 0.8)',
      'rgba(69, 137, 197, 0.8)',
      'rgba(0, 123, 234, 0.8)',
      'rgba(0, 134, 255, 0.8)',
      'rgba(50, 159, 255, 0.8)',
      'rgba(100, 182, 255, 0.8)',
      'rgba(141, 200, 255, 0.8)',
      'rgba(192, 224, 255, 0.8)'
    ]
  },
  {
    label: 'set3',
    colors: [
      'rgba(39, 69, 255, 0.8)',
      'rgba(34, 122, 233, 0.8)',
      'rgba(46, 145, 243, 0.8)',
      'rgba(92, 173, 255, 0.8)',
      'rgba(148, 200, 255, 0.8)',
      'rgba(31, 174, 228, 0.8)',
      'rgba(25, 214, 209, 0.8)',
      'rgba(28, 234, 225, 0.8)'
    ]
  },
  {
    label: 'set4',
    colors: [
      'rgba(253, 35, 4, 0.8)',
      'rgba(253, 104, 97, 0.8)',
      'rgba(232, 65, 14, 0.8)',
      'rgba(253, 146, 72, 0.8)',
      'rgba(233, 139, 3, 0.8)',
      'rgba(253, 215, 114, 0.8)',
      'rgba(254, 227, 159, 0.8)',
      'rgba(253, 146, 72, 0.8)'
    ]
  },
  {
    label: 'set5',
    colors: [
      'rgba(63, 63, 63, 1)',
      'rgba(90, 90, 90, 1)',
      'rgba(107, 107, 107, 1)',
      'rgba(128, 128, 128, 1)',
      'rgba(151, 151, 151, 1)',
      'rgba(169, 169, 169, 1)',
      'rgba(196, 196, 196, 1)',
      'rgba(178, 179, 190, 1)'
    ]
  }
];

class ChartColorsPicker extends React.Component {
  constructor(props) {
    super(props);
    autoBind(this);
  }
  defaultReportColorsChange (e) {
    this.props.onChange({
      default: true,
    }, {
      report_colors: reportColorSets[e.currentTarget.value].colors || reportColorSets[0].colors
    });
  }
  defaultValue (set, index) {
    if (this.props.defaultStyle.report_colors === undefined && index === 0)
      return true;

    return JSON.stringify(this.props.defaultStyle.report_colors) === JSON.stringify(set.colors);
  }
  render () {
    var radioButtons = reportColorSets.map(function(set, index){
      return (
        <bem.GraphSettings__radio key={index}>
          <input type='radio' name='chart_colors'
            value={index}
            checked={this.defaultValue(set, index)}
            onChange={this.defaultReportColorsChange}
            id={'type-' + set.label} />
          <label htmlFor={'type-' + set.label}>
          {
            reportColorSets[index].colors.map(function(color, i){
              return (
                <div style={{backgroundColor: color}} key={i} />
              );
            }, this)
          }
          </label>
        </bem.GraphSettings__radio>
      );
    }, this);

    return (
        <bem.GraphSettings__colors>
          {radioButtons}
        </bem.GraphSettings__colors>
      );
  }
};

class SizeSliderInput extends React.Component {
  constructor(props) {
    super(props);
    this.state = {value: this.props.default};
    autoBind(this);
  }
  handleChange (event) {
    this.props.onChange({
      value: event.target.value,
      id: this.props.name
    });

    this.setState({value: event.target.value});
  }
  render () {
    return (
      <div className='slider-item is-edge'>
        <label>
          {this.props.label}&nbsp;{this.state.value}
        </label>
        <input
          className='mdl-slider'
          id={this.props.name}
          type='range'
          min={this.props.min}
          max={this.props.max}
          value={this.state.value}
          onChange={this.handleChange}
          step='5' />
      </div>
    );
  }
};

class CustomReportForm extends React.Component {
  constructor(props) {
    super(props);
    autoBind(this);

    this.state = {
      customReport: props.customReport
    };
  }
  customReportNameChange(e) {
    var r = this.state.customReport;
    r.name = e.target.value;
    this.setState({customReport: r});
  }
  customReportQuestionChange(e) {
    var r = this.state.customReport;
    var name = e.target.getAttribute('data-name');

    if (e.target.checked) {
      r.questions.push(name);
    } else {
      r.questions.splice(r.questions.indexOf(name), 1);
    }
    this.setState({customReport: r});
  }
  saveCustomReport() {
    let report_custom = this.props.asset.report_custom;
    const crid = this.state.customReport.crid;

    report_custom[crid] = this.state.customReport;
    actions.reports.setCustom(this.props.asset.uid, report_custom);
  }
  deleteCustomReport() {
    let report_custom = this.props.asset.report_custom;
    const crid = this.state.customReport.crid;

    delete report_custom[crid];
    actions.reports.setCustom(this.props.asset.uid, report_custom);
  }
  render () {
    const crid = this.state.customReport.crid;
    var questionList = this.props.reportData.map(function(q, i){
      return (
        <div className='graph-settings__question' key={i}>
<<<<<<< HEAD
            <input type='checkbox' name="chart_question"
=======
            <input type='checkbox' name='chart_question'
>>>>>>> cb954f22
              checked={this.state.customReport.questions.includes(q.name)}
              onChange={this.customReportQuestionChange}
              data-name={q.name}
              id={'q-' + q.name} />
            <label htmlFor={'q-' + q.name}>
              {q.row.label ? q.row.label[0] : t('Unlabeled') }
            </label>
        </div>
      );
    }, this);

    return (
      <div className='custom-report-form'>
        <div className='custom-report--title'>
          <input type='text' name='title'
                  value={this.state.customReport.name}
                  placeholder={t('Untitled Report')}
                  onChange={this.customReportNameChange} />
        </div>
        <strong>{t('Include the following questions:')}</strong>
        <div className='custom-report--questions'>
          {questionList}
        </div>
        <div className='custom-report--footer'>
          {this.props.asset.report_custom[crid] &&
            <button className='mdl-button mdl-button--colored mdl-button--danger' onClick={this.deleteCustomReport}>
              {t('Delete')}
            </button>
          }

          <button className='mdl-button mdl-button--raised mdl-button--colored'
                  onClick={this.saveCustomReport}>
            {t('Save')}
          </button>
        </div>
      </div>
    );
  }
};

class QuestionGraphSettings extends React.Component {
  constructor(props) {
    super();

    this.state = {
      activeModalTab: 0,
      rStyle: {
        report_type: false,
        report_colors: false,
        width: false
      }
    };

    autoBind(this);
  }
  toggleTab(evt) {
    var i = evt.target.getAttribute('data-index');
    this.setState({activeModalTab: parseInt(i)});
  }
  componentDidMount() {
    let _qn = this.props.question,
        specificSettings = undefined;

    if (!this.props.parentState.currentCustomReport) {
      specificSettings = this.props.parentState.reportStyles.specified;
    } else {
      specificSettings = this.props.parentState.currentCustomReport.specified;
    }

    if (specificSettings && specificSettings[_qn] && Object.keys(specificSettings[_qn]).length) {
      const rStyle = Object.assign({}, specificSettings[_qn]);
      this.setState({rStyle: rStyle});
    }
  }
  saveQS(reset) {
    let assetUid = this.props.parentState.asset.uid,
        customReport = this.props.parentState.currentCustomReport,
        _qn = this.props.question;

    if (!customReport) {
      var sett_ = this.props.parentState.reportStyles;
      sett_.specified[_qn] = reset ? {} : this.state.rStyle;
      actions.reports.setStyle(assetUid, sett_);
    } else {
      let report_custom = this.props.parentState.asset.report_custom;
      if (report_custom[customReport.crid].specified === undefined)
        report_custom[customReport.crid].specified = {};

      report_custom[customReport.crid].specified[_qn] = reset ? {} : this.state.rStyle;
      actions.reports.setCustom(assetUid, report_custom);
    }
  }
  questionStyleChange(params, value) {
    var styles = this.state.rStyle;

    if (value && value.report_type)
      styles.report_type = value.report_type;
    if (value && value.report_colors)
      styles.report_colors = value.report_colors;
    if (params && params.id == 'width')
      styles.width = params.value;

    this.setState({rStyle: styles});
  }
  render () {
    let asset = this.props.parentState.asset,
        reportStyle = this.state.rStyle;

    var tabs = [t('Chart Type'), t('Colors')];
    var modalTabs = tabs.map(function(tab, i) {
      return (
        <button className={`mdl-button mdl-button--tab ${this.state.activeModalTab === i ? 'active' : ''}`}
                onClick={this.toggleTab}
                data-index={i}
                key={i}>
          {tab}
        </button>
      );
    }, this);

    return (
      <bem.GraphSettings>
        <ui.Modal.Tabs>
          {modalTabs}
        </ui.Modal.Tabs>
        <ui.Modal.Body>
          <div className='tabs-content'>
            {this.state.activeModalTab === 0 &&
              <div id='graph-type'>
                <ChartTypePicker
                  defaultStyle={reportStyle}
                  onChange={this.questionStyleChange}
                />
              </div>
            }
            {this.state.activeModalTab === 1 &&
              <div id='graph-colors'>
                <ChartColorsPicker
                  defaultStyle={reportStyle}
                  onChange={this.questionStyleChange} />
                <SizeSliderInput
                  name='width' min='300' max='900' default={reportStyle.graphWidth}
                  label={t('Width: ')}
                  onChange={this.questionStyleChange} />
              </div>
            }
          </div>
        </ui.Modal.Body>

        <ui.Modal.Footer>
          {(reportStyle.report_type || reportStyle.report_colors || reportStyle.width) &&
            <button className='mdl-button reset' onClick={this.saveQS.bind(this, true)}>
              {t('Reset')}
            </button>
          }
          <button className='mdl-button primary' onClick={this.saveQS.bind(this, false)}>
            {t('Save')}
          </button>
        </ui.Modal.Footer>
      </bem.GraphSettings>
    );
  }
};

class ReportContents extends React.Component {
  constructor(props) {
    super(props);
  }
  shouldComponentUpdate(nextProps, nextState) {
    // to improve UI performance, don't refresh report while a modal window is visible
    if (nextProps.parentState.showReportGraphSettings
        || nextProps.parentState.showCustomReportModal
        || nextProps.parentState.currentQuestionGraph) {
      return false;
    } else {
      return true;
    }
  }
  render () {
    var tnslIndex = 0;
    let customReport = this.props.parentState.currentCustomReport,
        defaultRS = this.props.parentState.reportStyles,
        asset = this.props.parentState.asset,
        groupBy = this.props.parentState.groupBy;

    if (customReport) {
      if (customReport.reportStyle && customReport.reportStyle.translationIndex)
        tnslIndex = parseInt(customReport.reportStyle.translationIndex);
    } else {
      tnslIndex = defaultRS.default.translationIndex || 0;
    }

    // reset to first language if trnslt index cannot be found
    if (asset.content.translations && !asset.content.translations[tnslIndex])
      tnslIndex = 0;

    var reportData = this.props.reportData;

    for (var i = reportData.length - 1; i > -1; i--) {
      let _qn = reportData[i].name,
          _type = reportData[i].row.type || null;

      var _defSpec = undefined;

      if (customReport) {
        if (customReport.specified && customReport.specified[_qn])
          _defSpec = customReport.specified[_qn];
      } else {
        _defSpec = defaultRS.specified[_qn];
      }

      if (_defSpec && Object.keys(_defSpec).length) {
        reportData[i].style = _defSpec;
      } else {
        if (customReport && customReport.reportStyle) {
          reportData[i].style = customReport.reportStyle;
        } else {
          reportData[i].style = defaultRS.default;
        }
      }

      if (_type === 'select_one' || _type === 'select_multiple') {
        let question = asset.content.survey.find(z => z.name === _qn || z.$autoname === _qn);
        let resps = reportData[i].data.responses;
        if (resps) {
          reportData[i].data.responseLabels = [];
          for (var j = resps.length - 1; j >= 0; j--) {
            var choice = asset.content.choices.find(o => question && o.list_name === question.select_from_list_name && (o.name === resps[j] || o.$autoname == resps[j]));
            if (choice && choice.label && choice.label[tnslIndex])
              reportData[i].data.responseLabels.unshift(choice.label[tnslIndex]);
            else
              reportData[i].data.responseLabels.unshift(resps[j]);
          }
        } else {
          const vals = reportData[i].data.values;
          if (vals && vals[0] && vals[0][1] && vals[0][1].responses) {
            var respValues = vals[0][1].responses;
            reportData[i].data.responseLabels = [];
            let qGB = asset.content.survey.find(z => z.name === groupBy || z.$autoname === groupBy);
            respValues.forEach(function(r, ind){
              var choice = asset.content.choices.find(o => qGB && o.list_name === qGB.select_from_list_name && (o.name === r || o.$autoname == r));
              reportData[i].data.responseLabels[ind] = (choice && choice.label && choice.label[tnslIndex]) ? choice.label[tnslIndex] : r;
            });

            // TODO: use a better way to store translated labels per row
            for (var vD = vals.length - 1; vD >= 0; vD--) {
              var choice = asset.content.choices.find(o => question && o.list_name === question.select_from_list_name && (o.name === vals[vD][0] || o.$autoname == vals[vD][0]));
              vals[vD][2] = (choice && choice.label && choice.label[tnslIndex]) ? choice.label[tnslIndex] : vals[vD][0];
            }
          }
        }
      }
    }

    return (
      <div>
        {
          reportData.map((rowContent, i)=>{
            var label = (rowContent.row.label && rowContent.row.label[tnslIndex]) ? rowContent.row.label[tnslIndex] : t('Unlabeled');

            if (!rowContent.data.provided)
              return false;

            return (
                <bem.ReportView__item key={i}>
                  <ReportViewItem
                      {...rowContent}
                      label={label}
                      triggerQuestionSettings={this.props.triggerQuestionSettings} />
                </bem.ReportView__item>
              );
          })
        }
      </div>
    );
  }
};

class ReportStyleSettings extends React.Component {
  constructor(props) {
    super(props);
    autoBind(this);
    this.state = {
      activeModalTab: 0,
      reportStyle: props.parentState.reportStyles.default
    };

    if (props.parentState.currentCustomReport && props.parentState.currentCustomReport.reportStyle) {
      this.state.reportStyle = props.parentState.currentCustomReport.reportStyle;
    }
  }
  toggleTab(evt) {
    var i = evt.target.getAttribute('data-index');
    this.setState({
      activeModalTab: parseInt(i),
    });
  }
  reportStyleChange (params, value) {
    let styles = this.state.reportStyle;
    assign(styles, value);
    this.setState({reportStyle: styles});
  }
  reportSizeChange (params) {
    if (params.id == 'width') {
      let styles = this.state.reportStyle;
      styles.graphWidth = params.value;
      this.setState({reportStyle: styles});
    }
  }
  translationIndexChange (evt) {
    let styles = this.state.reportStyle;
    styles.translationIndex = evt.target.value;
    this.setState({reportStyle: styles});
  }
  groupDataBy (evt) {
    let styles = this.state.reportStyle;
    styles.groupDataBy = evt.target.value;
    this.setState({reportStyle: styles});
  }
  saveReportStyles() {
    let currentCustomReport = this.props.parentState.currentCustomReport;
    let assetUid = this.props.parentState.asset.uid;
    if (currentCustomReport) {
      let report_custom = this.props.parentState.asset.report_custom;
      report_custom[currentCustomReport.crid].reportStyle = this.state.reportStyle;
      actions.reports.setCustom(assetUid, report_custom);
    } else {
      let sett_ = this.props.parentState.reportStyles;
      assign(sett_.default, this.state.ReportStyle);
      actions.reports.setStyle(assetUid, sett_);
    }
  }
  render () {
    let asset = this.props.parentState.asset,
        rowsByKuid = this.props.parentState.rowsByKuid,
        rows = this.props.parentState.rowsByIdentifier || {},
        translations = this.props.parentState.translations,
        reportStyle = this.state.reportStyle;

    var groupByList = [];

    for (var key in rows) {
      if (rows.hasOwnProperty(key)
          && rows[key].hasOwnProperty('type')
          && rows[key].type == 'select_one') {
        groupByList.push(rows[key]);
      }
    }

    var tabs = [t('Chart Type'), t('Colors')];

    if (groupByList.length > 0) {
      tabs.push(t('Group By'));
    }

    if (translations) {
      tabs.push(t('Translation'));
    }

    var modalTabs = tabs.map(function(tab, i){
      return (
        <button className={`mdl-button mdl-button--tab ${this.state.activeModalTab === i ? 'active' : ''}`}
                onClick={this.toggleTab}
                data-index={i}
                key={i}>
          {tab}
        </button>
      );
    }, this);

    return (
      <bem.GraphSettings>
        <ui.Modal.Tabs>
          {modalTabs}
        </ui.Modal.Tabs>
        <ui.Modal.Body>
          <div className='tabs-content'>
            {this.state.activeModalTab === 0 &&
              <div id='graph-type'>
                <ChartTypePicker
                  defaultStyle={reportStyle}
                  onChange={this.reportStyleChange}
                />
              </div>
            }
            {this.state.activeModalTab === 1 &&
              <div id='graph-colors'>
                <ChartColorsPicker
                  defaultStyle={reportStyle}
                  onChange={this.reportStyleChange} />
                <SizeSliderInput
                  name='width' min='300' max='900' default={reportStyle.graphWidth}
                  label={t('Width: ')}
                  onChange={this.reportSizeChange} />
              </div>
            }
            {this.state.activeModalTab === 2 && groupByList.length > 0 &&
              <div className='graph-tab__groupby' id='graph-labels'>
                <label htmlFor={'groupby-00'} key='00'>
                  <input type='radio' name='group_by'
                    value={''}
                    onChange={this.groupDataBy}
                    checked={reportStyle.groupDataBy.length === 0 ? true : false}
                    id={'groupby-00'} />
                      {t('No grouping')}
                </label>

                {groupByList.map((row, i)=>{
                    var val = row.name || row.$autoname;
                    return (
                      <label htmlFor={'groupby-' + i} key={i}>
                        <input type='radio' name='group_by'
                          value={val}
                          onChange={this.groupDataBy}
                          checked={reportStyle.groupDataBy === val ? true : false}
                          id={'groupby-' + i} />
                          {translations ? row.label[reportStyle.translationIndex] : row.label}
                      </label>
                    );
                  })
                }
              </div>
            }
            {this.state.activeModalTab === 3 && translations &&
              <div className='graph-tab__translation' id='graph-labels'>
                {this.props.parentState.asset.content.translations.map((row, i)=>{
                    return (
                      <label htmlFor={'translation-' + i} key={i}>
                        <input type='radio' name='trnsltn'
                          value={i}
                          onChange={this.translationIndexChange}
                          checked={this.props.parentState.asset.content.translations[reportStyle.translationIndex] === row ? true : false}
                          id={'translation-' + i} />
                        {row || t('Unnamed language')}
                      </label>
                    );
                  })
                }
              </div>
            }

          </div>
        </ui.Modal.Body>

        <ui.Modal.Footer>
          <button className='mdl-button primary' onClick={this.saveReportStyles}>
            {t('Save')}
          </button>
        </ui.Modal.Footer>
      </bem.GraphSettings>
    );

  }
};

class Reports extends React.Component {
  constructor(props) {
    super(props);
    this.state = {
      graphWidth: '700',
      graphHeight: '250',
      translations: false,
      activeModalTab: 0,
      error: false,
      showExpandedReport: false,
      reportLimit: 200,
      customReports: false,
      showReportGraphSettings: false,
      showCustomReportModal: false,
      currentCustomReport: false,
      currentQuestionGraph: false,
      groupBy: []
    };
    autoBind(this);
  }
  componentDidMount () {
    this.loadReportData();
    this.listenTo(actions.reports.setStyle, this.reportStyleListener);
    this.listenTo(actions.reports.setCustom, this.reportCustomListener);
  }
  componentDidUpdate(prevProps, prevState) {
    if (this.state.currentCustomReport != prevState.currentCustomReport) {
      this.refreshReportData();
    }
    if (this.state.groupBy != prevState.groupBy) {
      this.refreshReportData();
    }
  }
  loadReportData() {
    let uid = this.props.params.assetid;

    stores.allAssets.whenLoaded(uid, (asset)=>{
      let rowsByKuid = {};
      let rowsByIdentifier = {};
      let names = [],
          groupBy = [],
          reportStyles = asset.report_styles,
          reportCustom = asset.report_custom;

      if (!this.state.currentCustomReport && reportStyles.default.groupDataBy !== undefined)
        groupBy = reportStyles.default.groupDataBy;

      if (this.state.currentCustomReport && this.state.currentCustomReport.reportStyle.groupDataBy)
        groupBy = this.state.currentCustomReport.reportStyle.groupDataBy;

      // TODO: improve the defaults below
      if (reportStyles.default.report_type === undefined)
        reportStyles.default.report_type = 'vertical';
      if (reportStyles.default.translationIndex === undefined)
        reportStyles.default.translationIndex = 0;
      if (reportStyles.default.groupDataBy === undefined)
        reportStyles.default.groupDataBy = '';

      if (asset.content.survey != undefined) {
        asset.content.survey.forEach(function(r){
          if (r.$kuid) {
            rowsByKuid[r.$kuid] = r;
          }

          let $identifier = r.$autoname || r.name;
          rowsByIdentifier[$identifier] = r;
        });

        dataInterface.getReportData({uid: uid, identifiers: names, group_by: groupBy}).done((data)=> {
          var dataWithResponses = [];

          data.list.forEach(function(row){
            if (row.data.responses || row.data.values || row.data.mean) {
              if (rowsByIdentifier[row.name] !== undefined) {
                row.row.label = rowsByIdentifier[row.name].label;
              } else if (row.name !== undefined) {
                row.row.label = row.name;
              } else {
                row.row.label = t('untitled');
              }
              dataWithResponses.push(row);
            }
          });

          this.setState({
            asset: asset,
            rowsByKuid: rowsByKuid,
            rowsByIdentifier: rowsByIdentifier,
            reportStyles: reportStyles,
            reportData: dataWithResponses,
            reportCustom: reportCustom,
            translations: asset.content.translations.length > 1 ? true : false,
            groupBy: groupBy,
            error: false
          });
        }).fail((err)=> {
          if (groupBy.length > 0 && !this.state.currentCustomReport && reportStyles.default.groupDataBy !== undefined) {
            // reset default report groupBy if it fails and notify user
            reportStyles.default.groupDataBy = [];
            this.setState({
              reportStyles: reportStyles
            });
            alertify.error(t('Could not load grouped results via "##". Will attempt to load the ungrouped report.').replace('##', groupBy));
            this.loadReportData();
          } else {
            this.setState({
              error: err,
              asset: asset
            });
          }
        });
      } else {
        // Redundant?
        console.error('Survey not defined.');
      }
    });
  }
  refreshReportData() {
    let uid = this.props.params.assetid,
        rowsByIdentifier = this.state.rowsByIdentifier,
        customReport = this.state.currentCustomReport;

    var groupBy = [];

    if (!customReport && this.state.reportStyles.default.groupDataBy !== undefined)
      groupBy = this.state.reportStyles.default.groupDataBy;

    if (customReport && customReport.reportStyle && customReport.reportStyle.groupDataBy)
      groupBy = this.state.currentCustomReport.reportStyle.groupDataBy;

    dataInterface.getReportData({uid: uid, identifiers: [], group_by: groupBy}).done((data)=>{
      var dataWithResponses = [];

      data.list.forEach(function(row){
        if (row.data.responses || row.data.values || row.data.mean) {
          if (rowsByIdentifier[row.name] !== undefined) {
            row.row.label = rowsByIdentifier[row.name].label;
          } else if (row.name !== undefined) {
            row.row.label = row.name;
          } else {
            row.row.label = t('untitled');
          }
          dataWithResponses.push(row);
        }
      });

      this.setState({
        reportData: dataWithResponses,
        error: false
      });
    }).fail((err)=> {
      alertify.error(t('Could not refresh report.'));
      this.setState({
        error: err
      });
    });
  }
  reportStyleListener(assetUid, reportStyles) {
    this.setState({
      reportStyles: reportStyles,
      showReportGraphSettings: false,
      currentQuestionGraph: false,
      groupBy: reportStyles.default.groupDataBy
    });
  }
  reportCustomListener(assetUid, reportCustom) {
    var crid = this.state.currentCustomReport.crid;
    if (reportCustom[crid]) {
      this.setState({
        reportCustom: reportCustom,
        showCustomReportModal: false,
        showReportGraphSettings: false,
        currentQuestionGraph: false,
        groupBy: (reportCustom[crid].reportStyle && reportCustom[crid].reportStyle.groupDataBy) ? reportCustom[crid].reportStyle.groupDataBy : false
      });
    } else {
      this.setState({
        reportCustom: reportCustom,
        showCustomReportModal: false,
        showReportGraphSettings: false,
        currentQuestionGraph: false,
        currentCustomReport: false,
        groupBy: (reportStyles.default && reportStyles.default.groupDataBy) ? reportStyles.default.groupDataBy : false
      });
    }
  }
  toggleReportGraphSettings () {
    this.setState({
      showReportGraphSettings: !this.state.showReportGraphSettings,
    });
  }
  setCustomReport (e) {
    var crid = e ? e.target.getAttribute('data-crid') : false;

    if(!this.state.showCustomReportModal) {
      if (crid) {
        // existing report
        var currentCustomReport = this.state.reportCustom[crid];
      } else {
        // new custom report
        var currentCustomReport = {
          crid: txtid(),
          name: '',
          questions: []
        }
      }
      this.setState({currentCustomReport: currentCustomReport});
    }
  }
  editCustomReport () {
    if(this.state.currentCustomReport) {
      this.setState({showCustomReportModal: true});
    }
  }
  toggleCustomReportModal () {
    if(!this.state.showCustomReportModal) {
      this.setCustomReport();
    } else {
      if (this.state.currentCustomReport) {
        var crid = this.state.currentCustomReport.crid;
        if (this.state.reportCustom[crid] == undefined) {
          this.triggerDefaultReport();
        }
      }
    }

    this.setState({showCustomReportModal: !this.state.showCustomReportModal});
  }
  triggerDefaultReport() {
    this.setState({currentCustomReport: false});
  }
  toggleExpandedReports () {
    if (this.state.showExpandedReport) {
      // load asset again to restore header title and submission count after exiting expanded report
      actions.resources.loadAsset({id: this.props.params.assetid});
    }
    stores.pageState.hideDrawerAndHeader(!this.state.showExpandedReport);
    this.setState({
      showExpandedReport: !this.state.showExpandedReport,
    });
  }
  componentWillUnmount() {
    if (this.state.showExpandedReport)
      stores.pageState.hideDrawerAndHeader(!this.state.showExpandedReport);
  }
  launchPrinting () {
    window.print();
  }
  renderReportButtons () {
    var customReports = this.state.reportCustom || {};
    var customReportsList = [];
    for (var key in customReports) {
      if (customReports[key] && customReports[key].crid)
        customReportsList.push(customReports[key]);
    }

    customReportsList.sort((a, b) => a.name.localeCompare(b.name));
    var _this = this;

    return (
      <bem.FormView__reportButtons>
        <ui.PopoverMenu type='custom-reports'
            triggerLabel={this.state.currentCustomReport ? (this.state.currentCustomReport.name || t('Untitled Report')) : t('Custom Reports')}>
            <bem.PopoverMenu__link
              key='default'
              data-name=''
              onClick={this.triggerDefaultReport}
              className={!this.state.currentCustomReport ? 'active' : ''}>
                {t('Default Report')}
            </bem.PopoverMenu__link>
            {
              customReportsList.map(function(m) {
                return (
                  <bem.PopoverMenu__link
                    key={m.crid}
                    data-crid={m.crid}
                    onClick={_this.setCustomReport}
                    className={(_this.state.currentCustomReport && _this.state.currentCustomReport.crid == m.crid) ? 'active' : ''}>
                      {m.name || t('Untitled report')}
                  </bem.PopoverMenu__link>
                );
              })
            }
            {this.userCan('change_asset', this.state.asset) &&
              <bem.PopoverMenu__link
                key='new'
                onClick={this.toggleCustomReportModal}>
                  {t('Create New Report')}
              </bem.PopoverMenu__link>
            }
        </ui.PopoverMenu>

        {this.state.currentCustomReport &&
          <button className='mdl-button mdl-button--icon report-button__edit'
                onClick={this.editCustomReport}
                data-tip={t('Edit Report Questions')}>
            <i className='k-icon-edit' />
          </button>
        }

        <button className='mdl-button mdl-button--icon report-button__expand'
                onClick={this.toggleExpandedReports}
                data-tip={t('Expand')}>
          <i className='k-icon-expand' />
        </button>

        <button className='mdl-button mdl-button--icon report-button__print'
                onClick={this.launchPrinting}
                data-tip={t('Print')}>
          <i className='k-icon-print' />
        </button>

        {this.userCan('change_asset', this.state.asset) &&
          <button className='mdl-button mdl-button--icon report-button__settings'
                  onClick={this.toggleReportGraphSettings}
                  data-tip={t('Configure Report Style')}>
            <i className='k-icon-settings' />
          </button>
        }
      </bem.FormView__reportButtons>
    );
  }
  renderCustomReportModal () {
    return (
      <bem.GraphSettings>
        <ui.Modal.Body>
          <CustomReportForm reportData={this.state.reportData}
                            customReport={this.state.currentCustomReport}
                            asset={this.state.asset}/>
        </ui.Modal.Body>
      </bem.GraphSettings>
    );
  }
  resetReportLimit () {
    this.setState({
      reportLimit: false,
    });
  }
  triggerQuestionSettings(evt) {
    let question = evt.target.getAttribute('data-question');
    if (question) {
      this.setState({currentQuestionGraph: question});
    }
  }
  renderQuestionSettings () {
    return (
      <bem.GraphSettings>
        <ui.Modal.Body/>
      </bem.GraphSettings>
    );
  }
  closeQuestionSettings () {
    this.setState({currentQuestionGraph: false});
  }

  render () {
    if (!this.state.asset) {
      return (
          <bem.Loading>
            {this.state.error ?
              <bem.Loading__inner>
                {t('This report cannot be loaded.')}
                <br/>
                <code>
                  {this.state.error.statusText + ': ' + this.state.error.responseText}
                </code>
              </bem.Loading__inner>
            :
              <bem.Loading__inner>
                <i />
                {t('loading...')}
              </bem.Loading__inner>
            }
          </bem.Loading>
      );
    }

    let asset = this.state.asset,
        currentCustomReport = this.state.currentCustomReport,
        rowsByKuid = this.state.rowsByKuid,
        docTitle;

    if (asset && asset.content)
      docTitle = asset.name || t('Untitled');

    var reportData = this.state.reportData || [];

    if (reportData.length) {

      if (currentCustomReport && currentCustomReport.questions.length) {
        const currentQuestions = currentCustomReport.questions;
        const fullReportData = this.state.reportData;
        reportData = fullReportData.filter(q => currentQuestions.includes(q.name));
      }

      if (this.state.reportLimit && reportData.length > this.state.reportLimit) {
        reportData = reportData.slice(0, this.state.reportLimit);
      }

    }

    if (this.state.reportData === undefined) {
      return (
        <bem.Loading>
          {this.state.error ?
            <bem.Loading__inner>
              {t('This report cannot be loaded.')}
              <br/>
              <code>
                {this.state.error.statusText + ': ' + this.state.error.responseText}
              </code>
            </bem.Loading__inner>
          :
            <bem.Loading__inner>
              <i />
              {t('loading...')}
            </bem.Loading__inner>
          }
        </bem.Loading>
      );
    }

    if (this.state.reportData && reportData.length === 0) {
      return (
        <DocumentTitle title={`${docTitle} | KoboToolbox`}>
          <bem.ReportView>
            <bem.Loading>
              <bem.Loading__inner>
                {t('This report has no data.')}
              </bem.Loading__inner>
            </bem.Loading>
          </bem.ReportView>
        </DocumentTitle>
      );
    }

    return (
      <DocumentTitle title={`${docTitle} | KoboToolbox`}>
        <bem.ReportView>
          {this.renderReportButtons()}

          <bem.ReportView__wrap>
            <bem.PrintOnly>
              <h3>{asset.name}</h3>
            </bem.PrintOnly>
            {!this.state.currentCustomReport && this.state.reportLimit && reportData.length && this.state.reportData.length > this.state.reportLimit &&
              <bem.FormView__cell m={['centered', 'reportLimit']}>
                <div>
                  {t('For performance reasons, this report only includes the first ## questions.').replace('##', this.state.reportLimit)}
                </div>
                <button className='mdl-button mdl-button--colored' onClick={this.resetReportLimit}>
                  {t('Show all (##)').replace('##', this.state.reportData.length)}
                </button>
              </bem.FormView__cell>
            }

            <bem.ReportView__warning>
              <h4>{t('Warning')}</h4>
              <p>{t('This is an automated report based on raw data submitted to this project. Please conduct proper data cleaning prior to using the graphs and figures used on this page. ')}</p>
            </bem.ReportView__warning>
            <ReportContents parentState={this.state} reportData={reportData} triggerQuestionSettings={this.triggerQuestionSettings} />
          </bem.ReportView__wrap>

          {this.state.showReportGraphSettings &&
            <ui.Modal open onClose={this.toggleReportGraphSettings} title={t('Edit Report Style')}>
              <ReportStyleSettings parentState={this.state} />
            </ui.Modal>
          }

          {this.state.showCustomReportModal &&
            <ui.Modal open onClose={this.toggleCustomReportModal} title={t('Custom Report')}>
              {this.renderCustomReportModal()}
            </ui.Modal>
          }

          {this.state.currentQuestionGraph &&
            <ui.Modal open onClose={this.closeQuestionSettings} title={t('Question Style')}>
              <QuestionGraphSettings question={this.state.currentQuestionGraph} parentState={this.state} />
            </ui.Modal>
          }

        </bem.ReportView>
      </DocumentTitle>
      );
  }

}

reactMixin(Reports.prototype, mixins.permissions);
reactMixin(Reports.prototype, Reflux.ListenerMixin);

export default Reports;<|MERGE_RESOLUTION|>--- conflicted
+++ resolved
@@ -266,11 +266,7 @@
     var questionList = this.props.reportData.map(function(q, i){
       return (
         <div className='graph-settings__question' key={i}>
-<<<<<<< HEAD
-            <input type='checkbox' name="chart_question"
-=======
             <input type='checkbox' name='chart_question'
->>>>>>> cb954f22
               checked={this.state.customReport.questions.includes(q.name)}
               onChange={this.customReportQuestionChange}
               data-name={q.name}
