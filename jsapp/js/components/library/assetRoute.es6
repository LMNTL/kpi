import _ from 'underscore';
import React from 'react';
import PropTypes from 'prop-types';
import autoBind from 'react-autobind';
import reactMixin from 'react-mixin';
import Reflux from 'reflux';
import DocumentTitle from 'react-document-title';
import {bem} from 'js/bem';
import mixins from 'js/mixins';
import {actions} from 'js/actions';
import assetUtils from 'js/assetUtils';
import {ASSET_TYPES, ACCESS_TYPES} from 'js/constants';
import AssetActionButtons from './assetActionButtons';
import AssetInfoBox from './assetInfoBox';
import AssetPublicButton from './assetPublicButton';
import AssetBreadcrumbs from './assetBreadcrumbs';
import AssetContentSummary from './assetContentSummary';
import CollectionAssetsTable from './collectionAssetsTable';
import {renderLoading} from 'js/components/modalForms/modalHelpers';
import { dataInterface } from '../../dataInterface.es6';

class AssetRoute extends React.Component {
  constructor(props) {
    super(props);
    this.state = {asset: false};
    this.unlisteners = [];
    autoBind(this);
  }

  componentDidMount() {
    this.unlisteners.push(
      actions.library.moveToCollection.completed.listen(this.onMoveToCollectionCompleted),
      actions.library.subscribeToCollection.completed.listen(this.onSubscribeToCollectionCompleted),
      actions.library.unsubscribeFromCollection.completed.listen(this.onUnsubscribeFromCollectionCompleted),
      actions.resources.loadAsset.completed.listen(this.onAssetChanged),
      actions.resources.updateAsset.completed.listen(this.onAssetChanged),
      actions.resources.cloneAsset.completed.listen(this.onAssetChanged),
      actions.resources.createResource.completed.listen(this.onAssetChanged),
    );
    this.loadCurrentAsset();
  }

  componentWillUnmount() {
    this.unlisteners.forEach((clb) => {clb();});
  }

  componentWillReceiveProps(nextProps) {
    // trigger loading when switching assets
    if (nextProps.params.uid !== this.props.params.uid) {
      this.setState({asset: false});
      this.loadCurrentAsset();
    }
  }

  loadCurrentAsset() {
    const uid = this.currentAssetID();
    if (uid) {
      actions.resources.loadAsset({id: uid});
    }
  }

  onSubscribeToCollectionCompleted() {
    this.onAssetAccessTypeChanged(true);
  }

  onUnsubscribeFromCollectionCompleted() {
    this.onAssetAccessTypeChanged(false);
  }

  onAssetAccessTypeChanged(setSubscribed) {
    let newAsset = this.state.asset;
    if (setSubscribed) {
      newAsset.access_types.push(ACCESS_TYPES.get('subscribed'));
    } else {
      newAsset.access_types.splice(
        newAsset.access_types.indexOf(ACCESS_TYPES.get('subscribed')),
        1
      );
    }
    this.setState({asset: newAsset});
  }

  onMoveToCollectionCompleted(asset) {
    if (asset.parent === null) {
      this.onAssetRemoved(asset.uid);
    } else {
      this.onAssetChanged(asset);
    }
  }

  onAssetChanged(asset) {
    if (asset.uid === this.currentAssetID()) {
<<<<<<< HEAD
      this.setState({asset: asset});
    } else if (
      this.state.asset &&
      this.state.asset.asset_type === ASSET_TYPES.collection.id &&
      asset.parent === this.state.asset.url
    ) {
      const updatedAsset = this.state.asset;
      const newChildren = Array.from(updatedAsset.children.results);
      const index = _.findIndex(updatedAsset.children.results, {uid: asset.uid});
      if (index === -1) {
        newChildren.push(asset);
      } else {
        newChildren[index] = asset;
      }
      updatedAsset.children.results = newChildren;
      updatedAsset.children.count = newChildren.length;
      this.setState({asset: updatedAsset});
    } else if (
      this.state.asset &&
      this.state.asset.asset_type === ASSET_TYPES.collection.id &&
      asset.parent !== this.state.asset.url
    ) {
      this.onAssetRemoved(asset.uid);
=======
      this.setState({
        asset: asset,
        isUserSubscribed: asset.access_types && asset.access_types.includes(ACCESS_TYPES.get('subscribed'))
      });
>>>>>>> 90599e50
    }
  }

  render() {
    if (this.state.asset === false) {
      return renderLoading();
    }

    const assetName = assetUtils.getAssetDisplayName(this.state.asset);
    const isUserSubscribed = this.state.asset.access_types && this.state.asset.access_types.includes(ACCESS_TYPES.get('subscribed'));

    return (
      <DocumentTitle title={`${assetName.final} | KoboToolbox`}>
        <bem.FormView m='form'>
          <bem.FormView__row>
            <bem.FormView__cell m={['columns', 'columns-right', 'first']}>
              {isUserSubscribed &&
                <bem.FormView__cell m='subscribed-badge'>
                  <i className='k-icon k-icon-folder-subscribed' />
                  {t('Subscribed')}
                </bem.FormView__cell>
              }

              <AssetPublicButton asset={this.state.asset}/>

              <AssetActionButtons asset={this.state.asset}/>
            </bem.FormView__cell>

            <bem.FormView__cell m='first'>
              <AssetBreadcrumbs asset={this.state.asset}/>
            </bem.FormView__cell>

            <AssetInfoBox asset={this.state.asset}/>
          </bem.FormView__row>

          {this.state.asset.asset_type !== ASSET_TYPES.collection.id &&
            <bem.FormView__row>
              <bem.FormView__cell m={['columns', 'first']}>
                <bem.FormView__cell m='label'>
                  {t('Quick look')}
                </bem.FormView__cell>
              </bem.FormView__cell>

              <AssetContentSummary asset={this.state.asset}/>
            </bem.FormView__row>
          }

          {this.state.asset.asset_type === ASSET_TYPES.collection.id &&
            <bem.FormView__row>
              <bem.FormView__cell m={['box']}>
                <CollectionAssetsTable asset={this.state.asset}/>
              </bem.FormView__cell>
            </bem.FormView__row>
          }
        </bem.FormView>
      </DocumentTitle>
    );
  }
}

reactMixin(AssetRoute.prototype, mixins.contextRouter);
reactMixin(AssetRoute.prototype, Reflux.ListenerMixin);

AssetRoute.contextTypes = {
  router: PropTypes.object
};

export default AssetRoute;<|MERGE_RESOLUTION|>--- conflicted
+++ resolved
@@ -90,36 +90,7 @@
 
   onAssetChanged(asset) {
     if (asset.uid === this.currentAssetID()) {
-<<<<<<< HEAD
       this.setState({asset: asset});
-    } else if (
-      this.state.asset &&
-      this.state.asset.asset_type === ASSET_TYPES.collection.id &&
-      asset.parent === this.state.asset.url
-    ) {
-      const updatedAsset = this.state.asset;
-      const newChildren = Array.from(updatedAsset.children.results);
-      const index = _.findIndex(updatedAsset.children.results, {uid: asset.uid});
-      if (index === -1) {
-        newChildren.push(asset);
-      } else {
-        newChildren[index] = asset;
-      }
-      updatedAsset.children.results = newChildren;
-      updatedAsset.children.count = newChildren.length;
-      this.setState({asset: updatedAsset});
-    } else if (
-      this.state.asset &&
-      this.state.asset.asset_type === ASSET_TYPES.collection.id &&
-      asset.parent !== this.state.asset.url
-    ) {
-      this.onAssetRemoved(asset.uid);
-=======
-      this.setState({
-        asset: asset,
-        isUserSubscribed: asset.access_types && asset.access_types.includes(ACCESS_TYPES.get('subscribed'))
-      });
->>>>>>> 90599e50
     }
   }
 
