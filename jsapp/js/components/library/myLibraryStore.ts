import debounce from 'lodash.debounce';
import Reflux from 'reflux';
<<<<<<< HEAD
=======
import type {Location} from 'history';
import {hashHistory} from 'react-router';
>>>>>>> d06e4fe6
import searchBoxStore from '../header/searchBoxStore';
import assetUtils from 'js/assetUtils';
import {
  getCurrentPath,
  isAnyLibraryRoute,
} from 'js/router/routerUtils';
import {actions} from 'js/actions';
import {
  ORDER_DIRECTIONS,
  ASSETS_TABLE_COLUMNS,
} from 'js/components/assetsTable/assetsTableConstants';
import type {OrderDirection} from 'js/components/assetsTable/assetsTableConstants';
import {ROUTES} from 'js/router/routerConstants';
<<<<<<< HEAD
import { history } from "js/router/historyRouter";
import {
=======
import type {
>>>>>>> d06e4fe6
  AssetResponse,
  AssetsResponse,
  MetadataResponse,
  SearchAssetsPredefinedParams,
} from 'js/dataInterface';
import type {AssetTypeName} from 'js/constants';

interface MyLibraryStoreData {
  isFetchingData: boolean;
  currentPage: number;
  totalPages: number | null;
  totalUserAssets: number | null;
  totalSearchAssets: number | null;
  assets: AssetResponse[];
  metadata: MetadataResponse;
  orderColumnId: string;
  orderValue: OrderDirection | null | undefined;
  filterColumnId: string | null;
  filterValue: string | null;
}

class MyLibraryStore extends Reflux.Store {
  /**
   * A method for aborting current XHR fetch request.
   * It doesn't need to be defined upfront, but I'm adding it here for clarity.
   */
  abortFetchData?: Function;
  previousPath = getCurrentPath();
  previousSearchPhrase = searchBoxStore.getSearchPhrase();
  PAGE_SIZE = 100;
  DEFAULT_ORDER_COLUMN = ASSETS_TABLE_COLUMNS['date-modified'];

  isInitialised = false;

  data: MyLibraryStoreData = {
    isFetchingData: false,
    currentPage: 0,
    totalPages: null,
    totalUserAssets: null,
    totalSearchAssets: null,
    assets: [],
    metadata: {
      languages: [],
      countries: [],
      sectors: [],
      organizations: [],
    },
    orderColumnId: this.DEFAULT_ORDER_COLUMN.id,
    orderValue: this.DEFAULT_ORDER_COLUMN.defaultValue,
    filterColumnId: null,
    filterValue: null,
  };

  fetchDataDebounced?: () => void;

  init() {
    this.fetchDataDebounced = debounce(this.fetchData.bind(this), 2500);

    this.setDefaultColumns();

    history.listen(this.onRouteChange.bind(this));
    searchBoxStore.listen(this.searchBoxStoreChanged, this);
    actions.library.moveToCollection.completed.listen(this.onMoveToCollectionCompleted.bind(this));
    actions.library.subscribeToCollection.completed.listen(this.fetchData.bind(this, true));
    actions.library.unsubscribeFromCollection.completed.listen(this.fetchData.bind(this, true));
    actions.library.searchMyLibraryAssets.started.listen(this.onSearchStarted.bind(this));
    actions.library.searchMyLibraryAssets.completed.listen(this.onSearchCompleted.bind(this));
    actions.library.searchMyLibraryAssets.failed.listen(this.onSearchFailed.bind(this));
    actions.library.searchMyLibraryMetadata.completed.listen(this.onSearchMetadataCompleted.bind(this));
    actions.resources.loadAsset.completed.listen(this.onAssetChanged.bind(this));
    actions.resources.updateAsset.completed.listen(this.onAssetChanged.bind(this));
    actions.resources.cloneAsset.completed.listen(this.onAssetCreated.bind(this));
    actions.resources.createResource.completed.listen(this.onAssetCreated.bind(this));
    actions.resources.deleteAsset.completed.listen(this.onDeleteAssetCompleted.bind(this));
    // TODO Improve reaction to uploads being finished after task is done:
    // https://github.com/kobotoolbox/kpi/issues/476
    actions.resources.createImport.completed.listen(this.fetchDataDebounced.bind(this, true));

    // startup store after config is ready
    actions.permissions.getConfig.completed.listen(this.startupStore.bind(this));
  }

  /**
   * Only makes a call to BE when loaded app on a library route
   * otherwise wait until route changes to a library (see `onRouteChange`)
   */
  startupStore() {
    if (!this.isInitialised && isAnyLibraryRoute() && !this.data.isFetchingData) {
      this.fetchData(true);
    }
  }

  setDefaultColumns() {
    this.data.orderColumnId = this.DEFAULT_ORDER_COLUMN.id;
    this.data.orderValue = this.DEFAULT_ORDER_COLUMN.defaultValue;
    this.data.filterColumnId = null;
    this.data.filterValue = null;
  }

  // methods for handling search and data fetch

  getSearchParams() {
    const params: SearchAssetsPredefinedParams = {
      searchPhrase: searchBoxStore.getSearchPhrase(),
      pageSize: this.PAGE_SIZE,
      page: this.data.currentPage,
      collectionsFirst: true,
    };

    if (this.data.filterColumnId !== null) {
      const filterColumn = ASSETS_TABLE_COLUMNS[this.data.filterColumnId];
      params.filterProperty = filterColumn.filterBy;
      params.filterValue = this.data.filterValue || undefined;
    }

    // Surrounds `filterValue` with double quotes to avoid filters that have
    // spaces which would split the query in two, thus breaking the filter
    if (params.filterValue !== undefined) {
      params.filterValue = JSON.stringify(params.filterValue); // Adds quotes
    }

    return params;
  }

  fetchMetadata() {
    actions.library.searchMyLibraryMetadata(this.getSearchParams());
  }

  fetchData(needsMetadata = false) {
    if (this.abortFetchData !== undefined) {
      this.abortFetchData();
    }

    const params = this.getSearchParams();

    params.metadata = needsMetadata;

    const orderColumn = ASSETS_TABLE_COLUMNS[this.data.orderColumnId];
    const direction = this.data.orderValue === ORDER_DIRECTIONS.ascending ? '' : '-';
    params.ordering = `${direction}${orderColumn.orderBy}`;

    actions.library.searchMyLibraryAssets(params);
  }

  onRouteChange(data: any) {
    if (!this.isInitialised && isAnyLibraryRoute() && !this.data.isFetchingData) {
      this.fetchData(true);
    } else if (
      (
        // coming from outside of library
        this.previousPath.split('/')[1] !== 'library' ||
        // public-collections is a special case that is kinda in library, but
        // actually outside of it
        this.previousPath.startsWith(ROUTES.PUBLIC_COLLECTIONS)
      ) &&
      isAnyLibraryRoute()
    ) {
      // refresh data when navigating into library from other place
      this.setDefaultColumns();
      this.fetchData(true);
    }
    this.previousPath = data.location.pathname;
  }

  searchBoxStoreChanged() {
    if (
      searchBoxStore.getContext() === 'MY_LIBRARY' &&
      searchBoxStore.getSearchPhrase() !== this.previousSearchPhrase
    ) {
      // reset to first page when search changes
      this.data.currentPage = 0;
      this.data.totalPages = null;
      this.data.totalSearchAssets = null;
      this.previousSearchPhrase = searchBoxStore.getSearchPhrase();
      this.fetchData(true);
    }
  }

  onSearchStarted(abort: Function) {
    this.abortFetchData = abort;
    this.data.isFetchingData = true;
    this.trigger(this.data);
  }

  onSearchCompleted(response: AssetsResponse) {
    delete this.abortFetchData;
    this.data.totalPages = Math.ceil(response.count / this.PAGE_SIZE);
    this.data.assets = response.results;
    // if we didn't fetch metadata, we assume it didn't change so leave current one
    if (response.metadata) {
      this.data.metadata = response.metadata;
    }
    this.data.totalSearchAssets = response.count;
    // update total count for the first time and the ones that will get a full count
    if (this.data.totalUserAssets === null || searchBoxStore.getSearchPhrase() === '') {
      this.data.totalUserAssets = this.data.totalSearchAssets;
    }
    this.data.isFetchingData = false;
    this.isInitialised = true;
    this.trigger(this.data);
  }

  onSearchFailed() {
    delete this.abortFetchData;
    this.data.isFetchingData = false;
    this.trigger(this.data);
  }

  onSearchMetadataCompleted(response: MetadataResponse) {
    this.data.metadata = response;
    this.trigger(this.data);
  }

  // methods for handling actions that update assets

  onMoveToCollectionCompleted(asset: AssetResponse) {
    if (assetUtils.isLibraryAsset(asset.asset_type)) {
      // update total root assets after moving asset into/out of collection
      if (this.data.totalUserAssets !== null && asset.parent === null) {
        this.data.totalUserAssets++;
      } else if (this.data.totalUserAssets !== null) {
        this.data.totalUserAssets--;
      }
      this.fetchData(true);
    }
  }

  onAssetChanged(asset: AssetResponse) {
    if (
      assetUtils.isLibraryAsset(asset.asset_type) &&
      this.data.assets.length !== 0
    ) {
      let wasUpdated = false;
      for (let i = 0; i < this.data.assets.length; i++) {
        const loopAsset = this.data.assets[i];
        if (
          loopAsset.uid === asset.uid &&
          (
            // if the changed asset didn't change (e.g. was just loaded)
            // let's not cause it to fetchMetadata
            loopAsset.date_modified !== asset.date_modified ||
            loopAsset.version_id !== asset.version_id
          )
        ) {
          this.data.assets[i] = asset;
          wasUpdated = true;
          break;
        }
      }
      if (wasUpdated) {
        this.trigger(this.data);
        this.fetchMetadata();
      }
    }
  }

  onAssetCreated(asset: AssetResponse) {
    if (
      assetUtils.isLibraryAsset(asset.asset_type) &&
      asset.parent === null
    ) {
      if (this.data.totalUserAssets !== null) {
        this.data.totalUserAssets++;
      }
      this.fetchData(true);
    }
  }

  onDeleteAssetCompleted(response: {uid: string; assetType: AssetTypeName}) {
    if (assetUtils.isLibraryAsset(response.assetType)) {
      const found = this.findAsset(response.uid);
      if (found) {
        if (this.data.totalUserAssets !== null) {
          this.data.totalUserAssets--;
        }
        this.fetchData(true);
      }
      // if not found it is possible it is on other page of results, but it is
      // not important enough to do a data fetch
    }
  }

  // public methods

  setCurrentPage(newCurrentPage: number) {
    this.data.currentPage = newCurrentPage;
    this.fetchData();
  }

  setOrder(orderColumnId: string, orderValue: OrderDirection) {
    if (
      this.data.orderColumnId !== orderColumnId ||
      this.data.orderValue !== orderValue
    ) {
      this.data.orderColumnId = orderColumnId;
      this.data.orderValue = orderValue;
      this.fetchData();
    }
  }

  /** Pass `null`s to clear filter column */
  setFilter(filterColumnId: string | null, filterValue: string | null) {
    if (
      this.data.filterColumnId !== filterColumnId ||
      this.data.filterValue !== filterValue
    ) {
      this.data.filterColumnId = filterColumnId;
      this.data.filterValue = filterValue;
      // When a filter is selected, the pages reflects the total number of
      // filtered assets, so we have to reset page number to display them
      // properly, otherwise we can be out of bounds.
      this.data.currentPage = 0;
      this.fetchData(true);
    }
  }

  resetOrderAndFilter() {
    this.setDefaultColumns();
    this.fetchData(true);
  }

  hasAllDefaultValues() {
    return (
      this.data.orderColumnId === this.DEFAULT_ORDER_COLUMN.id &&
      this.data.orderValue === this.DEFAULT_ORDER_COLUMN.defaultValue &&
      this.data.filterColumnId === null &&
      this.data.filterValue === null
    );
  }

  getCurrentUserTotalAssets() {
    return this.data.totalUserAssets;
  }

  findAsset(uid: string) {
    return this.data.assets.find((asset) => asset.uid === uid);
  }

  findAssetByUrl(url: string) {
    return this.data.assets.find((asset) => asset.url === url);
  }
}

const myLibraryStore = new MyLibraryStore();
myLibraryStore.init();

export default myLibraryStore;<|MERGE_RESOLUTION|>--- conflicted
+++ resolved
@@ -1,10 +1,6 @@
 import debounce from 'lodash.debounce';
 import Reflux from 'reflux';
-<<<<<<< HEAD
-=======
 import type {Location} from 'history';
-import {hashHistory} from 'react-router';
->>>>>>> d06e4fe6
 import searchBoxStore from '../header/searchBoxStore';
 import assetUtils from 'js/assetUtils';
 import {
@@ -18,12 +14,8 @@
 } from 'js/components/assetsTable/assetsTableConstants';
 import type {OrderDirection} from 'js/components/assetsTable/assetsTableConstants';
 import {ROUTES} from 'js/router/routerConstants';
-<<<<<<< HEAD
 import { history } from "js/router/historyRouter";
-import {
-=======
 import type {
->>>>>>> d06e4fe6
   AssetResponse,
   AssetsResponse,
   MetadataResponse,
