import React from 'react';
import autoBind from 'react-autobind';
import {bem} from 'js/bem';
import AssetActionButtons from './assetActionButtons';
import ui from 'js/ui';
import {formatTime} from 'utils';
import {ASSET_TYPES} from 'js/constants';
import assetUtils from 'js/assetUtils';
import {ASSETS_TABLE_CONTEXTS} from 'js/components/library/libraryConstants';


class AssetsTableRow extends React.Component {
  constructor(props){
    super(props);
    autoBind(this);
  }

  render() {
    let iconClassName = '';
    if (this.props.asset) {
      iconClassName = assetUtils.getAssetIcon(this.props.asset);
    }

    let rowCount = null;
    if (
      this.props.asset.asset_type !== ASSET_TYPES.collection.id &&
      this.props.asset.summary?.row_count
    ) {
      rowCount = this.props.asset.summary.row_count;
    } else if (
      this.props.asset.asset_type === ASSET_TYPES.collection.id &&
      this.props.asset.children
    ) {
      rowCount = this.props.asset.children.count;
    }

<<<<<<< HEAD
=======
    const isUserSubscribed = (
      this.props.asset.access_types &&
      this.props.asset.access_types.includes(ACCESS_TYPES.subscribed)
    );
    if (isUserSubscribed) {
      assetModifiers.push('is-subscribed');
    }

>>>>>>> ec4d2571
    return (
      <bem.AssetsTableRow m={['asset', `type-${this.props.asset.asset_type}`]}>
        <bem.AssetsTableRow__link href={`#/library/asset/${this.props.asset.uid}`}/>

        <bem.AssetsTableRow__buttons>
          <AssetActionButtons asset={this.props.asset}/>
        </bem.AssetsTableRow__buttons>

        <bem.AssetsTableRow__column m='icon-status'>
          <i className={`k-icon ${iconClassName}`}/>
        </bem.AssetsTableRow__column>

        <bem.AssetsTableRow__column m='name'>
          <ui.AssetName {...this.props.asset}/>

          {this.props.asset.settings && this.props.asset.tag_string && this.props.asset.tag_string.length > 0 &&
            <bem.AssetsTableRow__tags>
              {this.props.asset.tag_string.split(',').map((tag) => {
                return ([' ', <bem.AssetsTableRow__tag key={tag}>{tag}</bem.AssetsTableRow__tag>]);
              })}
            </bem.AssetsTableRow__tags>
          }
        </bem.AssetsTableRow__column>

        <bem.AssetsTableRow__column m='item-count'>
          {rowCount !== null &&
            <bem.AssetsTableRow__tag m='gray-circle'>{rowCount}</bem.AssetsTableRow__tag>
          }
        </bem.AssetsTableRow__column>

        <bem.AssetsTableRow__column m='owner'>
          {assetUtils.getAssetOwnerDisplayName(this.props.asset.owner__username)}
        </bem.AssetsTableRow__column>

        {this.props.context === ASSETS_TABLE_CONTEXTS.PUBLIC_COLLECTIONS &&
          <bem.AssetsTableRow__column m='subscribers-count'>
            {this.props.asset.subscribers_count}
          </bem.AssetsTableRow__column>
        }

        <bem.AssetsTableRow__column m='languages'>
          {assetUtils.getLanguagesDisplayString(this.props.asset)}
        </bem.AssetsTableRow__column>

        {this.props.context === ASSETS_TABLE_CONTEXTS.get('public-collections') &&
          <bem.AssetsTableRow__column m='primary-sector'>
            {assetUtils.getSectorDisplayString(this.props.asset)}
          </bem.AssetsTableRow__column>
        }

        <bem.AssetsTableRow__column m='date-modified'>
          {formatTime(this.props.asset.date_modified)}
        </bem.AssetsTableRow__column>
      </bem.AssetsTableRow>
    );
  }
}

export default AssetsTableRow;<|MERGE_RESOLUTION|>--- conflicted
+++ resolved
@@ -34,17 +34,6 @@
       rowCount = this.props.asset.children.count;
     }
 
-<<<<<<< HEAD
-=======
-    const isUserSubscribed = (
-      this.props.asset.access_types &&
-      this.props.asset.access_types.includes(ACCESS_TYPES.subscribed)
-    );
-    if (isUserSubscribed) {
-      assetModifiers.push('is-subscribed');
-    }
-
->>>>>>> ec4d2571
     return (
       <bem.AssetsTableRow m={['asset', `type-${this.props.asset.asset_type}`]}>
         <bem.AssetsTableRow__link href={`#/library/asset/${this.props.asset.uid}`}/>
