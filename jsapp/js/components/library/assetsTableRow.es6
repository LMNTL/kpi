--- conflicted
+++ resolved
@@ -3,16 +3,8 @@
 import {bem} from 'js/bem';
 import AssetActionButtons from './assetActionButtons';
 import ui from 'js/ui';
-<<<<<<< HEAD
-import {formatTime} from 'js/utils';
+import {formatTime} from 'utils';
 import {ASSET_TYPES} from 'js/constants';
-=======
-import {formatTime} from 'utils';
-import {
-  ASSET_TYPES,
-  ACCESS_TYPES
-} from 'js/constants';
->>>>>>> 583605b0
 import assetUtils from 'js/assetUtils';
 import {ASSETS_TABLE_CONTEXTS} from './assetsTable';
 
