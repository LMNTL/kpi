import _ from 'underscore';
import Reflux from 'reflux';
import {hashHistory} from 'react-router';
import {
  SEARCH_CONTEXTS,
  searchBoxStore
} from '../header/searchBoxStore';
import assetUtils from 'js/assetUtils';
import {
  getCurrentPath,
  isAnyLibraryRoute,
} from 'js/routerUtils';
import {actions} from 'js/actions';
import {
  ORDER_DIRECTIONS,
  ASSETS_TABLE_COLUMNS
} from './libraryConstants';
import {ROUTES} from 'js/constants';

const myLibraryStore = Reflux.createStore({
  /**
   * A method for aborting current XHR fetch request.
   * It doesn't need to be defined upfront, but I'm adding it here for clarity.
   */
  abortFetchData: undefined,
  previousPath: getCurrentPath(),
  previousSearchPhrase: searchBoxStore.getSearchPhrase(),
  PAGE_SIZE: 100,
  DEFAULT_ORDER_COLUMN: ASSETS_TABLE_COLUMNS['date-modified'],

  isInitialised: false,

  data: {
    isFetchingData: false,
    currentPage: 0,
    totalPages: null,
    totalUserAssets: null,
    totalSearchAssets: null,
    assets: [],
    metadata: {}
  },

  init() {
    this.fetchDataDebounced = _.debounce(this.fetchData.bind(true), 2500);

    this.setDefaultColumns();

    hashHistory.listen(this.onRouteChange.bind(this));
    searchBoxStore.listen(this.searchBoxStoreChanged);
    actions.library.moveToCollection.completed.listen(this.onMoveToCollectionCompleted);
    actions.library.subscribeToCollection.completed.listen(this.fetchData.bind(this, true));
    actions.library.unsubscribeFromCollection.completed.listen(this.fetchData.bind(this, true));
    actions.library.searchMyLibraryAssets.started.listen(this.onSearchStarted);
    actions.library.searchMyLibraryAssets.completed.listen(this.onSearchCompleted);
    actions.library.searchMyLibraryAssets.failed.listen(this.onSearchFailed);
    actions.library.searchMyLibraryMetadata.completed.listen(this.onSearchMetadataCompleted);
    actions.resources.loadAsset.completed.listen(this.onAssetChanged);
    actions.resources.updateAsset.completed.listen(this.onAssetChanged);
    actions.resources.cloneAsset.completed.listen(this.onAssetCreated);
    actions.resources.createResource.completed.listen(this.onAssetCreated);
    actions.resources.deleteAsset.completed.listen(this.onDeleteAssetCompleted);
    // TODO Improve reaction to uploads being finished after task is done:
    // https://github.com/kobotoolbox/kpi/issues/476
    actions.resources.createImport.completed.listen(this.fetchDataDebounced);

    // startup store after config is ready
    actions.permissions.getConfig.completed.listen(this.startupStore);
  },

  /**
   * Only makes a call to BE when loaded app on a library route
   * otherwise wait until route changes to a library (see `onRouteChange`)
   */
  startupStore() {
<<<<<<< HEAD
    if (this.isVirgin && isAnyLibraryRoute() && !this.data.isFetchingData) {
=======
    if (!this.isInitialised && isOnLibraryRoute() && !this.data.isFetchingData) {
>>>>>>> cb64396d
      this.fetchData(true);
    }
  },

  setDefaultColumns() {
    this.data.orderColumnId = this.DEFAULT_ORDER_COLUMN.id;
    this.data.orderValue = this.DEFAULT_ORDER_COLUMN.defaultValue;
    this.data.filterColumnId = null;
    this.data.filterValue = null;
  },

  // methods for handling search and data fetch

  /**
   * @return {object} search params shared by all searches
   */
  getSearchParams() {
    const params = {
      searchPhrase: searchBoxStore.getSearchPhrase(),
      pageSize: this.PAGE_SIZE,
      page: this.data.currentPage,
      collectionsFirst: true
    };

    if (this.data.filterColumnId !== null) {
      const filterColumn = ASSETS_TABLE_COLUMNS[this.data.filterColumnId];
      params.filterProperty = filterColumn.filterBy;
      params.filterValue = this.data.filterValue;
    }

    // Surrounds `filterValue` with double quotes to avoid filters that have
    // spaces which would split the query in two, thus breaking the filter
    if (params.filterValue !== undefined) {
      params.filterValue = JSON.stringify(params.filterValue); // Adds quotes
    }

    return params;
  },

  fetchMetadata() {
    actions.library.searchMyLibraryMetadata(this.getSearchParams());
  },

  /**
   * @param {boolean} needsMetadata
   */
  fetchData(needsMetadata = false) {
    if (this.abortFetchData) {
      this.abortFetchData();
    }

    const params = this.getSearchParams();

    params.metadata = needsMetadata;

    const orderColumn = ASSETS_TABLE_COLUMNS[this.data.orderColumnId];
    const direction = this.data.orderValue === ORDER_DIRECTIONS.ascending ? '' : '-';
    params.ordering = `${direction}${orderColumn.orderBy}`;

    actions.library.searchMyLibraryAssets(params);
  },

  onRouteChange(data) {
<<<<<<< HEAD
    if (this.isVirgin && isAnyLibraryRoute() && !this.data.isFetchingData) {
=======
    if (!this.isInitialised && isOnLibraryRoute() && !this.data.isFetchingData) {
>>>>>>> cb64396d
      this.fetchData(true);
    } else if (
      (
        // coming from outside of library
        this.previousPath.split('/')[1] !== 'library' ||
        // public-collections is a special case that is kinda in library, but
        // actually outside of it
        this.previousPath.startsWith(ROUTES.PUBLIC_COLLECTIONS)
      ) &&
      isAnyLibraryRoute()
    ) {
      // refresh data when navigating into library from other place
      this.setDefaultColumns();
      this.fetchData(true);
    }
    this.previousPath = data.pathname;
  },

  searchBoxStoreChanged() {
    if (
      searchBoxStore.getContext() === SEARCH_CONTEXTS.MY_LIBRARY &&
      searchBoxStore.getSearchPhrase() !== this.previousSearchPhrase
    ) {
      // reset to first page when search changes
      this.data.currentPage = 0;
      this.data.totalPages = null;
      this.data.totalSearchAssets = null;
      this.previousSearchPhrase = searchBoxStore.getSearchPhrase();
      this.fetchData(true);
    }
  },

  onSearchStarted(abort) {
    this.abortFetchData = abort;
    this.data.isFetchingData = true;
    this.trigger(this.data);
  },

  onSearchCompleted(response) {
    delete this.abortFetchData;
    this.data.totalPages = Math.ceil(response.count / this.PAGE_SIZE);
    this.data.assets = response.results;
    // if we didn't fetch metadata, we assume it didn't change so leave current one
    if (response.metadata) {
      this.data.metadata = response.metadata;
    }
    this.data.totalSearchAssets = response.count;
    // update total count for the first time and the ones that will get a full count
    if (this.data.totalUserAssets === null || searchBoxStore.getSearchPhrase() === '') {
      this.data.totalUserAssets = this.data.totalSearchAssets;
    }
    this.data.isFetchingData = false;
    this.isInitialised = true;
    this.trigger(this.data);
  },

  onSearchFailed() {
    delete this.abortFetchData;
    this.data.isFetchingData = false;
    this.trigger(this.data);
  },

  onSearchMetadataCompleted(response) {
    this.data.metadata = response;
    this.trigger(this.data);
  },

  // methods for handling actions that update assets

  onMoveToCollectionCompleted(asset) {
    if (assetUtils.isLibraryAsset(asset.asset_type)) {
      // update total root assets after moving asset into/out of collection
      if (asset.parent === null) {
        this.data.totalUserAssets++;
      } else {
        this.data.totalUserAssets--;
      }
      this.fetchData(true);
    }
  },

  onAssetChanged(asset) {
    if (
      assetUtils.isLibraryAsset(asset.asset_type) &&
      this.data.assets.length !== 0
    ) {
      let wasUpdated = false;
      for (let i = 0; i < this.data.assets.length; i++) {
        const loopAsset = this.data.assets[i];
        if (
          loopAsset.uid === asset.uid &&
          (
            // if the changed asset didn't change (e.g. was just loaded)
            // let's not cause it to fetchMetadata
            loopAsset.date_modified !== asset.date_modified ||
            loopAsset.version_id !== asset.version_id
          )
        ) {
          this.data.assets[i] = asset;
          wasUpdated = true;
          break;
        }
      }
      if (wasUpdated) {
        this.trigger(this.data);
        this.fetchMetadata();
      }
    }
  },

  onAssetCreated(asset) {
    if (
      assetUtils.isLibraryAsset(asset.asset_type) &&
      asset.parent === null
    ) {
      this.data.totalUserAssets++;
      this.fetchData(true);
    }
  },

  onDeleteAssetCompleted({uid, assetType}) {
    if (assetUtils.isLibraryAsset(assetType)) {
      const found = this.findAsset(uid);
      if (found) {
        this.data.totalUserAssets--;
        this.fetchData(true);
      }
      // if not found it is possible it is on other page of results, but it is
      // not important enough to do a data fetch
    }
  },

  // public methods

  setCurrentPage(newCurrentPage) {
    this.data.currentPage = newCurrentPage;
    this.fetchData();
  },

  /**
   * @param {string} orderColumnId
   * @param {string} orderValue
   */
  setOrder(orderColumnId, orderValue) {
    if (
      this.data.orderColumnId !== orderColumnId ||
      this.data.orderValue !== orderValue
    ) {
      this.data.orderColumnId = orderColumnId;
      this.data.orderValue = orderValue;
      this.fetchData();
    }
  },

  /**
   * @param {string|null} filterColumnId - pass null to clear filter column
   * @param {string} filterValue - pass null to clear filter column
   */
  setFilter(filterColumnId, filterValue) {
    if (
      this.data.filterColumnId !== filterColumnId ||
      this.data.filterValue !== filterValue
    ) {
      this.data.filterColumnId = filterColumnId;
      this.data.filterValue = filterValue;
      // When a filter is selected, the pages reflects the total number of
      // filtered assets, so we have to reset page number to display them
      // properly, otherwise we can be out of bounds.
      this.data.currentPage = 0;
      this.fetchData(true);
    }
  },

  resetOrderAndFilter() {
    this.setDefaultColumns();
    this.fetchData(true);
  },

  hasAllDefaultValues() {
    return (
      this.data.orderColumnId === this.DEFAULT_ORDER_COLUMN.id &&
      this.data.orderValue === this.DEFAULT_ORDER_COLUMN.defaultValue &&
      this.data.filterColumnId === null &&
      this.data.filterValue === null
    );
  },

  getCurrentUserTotalAssets() {
    return this.data.totalUserAssets;
  },

  findAsset(uid) {
    return this.data.assets.find((asset) => {return asset.uid === uid;});
  },

  findAssetByUrl(url) {
    return this.data.assets.find((asset) => {return asset.url === url;});
  }
});

export default myLibraryStore;<|MERGE_RESOLUTION|>--- conflicted
+++ resolved
@@ -72,11 +72,7 @@
    * otherwise wait until route changes to a library (see `onRouteChange`)
    */
   startupStore() {
-<<<<<<< HEAD
-    if (this.isVirgin && isAnyLibraryRoute() && !this.data.isFetchingData) {
-=======
-    if (!this.isInitialised && isOnLibraryRoute() && !this.data.isFetchingData) {
->>>>>>> cb64396d
+    if (!this.isInitialised && isAnyLibraryRoute() && !this.data.isFetchingData) {
       this.fetchData(true);
     }
   },
@@ -140,11 +136,7 @@
   },
 
   onRouteChange(data) {
-<<<<<<< HEAD
-    if (this.isVirgin && isAnyLibraryRoute() && !this.data.isFetchingData) {
-=======
-    if (!this.isInitialised && isOnLibraryRoute() && !this.data.isFetchingData) {
->>>>>>> cb64396d
+    if (!this.isInitialised && isAnyLibraryRoute() && !this.data.isFetchingData) {
       this.fetchData(true);
     } else if (
       (
