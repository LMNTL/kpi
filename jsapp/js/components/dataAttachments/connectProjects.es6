--- conflicted
+++ resolved
@@ -12,11 +12,7 @@
 import bem from 'js/bem';
 import {generateAutoname} from 'js/utils';
 import LoadingSpinner from 'js/components/common/loadingSpinner';
-<<<<<<< HEAD
-
-=======
 import envStore from 'js/envStore';
->>>>>>> 126caa5e
 import {
   MODAL_TYPES,
   MAX_DISPLAYED_STRING_LENGTH,
