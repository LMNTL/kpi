import React from 'react';
import PropTypes from 'prop-types';
import reactMixin from 'react-mixin';
import autoBind from 'react-autobind';
import Reflux from 'reflux';
import {bem} from '../bem';
import {stores} from '../stores';
import { Link, hashHistory } from 'react-router';
import mixins from '../mixins';
import assetUtils from 'js/assetUtils';
import {
  PERMISSIONS_CODENAMES,
  ROUTES,
} from 'js/constants';
import {assign} from 'utils';

class FormViewTabs extends Reflux.Component {
  constructor(props){
    super(props);
    this.state = {};
    autoBind(this);
  }
  componentDidMount() {
    this.listenTo(stores.asset, this.assetLoad);
  }
  assetLoad(data) {
    var assetid = this.currentAssetID();
    var asset = data[assetid];
    this.setState(assign({
        asset: asset,
        assetid: assetid
      }
    ));
  }
  triggerRefresh (evt) {
    if ($(evt.target).hasClass('active')) {
      hashHistory.push(`/forms/${this.state.assetid}/reset`);

      var path = evt.target.getAttribute('data-path');
      window.setTimeout(function(){
        hashHistory.push(path);
      }, 50);

      evt.preventDefault();
    }
  }
  renderTopTabs () {
    if (this.state.asset === undefined)
      return false;

    let a = this.state.asset;

    return (
      <bem.FormView__toptabs>
        { a.deployment__identifier != undefined && a.has_deployment && (this.userCan('view_submissions', a) || this.userCan('partial_submissions', a)) &&
          <Link
            to={ROUTES.FORM_SUMMARY.replace(':uid', this.state.assetid)}
            className='form-view__tab'
            activeClassName='active'>
            {t('Summary')}
          </Link>
        }
        <Link
          to={ROUTES.FORM_LANDING.replace(':uid', this.state.assetid)}
          className='form-view__tab'
          activeClassName='active'>
          {t('Form')}
        </Link>
        { a.deployment__identifier != undefined && a.has_deployment && a.deployment__submission_count > 0 && (this.userCan('view_submissions', a) || this.userCan('partial_submissions', a)) &&
          <Link
            to={ROUTES.FORM_DATA.replace(':uid', this.state.assetid)}
            className='form-view__tab'
            activeClassName='active'>
            {t('Data')}
          </Link>
        }
        {this.userCan('change_asset', a) &&
          <Link
            to={ROUTES.FORM_SETTINGS.replace(':uid', this.state.assetid)}
            className='form-view__tab'
            activeClassName='active'>
            {t('Settings')}
          </Link>
        }
        <Link
          to={ROUTES.FORMS}
          className='form-view__link form-view__link--close'>
          <i className='k-icon-close' />
        </Link>

      </bem.FormView__toptabs>
    );
  }
  renderFormSideTabs() {
    var sideTabs = [];

    if (this.state.asset && this.state.asset.has_deployment && this.isActiveRoute(`/forms/${this.state.assetid}/data`)) {
      sideTabs = [
        {label: t('Reports'), icon: 'k-icon-report', path: `/forms/${this.state.assetid}/data/report`},
        {label: t('Table'), icon: 'k-icon-table', path: `/forms/${this.state.assetid}/data/table`},
        {label: t('Gallery'), icon: 'k-icon-photo-gallery', path: `/forms/${this.state.assetid}/data/gallery`},
        {label: t('Downloads'), icon: 'k-icon-download', path: `/forms/${this.state.assetid}/data/downloads`},
        {label: t('Map'), icon: 'k-icon-map-view', path: `/forms/${this.state.assetid}/data/map`},
      ];
    }

    if (this.state.asset && this.isActiveRoute(`/forms/${this.state.assetid}/settings`)) {
      sideTabs = [];

      sideTabs.push({label: t('General'), icon: 'k-icon-settings', path: `/forms/${this.state.assetid}/settings`});

<<<<<<< HEAD
      if (mixins.permissions.userCan(PERMISSIONS_CODENAMES.get('change_asset'), this.state.asset)) {
=======
      if (mixins.permissions.userCan(PERMISSIONS_CODENAMES.change_asset, this.state.asset)) {
>>>>>>> 42bbcf7d
        sideTabs.push({label: t('Media'), icon: 'k-icon-photo-gallery', path: `/forms/${this.state.assetid}/settings/media`});
      }

      sideTabs.push({label: t('Sharing'), icon: 'k-icon-user-share', path: `/forms/${this.state.assetid}/settings/sharing`});

      if (
        this.state.asset.deployment__active &&
        mixins.permissions.userCan(PERMISSIONS_CODENAMES.view_submissions, this.state.asset) &&
        mixins.permissions.userCan(PERMISSIONS_CODENAMES.change_asset, this.state.asset)
      ) {
        sideTabs.push({label: t('REST Services'), icon: 'k-icon-data-sync', path: `/forms/${this.state.assetid}/settings/rest`});
      }
    }

    if (sideTabs.length > 0) {
      return (
        <bem.FormView__sidetabs>
          { sideTabs.map((item, ind) =>
            <Link
              to={item.path}
              key={ind}
              activeClassName='active'
              onlyActiveOnIndex
              className='form-view__tab'
              data-path={item.path}
              onClick={this.triggerRefresh}>
                <i className={item.icon} />
                {item.label}
            </Link>
          )}
        </bem.FormView__sidetabs>
      );
    }

    return false;
  }
  render() {
    if (!this.props.show)
      return false;
    if (this.props.type == 'top') {
      return (
        this.renderTopTabs()
      );
    }
    if (this.props.type == 'side') {
      return (
        this.renderFormSideTabs()
      );
    }
  }

};

reactMixin(FormViewTabs.prototype, Reflux.ListenerMixin);
reactMixin(FormViewTabs.prototype, mixins.contextRouter);
reactMixin(FormViewTabs.prototype, mixins.permissions);

FormViewTabs.contextTypes = {
  router: PropTypes.object
};

export default FormViewTabs;<|MERGE_RESOLUTION|>--- conflicted
+++ resolved
@@ -109,11 +109,7 @@
 
       sideTabs.push({label: t('General'), icon: 'k-icon-settings', path: `/forms/${this.state.assetid}/settings`});
 
-<<<<<<< HEAD
-      if (mixins.permissions.userCan(PERMISSIONS_CODENAMES.get('change_asset'), this.state.asset)) {
-=======
       if (mixins.permissions.userCan(PERMISSIONS_CODENAMES.change_asset, this.state.asset)) {
->>>>>>> 42bbcf7d
         sideTabs.push({label: t('Media'), icon: 'k-icon-photo-gallery', path: `/forms/${this.state.assetid}/settings/media`});
       }
 
