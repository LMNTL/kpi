import $ from 'jquery';
import React from 'react';
import PropTypes from 'prop-types';
import reactMixin from 'react-mixin';
import autoBind from 'react-autobind';
import Reflux from 'reflux';
import _ from 'underscore';
import bem from '../bem';
import stores from '../stores';
import { Link, hashHistory } from 'react-router';
import mixins from '../mixins';

import {
  t,
  assign,
} from '../utils';

class FormViewTabs extends Reflux.Component {
  constructor(props){
    super(props);
    this.state = {};
    autoBind(this);
  }
  componentDidMount() {
    this.listenTo(stores.asset, this.assetLoad);
  }
  assetLoad(data) {
    var assetid = this.currentAssetID();
    var asset = data[assetid];
    this.setState(assign({
        asset: asset,
        assetid: assetid
      }
    ));
  }
  triggerRefresh (evt) {
    if ($(evt.target).hasClass('active')) {
      hashHistory.push(`/forms/${this.state.assetid}/reset`);

      var path = evt.target.getAttribute('data-path');
      window.setTimeout(function(){
        hashHistory.push(path);
      }, 50);

      evt.preventDefault();
    }
  }
  renderTopTabs () {
    if (this.state.asset === undefined)
      return false;

    let a = this.state.asset;

    return (
      <bem.FormView__toptabs>
        { a.deployment__identifier != undefined && a.has_deployment && this.userCan('view_submissions', a) &&
          <Link
            to={`/forms/${this.state.assetid}/summary`}
            className='form-view__tab'
            activeClassName='active'>
            {t('Summary')}
          </Link>
        }
        <Link
          to={`/forms/${this.state.assetid}/landing`}
          className='form-view__tab'
          activeClassName='active'>
          {t('Form')}
        </Link>
<<<<<<< HEAD
        { a.deployment__identifier != undefined && a.has_deployment && a.deployment__submission_count > 0 && this.userCan('view_submissions', a) && 
          <Link 
=======
        <bem.FormView__tab className="is-edge" m='summary'>
          {t('Summary')}
        </bem.FormView__tab>
        { a.deployment__identifier != undefined && a.has_deployment && a.deployment__submission_count > 0 && this.userCan('view_submissions', a) &&
          <Link
>>>>>>> cea05d84
            to={`/forms/${this.state.assetid}/data`}
            className='form-view__tab'
            activeClassName='active'>
            {t('Data')}
          </Link>
        }
        {this.userCan('change_asset', a) &&
          <Link
            to={`/forms/${this.state.assetid}/settings`}
            className='form-view__tab'
            activeClassName='active'>
            {t('Settings')}
          </Link>
        }
        <Link
          to={`/forms`}
          className='form-view__link form-view__link--close'>
          <i className="k-icon-close" />
        </Link>

      </bem.FormView__toptabs>
    );
  }
  renderFormSideTabs() {
    var sideTabs = [];

    if (this.state.asset && this.state.asset.has_deployment && this.isActiveRoute(`/forms/${this.state.assetid}/data`)) {
      sideTabs = [
        {label: t('Reports'), icon: 'k-icon-report', path: `/forms/${this.state.assetid}/data/report`},
        {label: t('Reports (legacy)'), icon: 'k-icon-report', path: `/forms/${this.state.assetid}/data/report-legacy`, className: 'is-edge'},
        {label: t('Table'), icon: 'k-icon-table', path: `/forms/${this.state.assetid}/data/table`},
        {label: t('Gallery'), icon: 'k-icon-photo-gallery', path: `/forms/${this.state.assetid}/data/gallery`},
        {label: t('Downloads'), icon: 'k-icon-download', path: `/forms/${this.state.assetid}/data/downloads`},
        {label: t('Map'), icon: 'k-icon-map-view', path: `/forms/${this.state.assetid}/data/map`},
      ];
    }

<<<<<<< HEAD
    if (this.state.asset && this.state.asset.deployment__active && this.isActiveRoute(`/forms/${this.state.assetid}/settings`)) {
       sideTabs = [
          {label: t('General'), icon: 'k-icon-settings', path: `/forms/${this.state.assetid}/settings`},
          {label: t('Media'), icon: 'k-icon-photo-gallery', path: `/forms/${this.state.assetid}/settings/media`},
          {label: t('Sharing'), icon: 'k-icon-share', path: `/forms/${this.state.assetid}/settings/sharing`},
          {label: t('REST Services'), icon: 'k-icon-projects', path: `/forms/${this.state.assetid}/settings/rest`},
          {label: t('Kobocat (legacy)'), icon: 'k-icon-settings', path: `/forms/${this.state.assetid}/settings/kobocat`, className: 'is-edge'},
        ];
    }
=======
    // if (this.state.asset && this.state.asset.deployment__active && this.isActiveRoute(`/forms/${this.state.assetid}/settings`)) {
    //   sideTabs = [
    //     {label: t('General settings'), icon: 'k-icon-information', path: `/forms/${this.state.assetid}/settings`},
    //     {label: t('Sharing'), icon: 'k-icon-share', path: `/forms/${this.state.assetid}/settings/sharing`},
    //     {label: t('Kobocat settings'), icon: 'k-icon-projects', path: `/forms/${this.state.assetid}/settings/kobocat`}
    //   ];
    // }
>>>>>>> cea05d84

    if (sideTabs.length > 0) {
      return (
        <bem.FormView__sidetabs>
          { sideTabs.map((item, ind) =>
            <Link
              to={item.path}
              key={ind}
              activeClassName='active'
              onlyActiveOnIndex
              className={`form-view__tab ${item.className}`}
              data-path={item.path}
              onClick={this.triggerRefresh}>
                <i className={item.icon} />
                {item.label}
            </Link>
          )}
        </bem.FormView__sidetabs>
      );
    }

    return false;
  }
  render() {
    if (!this.props.show)
      return false;
    if (this.props.type == 'top') {
      return (
        this.renderTopTabs()
      );
    }
    if (this.props.type == 'side') {
      return (
        this.renderFormSideTabs()
      );
    }
  }

};

reactMixin(FormViewTabs.prototype, Reflux.ListenerMixin);
reactMixin(FormViewTabs.prototype, mixins.contextRouter);
reactMixin(FormViewTabs.prototype, mixins.permissions);

FormViewTabs.contextTypes = {
  router: PropTypes.object
};

export default FormViewTabs;<|MERGE_RESOLUTION|>--- conflicted
+++ resolved
@@ -67,16 +67,11 @@
           activeClassName='active'>
           {t('Form')}
         </Link>
-<<<<<<< HEAD
-        { a.deployment__identifier != undefined && a.has_deployment && a.deployment__submission_count > 0 && this.userCan('view_submissions', a) && 
-          <Link 
-=======
         <bem.FormView__tab className="is-edge" m='summary'>
           {t('Summary')}
         </bem.FormView__tab>
         { a.deployment__identifier != undefined && a.has_deployment && a.deployment__submission_count > 0 && this.userCan('view_submissions', a) &&
           <Link
->>>>>>> cea05d84
             to={`/forms/${this.state.assetid}/data`}
             className='form-view__tab'
             activeClassName='active'>
@@ -114,7 +109,6 @@
       ];
     }
 
-<<<<<<< HEAD
     if (this.state.asset && this.state.asset.deployment__active && this.isActiveRoute(`/forms/${this.state.assetid}/settings`)) {
        sideTabs = [
           {label: t('General'), icon: 'k-icon-settings', path: `/forms/${this.state.assetid}/settings`},
@@ -124,15 +118,6 @@
           {label: t('Kobocat (legacy)'), icon: 'k-icon-settings', path: `/forms/${this.state.assetid}/settings/kobocat`, className: 'is-edge'},
         ];
     }
-=======
-    // if (this.state.asset && this.state.asset.deployment__active && this.isActiveRoute(`/forms/${this.state.assetid}/settings`)) {
-    //   sideTabs = [
-    //     {label: t('General settings'), icon: 'k-icon-information', path: `/forms/${this.state.assetid}/settings`},
-    //     {label: t('Sharing'), icon: 'k-icon-share', path: `/forms/${this.state.assetid}/settings/sharing`},
-    //     {label: t('Kobocat settings'), icon: 'k-icon-projects', path: `/forms/${this.state.assetid}/settings/kobocat`}
-    //   ];
-    // }
->>>>>>> cea05d84
 
     if (sideTabs.length > 0) {
       return (
