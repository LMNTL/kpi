import React from 'react';
import reactMixin from 'react-mixin';
import autoBind from 'react-autobind';
import Reflux from 'reflux';
import DocumentTitle from 'react-document-title';
import TextareaAutosize from 'react-autosize-textarea';
import alertify from 'alertifyjs';
import {actions} from '../actions';
<<<<<<< HEAD
import {bem} from '../bem';
=======
import bem from 'js/bem';
>>>>>>> 126caa5e
import LoadingSpinner from 'js/components/common/loadingSpinner';
import {stores} from '../stores';
import Select from 'react-select';
import TextBox from 'js/components/common/textBox';
import Checkbox from 'js/components/common/checkbox';
import ApiTokenDisplay from './apiTokenDisplay';
import {hashHistory} from 'react-router';
import {stringToColor} from 'utils';
import {ROUTES} from 'js/router/routerConstants';
import envStore from 'js/envStore';
import './accountSettings.scss';

const UNSAVED_CHANGES_WARNING = t('You have unsaved changes. Leave settings without saving?');

export default class AccountSettings extends React.Component {
  constructor(props){
    super(props);
    let state = {
      isPristine: true,
      requireAuth: false,
      fieldsErrors: {}
    };
    this.state = state;
    autoBind(this);
  }

  rebuildState() {
    if (
      stores.session.isLoggedIn &&
      envStore.isReady
    ) {
      this.setStateFromSession(
        stores.session.currentAccount,
        envStore.data
      );
    }
  }

  componentDidMount() {
    this.props.router.setRouteLeaveHook(this.props.route, this.routerWillLeave);
    this.listenTo(stores.session, this.rebuildState);
    this.rebuildState();
  }

  componentWillUnmount () {
    this.unpreventClosingTab();
  }

  routerWillLeave() {
    if (!this.state.isPristine) {
      return UNSAVED_CHANGES_WARNING;
    }
  }

  setStateFromSession(currentAccount, environment) {
    if (currentAccount.extra_details === undefined) {
      currentAccount.extra_details = {};
    }

    this.setState({
      name: currentAccount.extra_details.name,
      email: currentAccount.email,
      organization: currentAccount.extra_details.organization,
      organizationWebsite: currentAccount.extra_details.organization_website,
      primarySector: currentAccount.extra_details.primarySector,
      gender: currentAccount.extra_details.gender,
      bio: currentAccount.extra_details.bio,
      phoneNumber: currentAccount.extra_details.phone_number,
      address: currentAccount.extra_details.address,
      city: currentAccount.extra_details.city,
      country: currentAccount.extra_details.country,
      defaultLanguage: currentAccount.extra_details.default_language,
      requireAuth: currentAccount.extra_details.require_auth,
      twitter: currentAccount.extra_details.twitter,
      linkedin: currentAccount.extra_details.linkedin,
      instagram: currentAccount.extra_details.instagram,
      metadata: currentAccount.extra_details.metadata,

      languageChoices: environment.all_languages,
      countryChoices: environment.available_countries,
      sectorChoices: environment.available_sectors,
      genderChoices: [
        {
          value: 'male',
          label: t('Male')
        },
        {
          value: 'female',
          label: t('Female')
        },
        {
          value: 'other',
          label: t('Other')
        },
      ],
      fieldsErrors: {}
    });
  }

  /**
   * returns to where you came from
   */
  safeClose() {
    if (this.state.isPristine) {
      hashHistory.goBack();
    } else {
      let dialog = alertify.dialog('confirm');
      let opts = {
        title: UNSAVED_CHANGES_WARNING,
        message: '',
        labels: {ok: t('Yes, leave settings'), cancel: t('Cancel')},
        onok: () => {
          this.setState({isPristine: true});
          this.unpreventClosingTab();
          hashHistory.goBack();
        },
        oncancel: dialog.destroy
      };
      dialog.set(opts).show();
    }
  }

  preventClosingTab() {
    $(window).on('beforeunload.noclosetab', () => {
      return UNSAVED_CHANGES_WARNING;
    });
  }

  unpreventClosingTab() {
    $(window).off('beforeunload.noclosetab');
  }

  updateProfile() {
    actions.misc.updateProfile(
      {
        email: this.state.email,
        extra_details: JSON.stringify({
          name: this.state.name,
          organization: this.state.organization,
          organization_website: this.state.organizationWebsite,
          primarySector: this.state.primarySector,
          gender: this.state.gender,
          bio: this.state.bio,
          phone_number: this.state.phoneNumber,
          address: this.state.address,
          city: this.state.city,
          country: this.state.country,
          default_language: this.state.defaultLanguage,
          require_auth: this.state.requireAuth,
          twitter: this.state.twitter,
          linkedin: this.state.linkedin,
          instagram: this.state.instagram,
          metadata: this.state.metadata,
        })
      },
      {
        onComplete: this.onUpdateComplete.bind(this),
        onFail: this.onUpdateFail.bind(this)
      }
    );
  }

  onUpdateComplete() {
    this.unpreventClosingTab();
    this.setState({
      isPristine: true,
      fieldsErrors: {}
    });
  }

  onUpdateFail(data) {
    this.setState({fieldsErrors: data.responseJSON});
  }

  handleChange(evt, attr) {
    let val;
    if (evt && evt.target) {
      if (evt.target.type === 'checkbox') {
        val = evt.target.checked;
      } else {
        val = evt.target.value;
      }
    } else {
      // react-select, TextBox and Checkbox just passes a value
      val = evt;
    }
    this.preventClosingTab();
    this.setState({
      isPristine: false,
      [attr]: val
    });
  }
  nameChange (e) {this.handleChange(e, 'name');}
  emailChange (e) {this.handleChange(e, 'email');}
  organizationChange (e) {this.handleChange(e, 'organization');}
  organizationWebsiteChange (e) {this.handleChange(e, 'organizationWebsite');}
  primarySectorChange (e) {this.handleChange(e, 'primarySector');}
  genderChange (e) {this.handleChange(e, 'gender');}
  bioChange (e) {this.handleChange(e, 'bio');}
  phoneNumberChange (e) {this.handleChange(e, 'phoneNumber');}
  addressChange (e) {this.handleChange(e, 'address');}
  cityChange (e) {this.handleChange(e, 'city');}
  countryChange (e) {this.handleChange(e, 'country');}
  defaultLanguageChange (e) {this.handleChange(e, 'defaultLanguage');}
  requireAuthChange (isChecked) {this.handleChange(isChecked, 'requireAuth');}
  twitterChange (e) {this.handleChange(e, 'twitter');}
  linkedinChange (e) {this.handleChange(e, 'linkedin');}
  instagramChange (e) {this.handleChange(e, 'instagram');}
  metadataChange (e) {this.handleChange(e, 'metadata');}

  render() {
    if(
      !stores.session.isLoggedIn ||
      !envStore.isReady
    ) {
      return (
        <bem.AccountSettings>
          <bem.AccountSettings__item>
            <LoadingSpinner/>
          </bem.AccountSettings__item>
        </bem.AccountSettings>
      );
    }

    var accountName = stores.session.currentAccount.username;
    var initialsStyle = {
      background: `#${stringToColor(accountName)}`
    };

    return (
      <DocumentTitle title={`${accountName} | KoboToolbox`}>
        <bem.AccountSettings>
          <bem.AccountSettings__actions>
            <bem.KoboButton
              onClick={this.updateProfile}
              m={['blue']}
            >
              {t('Save Changes')}
              {!this.state.isPristine && ' *'}
            </bem.KoboButton>

            <bem.Button
              onClick={this.safeClose}
              m='icon'
              className='account-settings-close'
            >
              <i className='k-icon k-icon-close'/>
            </bem.Button>
          </bem.AccountSettings__actions>

          <bem.AccountSettings__item m={'column'}>
            <bem.AccountSettings__item m='username'>
              <bem.AccountBox__initials style={initialsStyle}>
                {accountName.charAt(0)}
              </bem.AccountBox__initials>

              <h4>{accountName}</h4>
            </bem.AccountSettings__item>

            <bem.AccountSettings__item m='fields'>
              <bem.AccountSettings__item>
                <bem.AccountSettings__item>
                  <label htmlFor='requireAuth'>{t('Privacy')}</label>
                </bem.AccountSettings__item>

                <Checkbox
                  id='requireAuth'
                  checked={this.state.requireAuth}
                  onChange={this.requireAuthChange}
                  label={t('Require authentication to see forms and submit data')}
                />
              </bem.AccountSettings__item>

              <bem.AccountSettings__item>
                <TextBox
                  label={t('Name')}
                  errors={this.state.fieldsErrors.name}
                  value={this.state.name}
                  onChange={this.nameChange}
                  description={t('Use this to display your real name to other users')}
                />
              </bem.AccountSettings__item>

              <bem.AccountSettings__item>
                <TextBox
                  label={t('Email')}
                  type='email'
                  errors={this.state.fieldsErrors.email}
                  value={this.state.email}
                  onChange={this.emailChange}
                />
              </bem.AccountSettings__item>

              <bem.AccountSettings__item m='password'>
                <a
                  href={`/#${ROUTES.CHANGE_PASSWORD}`}
                  className='kobo-button kobo-button--teal'
                >
                  {t('Modify Password')}
                </a>
              </bem.AccountSettings__item>

              <ApiTokenDisplay/>

              <bem.AccountSettings__item>
                <TextBox
                  label={t('Organization')}
                  errors={this.state.fieldsErrors.organization}
                  value={this.state.organization}
                  onChange={this.organizationChange}
                />
              </bem.AccountSettings__item>

              <bem.AccountSettings__item>
                <TextBox
                  label={t('Organization Website')}
                  type='url'
                  errors={this.state.fieldsErrors.organizationWebsite}
                  value={this.state.organizationWebsite}
                  onChange={this.organizationWebsiteChange}
                />
              </bem.AccountSettings__item>

              <bem.AccountSettings__item m='primary-sector'>
                <label>
                  {t('Primary Sector')}

                  <Select
                    value={this.state.primarySector}
                    options={this.state.sectorChoices}
                    onChange={this.primarySectorChange}
                    className='kobo-select'
                    classNamePrefix='kobo-select'
                    menuPlacement='auto'
                  />
                </label>

                <bem.AccountSettings__desc>
                  {t('Select the primary sector in which you work. ')}
                </bem.AccountSettings__desc>
              </bem.AccountSettings__item>

              <bem.AccountSettings__item m='gender'>
                <label>
                  {t('Gender')}

                  <Select
                    value={this.state.gender}
                    options={this.state.genderChoices}
                    onChange={this.genderChange}
                    isSearchable={false}
                    className='kobo-select'
                    classNamePrefix='kobo-select'
                    menuPlacement='auto'
                  />
                </label>
              </bem.AccountSettings__item>

              <bem.AccountSettings__item m='bio'>
                <label>
                  {t('Bio')}

                  <TextareaAutosize
                    onChange={this.bioChange}
                    value={this.state.bio}
                    id='bio'
                  />
                </label>
              </bem.AccountSettings__item>

              <bem.AccountSettings__item>
                <TextBox
                  label={t('Phone Number')}
                  errors={this.state.fieldsErrors.phoneNumber}
                  value={this.state.phoneNumber}
                  onChange={this.phoneNumberChange}
                />
              </bem.AccountSettings__item>

              <bem.AccountSettings__item>
                <TextBox
                  label={t('Address')}
                  errors={this.state.fieldsErrors.address}
                  value={this.state.address}
                  onChange={this.addressChange}
                />
              </bem.AccountSettings__item>

              <bem.AccountSettings__item m='city'>
                <TextBox
                  label={t('City')}
                  errors={this.state.fieldsErrors.city}
                  value={this.state.city}
                  onChange={this.cityChange}
                />
              </bem.AccountSettings__item>

              <bem.AccountSettings__item m='country'>
                <label>
                  {t('Country')}

                  <Select
                    value={this.state.country}
                    options={this.state.countryChoices}
                    onChange={this.countryChange}
                    className='kobo-select'
                    classNamePrefix='kobo-select'
                    menuPlacement='auto'
                  />
                </label>
              </bem.AccountSettings__item>

              <bem.AccountSettings__item m='social'>
                <label>{t('Social')}</label>

                <label>
                  <i className='k-icon k-icon-logo-twitter' />

                  <input
                    type='text'
                    value={this.state.twitter}
                    onChange={this.twitterChange}
                  />
                </label>

                <label>
                  <i className='k-icon k-icon-logo-linkedin' />

                  <input
                    type='text'
                    value={this.state.linkedin}
                    onChange={this.linkedinChange}
                  />
                </label>

                <label>
                  <i className='k-icon k-icon-logo-instagram' />

                  <input
                    type='text'
                    value={this.state.instagram}
                    onChange={this.instagramChange}
                  />
                </label>
              </bem.AccountSettings__item>

              <bem.AccountSettings__item>
                <TextBox
                  label={t('Metadata')}
                  errors={this.state.fieldsErrors.metadata}
                  value={this.state.metadata}
                  onChange={this.metadataChange}
                />
              </bem.AccountSettings__item>
            </bem.AccountSettings__item>
          </bem.AccountSettings__item>
        </bem.AccountSettings>
      </DocumentTitle>
    );
  }
}

reactMixin(AccountSettings.prototype, Reflux.connect(stores.session, 'session'));
reactMixin(AccountSettings.prototype, Reflux.ListenerMixin);<|MERGE_RESOLUTION|>--- conflicted
+++ resolved
@@ -6,11 +6,7 @@
 import TextareaAutosize from 'react-autosize-textarea';
 import alertify from 'alertifyjs';
 import {actions} from '../actions';
-<<<<<<< HEAD
-import {bem} from '../bem';
-=======
 import bem from 'js/bem';
->>>>>>> 126caa5e
 import LoadingSpinner from 'js/components/common/loadingSpinner';
 import {stores} from '../stores';
 import Select from 'react-select';
