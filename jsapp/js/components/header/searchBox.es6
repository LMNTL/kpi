import _ from 'underscore';
import React from 'react';
import Reflux from 'reflux';
import reactMixin from 'react-mixin';
import autoBind from 'react-autobind';
<<<<<<< HEAD
import {bem} from 'js/bem';
=======
import bem from 'js/bem';
>>>>>>> 126caa5e
import {searchBoxStore} from './searchBoxStore';
import {KEY_CODES} from 'js/constants';

/**
 * @prop {string} placeholder - A text to be displayed in empty input.
 * @prop {boolean} disabled - For disabling input.
 */
export default class SearchBox extends React.Component {
  constructor(props) {
    super(props);
    this.state = {
      inputVal: searchBoxStore.getSearchPhrase()
    };
    this.setSearchPhraseDebounced = _.debounce(this.setSearchPhrase, 500);
    autoBind(this);
  }

  componentDidMount() {
    this.listenTo(searchBoxStore, this.searchBoxStoreChanged);
  }

  searchBoxStoreChanged(store) {
    this.setState({inputVal: store.searchPhrase});
  }

  onInputChange(evt) {
    const newVal = evt.target.value;
    // set `inpuVal` immediately, but update store after some time
    // to avoid unnecessary updates while typing
    this.setState({inputVal: newVal});
    this.setSearchPhraseDebounced(newVal);
  }

  onInputKeyUp(evt) {
    if (evt.keyCode === KEY_CODES.ENTER) {
      this.setSearchPhrase(evt.target.value.trim());
    }
  }

  setSearchPhrase(searchPhrase) {
    searchBoxStore.setSearchPhrase(searchPhrase.trim());
  }

  clear() {
    searchBoxStore.clear();
  }

  render() {
    return (
      <bem.Search>
        <bem.Search__icon className='k-icon k-icon-search'/>
        <bem.SearchInput
          type='text'
          value={this.state.inputVal}
          onChange={this.onInputChange}
          onKeyUp={this.onInputKeyUp}
          placeholder={this.props.placeholder || t('Search…')}
          disabled={this.props.disabled}
        />
        {this.state.inputVal !== '' &&
          <bem.Search__cancel className='k-icon k-icon-close' onClick={this.clear}/>
        }
      </bem.Search>
    );
  }
}

reactMixin(SearchBox.prototype, Reflux.ListenerMixin);<|MERGE_RESOLUTION|>--- conflicted
+++ resolved
@@ -3,11 +3,7 @@
 import Reflux from 'reflux';
 import reactMixin from 'react-mixin';
 import autoBind from 'react-autobind';
-<<<<<<< HEAD
-import {bem} from 'js/bem';
-=======
 import bem from 'js/bem';
->>>>>>> 126caa5e
 import {searchBoxStore} from './searchBoxStore';
 import {KEY_CODES} from 'js/constants';
 
