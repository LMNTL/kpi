import React from 'react';
import reactMixin from 'react-mixin';
import autoBind from 'react-autobind';
import Reflux from 'reflux';
import {hashHistory} from 'react-router';

import {dataInterface} from '../dataInterface';
import actions from '../actions';
import bem from '../bem';
import ui from '../ui';
import stores from '../stores';
import mixins from '../mixins';

import {t, notify} from '../utils';

import {
  PROJECT_SETTINGS_CONTEXTS,
  MODAL_TYPES
} from '../constants';

<<<<<<< HEAD
import {ProjectSettings} from '../components/formEditors';
import RESTServicesForm from '../components/RESTServices/RESTServicesForm';
import SharingForm from '../components/sharingForm';
import Submission from '../components/submission';
import TableColumnFilter from '../components/tableColumnFilter';
=======
import ProjectSettings from '../components/modalForms/projectSettings';
import SharingForm from '../components/modalForms/sharingForm';
import Submission from '../components/modalForms/submission';
import TableColumnFilter from '../components/modalForms/tableColumnFilter';
import TranslationSettings from '../components/modalForms/translationSettings';
import TranslationTable from '../components/modalForms/translationTable';
>>>>>>> 9fa75ebc

class Modal extends React.Component {
  constructor(props) {
    super(props);
    this.state = {
      enketopreviewlink: false,
      error: false,
      modalClass: false
    };
    autoBind(this);
  }
  componentDidMount () {
    var type = this.props.params.type;
    switch(type) {
      case MODAL_TYPES.SHARING:
        this.setModalTitle(t('Sharing Permissions'));
        break;

      case MODAL_TYPES.UPLOADING_XLS:
        var filename = this.props.params.filename || '';
        this.setState({
          title: t('Uploading XLS file'),
          message: t('Uploading: ') + filename
        });
        break;

      case MODAL_TYPES.NEW_FORM:
        // title is set by formEditors
        break;

      case MODAL_TYPES.ENKETO_PREVIEW:
        var uid = this.props.params.assetid;
        stores.allAssets.whenLoaded(uid, function(asset){
          actions.resources.createSnapshot({
            asset: asset.url,
          });
        });
        this.listenTo(stores.snapshots, this.enketoSnapshotCreation);

        this.setState({
          title: t('Form Preview'),
          modalClass: 'modal--large'
        });
        break;

      case MODAL_TYPES.SUBMISSION:
        this.setState({
          title: this.submissionTitle(this.props),
          modalClass: 'modal--large modal-submission',
          sid: this.props.params.sid
        });
      break;

      case MODAL_TYPES.REST_SERVICES:
        if (this.props.params.hookUid) {
          this.setState({title: t('Edit REST Service')});
        } else {
          this.setState({title: t('New REST Service')});
        }
        break;

      case MODAL_TYPES.REPLACE_PROJECT:
        // title is set by formEditors
        break;

      case MODAL_TYPES.TABLE_COLUMNS:
        this.setModalTitle(t('Table display options'));
        break;

      case MODAL_TYPES.FORM_LANGUAGES:
        this.setModalTitle(t('Manage languages'));
        break;

      case MODAL_TYPES.FORM_TRANSLATIONS_TABLE:
        this.setState({
          title: t('Translations table'),
          modalClass: 'modal--large'
        });
        break;

      default:
        console.error(`Unknown modal type: "${type}"!`);
    }
  }
  setModalTitle(title) {
    this.setState({title: title});
  }
  enketoSnapshotCreation (data) {
    if (data.success) {
      this.setState({
        enketopreviewlink: data.enketopreviewlink
      });
    } else {
      this.setState({
        message: data.error,
        error: true
      });
    }
  }
  componentWillReceiveProps(nextProps) {
    if (nextProps.params && nextProps.params.sid) {
      this.setState({
        title: this.submissionTitle(nextProps),
        sid: nextProps.params.sid
      });
    }

    if (this.props.params.type != nextProps.params.type && nextProps.params.type === MODAL_TYPES.UPLOADING_XLS) {
      var filename = nextProps.params.filename || '';
      this.setState({
        title: t('Uploading XLS file'),
        message: t('Uploading: ') + filename
      });
    }
    if (nextProps.params && !nextProps.params.sid) {
      this.setState({ sid: false });
    }
  }
  submissionTitle(props) {
    let title = t('Submission Record'),
        p = props.params,
        sid = parseInt(p.sid);

    if (p.tableInfo) {
      let index = p.ids.indexOf(sid) + (p.tableInfo.pageSize * p.tableInfo.currentPage) + 1;
      title =  `${t('Submission Record')} (${index} ${t('of')} ${p.tableInfo.resultsTotal})`;
    } else {
      let index = p.ids.indexOf(sid);
      title =  `${t('Submission Record')} (${index} ${t('of')} ${p.ids.length})`;
    }

    return title;
  }
  render() {
    return (
      <ui.Modal
        open
        onClose={()=>{stores.pageState.hideModal()}}
        title={this.state.title}
        className={this.state.modalClass}
      >
        <ui.Modal.Body>
            { this.props.params.type == MODAL_TYPES.SHARING &&
              <SharingForm uid={this.props.params.assetid} />
            }
            { this.props.params.type == MODAL_TYPES.NEW_FORM &&
              <ProjectSettings
                context={PROJECT_SETTINGS_CONTEXTS.NEW}
                onSetModalTitle={this.setModalTitle}
              />
            }
            { this.props.params.type == MODAL_TYPES.REPLACE_PROJECT &&
              <ProjectSettings
                context={PROJECT_SETTINGS_CONTEXTS.REPLACE}
                onSetModalTitle={this.setModalTitle}
                formAsset={this.props.params.asset}
              />
            }
            { this.props.params.type == MODAL_TYPES.ENKETO_PREVIEW && this.state.enketopreviewlink &&
              <div className='enketo-holder'>
                <iframe src={this.state.enketopreviewlink} />
              </div>
            }
            { this.props.params.type == MODAL_TYPES.ENKETO_PREVIEW && !this.state.enketopreviewlink &&
              <bem.Loading>
                <bem.Loading__inner>
                  <i />
                  {t('loading...')}
                </bem.Loading__inner>
              </bem.Loading>
            }
            { this.props.params.type == MODAL_TYPES.ENKETO_PREVIEW && this.state.error &&
              <div>
                {this.state.message}
              </div>
            }
            { this.props.params.type == MODAL_TYPES.UPLOADING_XLS &&
              <div>
                <bem.Loading>
                  <bem.Loading__inner>
                    <i />
                    <bem.Loading__msg>{this.state.message}</bem.Loading__msg>
                  </bem.Loading__inner>
                </bem.Loading>
              </div>
            }
            { this.props.params.type == MODAL_TYPES.SUBMISSION && this.state.sid &&
              <Submission sid={this.state.sid}
                          asset={this.props.params.asset}
                          ids={this.props.params.ids}
                          tableInfo={this.props.params.tableInfo || false} />
            }
            { this.props.params.type == MODAL_TYPES.SUBMISSION && !this.state.sid &&
              <div>
                <bem.Loading>
                  <bem.Loading__inner>
                    <i />
                  </bem.Loading__inner>
                </bem.Loading>
              </div>
            }
            { this.props.params.type == MODAL_TYPES.TABLE_COLUMNS &&
              <TableColumnFilter asset={this.props.params.asset}
                                 columns={this.props.params.columns}
                                 getColumnLabel={this.props.params.getColumnLabel}
                                 overrideLabelsAndGroups={this.props.params.overrideLabelsAndGroups} />
            }
<<<<<<< HEAD

            { this.props.params.type == MODAL_TYPES.REST_SERVICES &&
              <RESTServicesForm
                assetUid={this.props.params.assetUid}
                hookUid={this.props.params.hookUid}
              />
            }

          </ui.Modal.Body>
        </ui.Modal>
      )
=======
            { this.props.params.type == MODAL_TYPES.FORM_LANGUAGES &&
              <TranslationSettings
                asset={this.props.params.asset}
                assetUid={this.props.params.assetUid}
              />
            }
            { this.props.params.type == MODAL_TYPES.FORM_TRANSLATIONS_TABLE &&
              <TranslationTable asset={this.props.params.asset} langIndex={this.props.params.langIndex} />
            }
        </ui.Modal.Body>
      </ui.Modal>
    )
>>>>>>> 9fa75ebc
  }
};

reactMixin(Modal.prototype, Reflux.ListenerMixin);

export default Modal;<|MERGE_RESOLUTION|>--- conflicted
+++ resolved
@@ -18,20 +18,13 @@
   MODAL_TYPES
 } from '../constants';
 
-<<<<<<< HEAD
-import {ProjectSettings} from '../components/formEditors';
-import RESTServicesForm from '../components/RESTServices/RESTServicesForm';
-import SharingForm from '../components/sharingForm';
-import Submission from '../components/submission';
-import TableColumnFilter from '../components/tableColumnFilter';
-=======
 import ProjectSettings from '../components/modalForms/projectSettings';
 import SharingForm from '../components/modalForms/sharingForm';
 import Submission from '../components/modalForms/submission';
 import TableColumnFilter from '../components/modalForms/tableColumnFilter';
 import TranslationSettings from '../components/modalForms/translationSettings';
 import TranslationTable from '../components/modalForms/translationTable';
->>>>>>> 9fa75ebc
+import RESTServicesForm from '../components/RESTServices/RESTServicesForm';
 
 class Modal extends React.Component {
   constructor(props) {
@@ -239,19 +232,12 @@
                                  getColumnLabel={this.props.params.getColumnLabel}
                                  overrideLabelsAndGroups={this.props.params.overrideLabelsAndGroups} />
             }
-<<<<<<< HEAD
-
             { this.props.params.type == MODAL_TYPES.REST_SERVICES &&
               <RESTServicesForm
                 assetUid={this.props.params.assetUid}
                 hookUid={this.props.params.hookUid}
               />
             }
-
-          </ui.Modal.Body>
-        </ui.Modal>
-      )
-=======
             { this.props.params.type == MODAL_TYPES.FORM_LANGUAGES &&
               <TranslationSettings
                 asset={this.props.params.asset}
@@ -264,7 +250,6 @@
         </ui.Modal.Body>
       </ui.Modal>
     )
->>>>>>> 9fa75ebc
   }
 };
 
