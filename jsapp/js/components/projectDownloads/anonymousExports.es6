--- conflicted
+++ resolved
@@ -67,11 +67,7 @@
   onSubmit() {
     if (this.state.exportUrl) {
       // we remember the current type download to not make multiple calls
-<<<<<<< HEAD
-      this.downloadUrl(this.state.exportUrl);
-=======
       downloadUrl(this.state.exportUrl);
->>>>>>> e8f33aac
     } else {
       this.setState({isPending: true});
 
