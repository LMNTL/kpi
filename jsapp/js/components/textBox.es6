/**
 * A text box generic component.
 *
 * Properties:
 * - type <string>: one of AVAILABLE_TYPES, defaults to DEFAULT_TYPE
 * - value <string>: required
 * - onChange <function>: required
 * - errors <string[]> or <string>
 * - label <string>
 * - placeholder <string>
 * - description <string>
 *
 * TODO: would be best to move it to `jsapp/js/components/generic` directory.
 */

import React from 'react';
import autoBind from 'react-autobind';
import bem from '../bem';

<<<<<<< HEAD
/*
Properties:
- type <string>: one of AVAILABLE_TYPES, defaults to DEFAULT_TYPE
- value <string>: required
- onChange <function>: required
- onBlur <function>
- onKeyPress <function>
- errors <string[]> or <string>
- label <string>
- placeholder <string>
- description <string>
*/
=======
>>>>>>> d3d39dbc
class TextBox extends React.Component {
  constructor(props){
    super(props);
    this.AVAILABLE_TYPES = [
      'text',
      'email',
      'password',
      'url'
    ];
    this.DEFAULT_TYPE = 'text';
    autoBind(this);
  }

  onChange(evt) {
    this.props.onChange(evt.currentTarget.value);
  }

  onBlur(evt) {
    if (typeof this.props.onBlur === 'function') {
      this.props.onBlur(evt.currentTarget.value);
    }
  }

  onKeyPress(evt) {
    if (typeof this.props.onKeyPress === 'function') {
      this.props.onKeyPress(evt.key, evt);
    }
  }

  render() {
    let modifiers = [];

    let errors = [];
    if (Array.isArray(this.props.errors)) {
      errors = this.props.errors;
    } else if (typeof this.props.errors === 'string' && this.props.errors.length > 0) {
      errors.push(this.props.errors);
    }
    if (errors.length > 0) {
      modifiers.push('error');
    }

    let type = this.DEFAULT_TYPE;
    if (this.props.type && this.AVAILABLE_TYPES.indexOf(this.props.type) !== -1) {
      type = this.props.type;
    } else if (this.props.type) {
      throw new Error(`Unknown TextBox type: ${this.props.type}!`);
    }

    return (
      <bem.TextBox m={modifiers}>
        {this.props.label &&
          <bem.TextBox__label>
            {this.props.label}
          </bem.TextBox__label>
        }

        <bem.TextBox__input
          type={type}
          value={this.props.value}
          placeholder={this.props.placeholder}
          onChange={this.onChange}
          onBlur={this.onBlur}
          onKeyPress={this.onKeyPress}
        />

        {this.props.description &&
          <bem.TextBox__description>
            {this.props.description}
          </bem.TextBox__description>
        }

        {errors.length > 0 &&
          <bem.TextBox__error>
            {errors.join('\n')}
          </bem.TextBox__error>
        }
      </bem.TextBox>
    );
  }
}

export default TextBox;<|MERGE_RESOLUTION|>--- conflicted
+++ resolved
@@ -17,21 +17,6 @@
 import autoBind from 'react-autobind';
 import bem from '../bem';
 
-<<<<<<< HEAD
-/*
-Properties:
-- type <string>: one of AVAILABLE_TYPES, defaults to DEFAULT_TYPE
-- value <string>: required
-- onChange <function>: required
-- onBlur <function>
-- onKeyPress <function>
-- errors <string[]> or <string>
-- label <string>
-- placeholder <string>
-- description <string>
-*/
-=======
->>>>>>> d3d39dbc
 class TextBox extends React.Component {
   constructor(props){
     super(props);
