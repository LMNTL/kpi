--- conflicted
+++ resolved
@@ -42,13 +42,7 @@
   }
 
   rebuildState() {
-<<<<<<< HEAD
     const newState = {metaProperties: []};
-=======
-    const newState = {
-      metaProperties: [],
-    };
->>>>>>> b27da576
     Object.keys(META_QUESTION_TYPES).forEach((metaType) => {
       const detail = this.getSurveyDetail(metaType);
       if (detail) {
