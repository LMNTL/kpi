--- conflicted
+++ resolved
@@ -11,18 +11,9 @@
   constructor(props) {
     super(props);
     autoBind(this);
-<<<<<<< HEAD
-    this.anonCanViewPermUrl = permConfig.getPermissionByCodename(
-      PERMISSIONS_CODENAMES.view_asset
-    ).url;
-    this.anonCanViewDataPermUrl = permConfig.getPermissionByCodename(
-      PERMISSIONS_CODENAMES.view_submissions
-    ).url;
-=======
     this.anonCanViewPermUrl = permConfig.getPermissionByCodename(PERMISSIONS_CODENAMES.view_asset).url;
     this.anonCanViewDataPermUrl = permConfig.getPermissionByCodename(PERMISSIONS_CODENAMES.view_submissions).url;
     this.anonCanAddDataPermUrl = permConfig.getPermissionByCodename(PERMISSIONS_CODENAMES.add_submissions).url;
->>>>>>> 04dfe37b
   }
   togglePerms(permCodename) {
     const permission = this.props.publicPerms.filter(
@@ -41,19 +32,9 @@
   render() {
     const uid = this.props.uid;
     const url = `${ROOT_URL}/#/forms/${uid}`;
-
-<<<<<<< HEAD
-    const anonCanView = this.props.publicPerms.filter((perm) => {
-      return perm.permission === this.anonCanViewPermUrl;
-    })[0];
-    const anonCanViewData = this.props.publicPerms.filter((perm) => {
-      return perm.permission === this.anonCanViewDataPermUrl;
-    })[0];
-=======
     const anonCanView = this.props.publicPerms.filter((perm) => {return perm.permission === this.anonCanViewPermUrl;})[0];
     const anonCanViewData = this.props.publicPerms.filter((perm) => {return perm.permission === this.anonCanViewDataPermUrl;})[0];
     const anonCanAddData = this.props.publicPerms.filter((perm) => {return perm.permission === this.anonCanAddDataPermUrl;})[0];
->>>>>>> 04dfe37b
 
     return (
       <bem.FormModal__item m='permissions'>
@@ -89,9 +70,6 @@
             <label>{t('Shareable link')}</label>
             <input type='text' value={url} readOnly />
           </bem.FormModal__item>
-<<<<<<< HEAD
-        )}
-=======
         }
 
         { this.props.deploymentActive &&
@@ -103,7 +81,6 @@
             />
           </bem.FormModal__item>
         }
->>>>>>> 04dfe37b
       </bem.FormModal__item>
     );
   }
