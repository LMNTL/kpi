import React from 'react';
import reactMixin from 'react-mixin';
import autoBind from 'react-autobind';
import Reflux from 'reflux';
import TagsInput from 'react-tagsinput';
import Checkbox from 'js/components/checkbox';
import TextBox from 'js/components/textBox';
import stores from 'js/stores';
import actions from 'js/actions';
import bem from 'js/bem';
import classNames from 'classnames';
import permParser from './permParser';
import permConfig from './permConfig';
import {
  assign,
  t,
  notify,
  buildUserUrl
} from 'js/utils';
<<<<<<< HEAD
import {PERMISSIONS_CODENAMES} from 'js/constants';
=======
import {KEY_CODES} from 'js/constants'
>>>>>>> 07129c6e

/**
 * Form for adding/changing user permissions for surveys.
 *
 * @prop uid - asset uid
 * @prop username - permissions user username (could be empty for new)
 * @prop permissions - list of permissions (could be empty for new)
 * @prop onSubmitEnd - callback to be run when submit ends (success or failure)
 */
class UserAssetPermsEditor extends React.Component {
  constructor(props) {
    super(props);
    autoBind(this);

    this.state = {
      // inner workings
      usernamesBeingChecked: new Set(),
      isSubmitPending: false,
      isEditingUsername: false,
      isAddingPartialUsernames: false,
      // form user inputs
      username: '',
      formView: false,
      formViewDisabled: false,
      formEdit: false,
      submissionsView: false,
      submissionsViewDisabled: false,
      submissionsViewPartial: false,
      submissionsViewPartialDisabled: false,
      submissionsViewPartialUsers: [],
      submissionsAdd: false,
      submissionsEdit: false,
      submissionsEditDisabled: false,
      submissionsValidate: false,
      submissionsValidateDisabled: false
    };

    this.applyPropsData();
  }

  /**
   * Fills up form with provided user name and permissions (if applicable)
   */
  applyPropsData() {
    if (this.props.permissions) {
      const formData = permParser.buildFormData(this.props.permissions);
      this.state = this.applyValidityRules(assign(this.state, formData));
    }

    if (this.props.username) {
      this.state.username = this.props.username;
    }
  }

  componentDidMount() {
    this.listenTo(actions.permissions.bulkSetAssetPermissions.completed, this.onBulkSetAssetPermissionCompleted);
    this.listenTo(actions.permissions.bulkSetAssetPermissions.failed, this.onBulkSetAssetPermissionFailed);
    this.listenTo(stores.userExists, this.onUserExistsStoreChange);
  }

  onBulkSetAssetPermissionCompleted() {
    this.setState({isSubmitPending: false});
    this.notifyParentAboutSubmitEnd(true);
  }

  onBulkSetAssetPermissionFailed() {
    this.setState({isSubmitPending: false});
    this.notifyParentAboutSubmitEnd(false);
  }

  notifyParentAboutSubmitEnd(isSuccess) {
    if (
      !this.state.isSubmitPending &&
      typeof this.props.onSubmitEnd === 'function'
    ) {
      this.props.onSubmitEnd(isSuccess);
    }
  }

  /**
   * Single callback for all checkboxes to keep the complex connections logic
   * being up to date regardless which one changed.
   */
  onCheckboxChange(id, isChecked) {
    // apply checked checkbox change to state
    const newState = this.state;
    newState[id] = isChecked;

    // reset partial inputs when unchecking `submissionsView`
    if (newState.submissionsView === false) {
      newState.submissionsViewPartial = false;
      newState.submissionsViewPartialUsers = [];
    }

    // needs to be called last
    this.setState(this.applyValidityRules(newState));
  }

  /**
   * Helps to avoid users submitting invalid data.
   *
   * Checking some of the checkboxes implies that other are also checked
   * and can't be unchecked.
   *
   * Checking some of the checkboxes implies that other can't be checked.
   *
   * @param {Object} state
   * @returns {Object} updated state
   */
  applyValidityRules(stateObj) {
    // reset disabling before checks
    stateObj.formViewDisabled = false;
    stateObj.submissionsViewDisabled = false;
    stateObj.submissionsViewPartialDisabled = false;
    stateObj.submissionsEditDisabled = false;
    stateObj.submissionsValidateDisabled = false;

    // checking these options implies having `formView` checked
    if (
      stateObj.formEdit ||
      stateObj.submissionsView ||
      stateObj.submissionsViewPartial ||
      stateObj.submissionsAdd ||
      stateObj.submissionsEdit ||
      stateObj.submissionsValidate
    ) {
      stateObj.formView = true;
      stateObj.formViewDisabled = true;
    }

    // checking these options implies having `submissionsView` checked
    if (
      stateObj.submissionsEdit ||
      stateObj.submissionsValidate
    ) {
      stateObj.submissionsView = true;
      stateObj.submissionsViewDisabled = true;
    }

    // checking `submissionsViewPartial` disallows checking two other options
    if (stateObj.submissionsViewPartial) {
      stateObj.submissionsEdit = false;
      stateObj.submissionsEditDisabled = true;
      stateObj.submissionsValidate = false;
      stateObj.submissionsValidateDisabled = true;
    }

    // checking these options disallows checking `submissionsViewPartial`
    if (
      stateObj.submissionsEdit ||
      stateObj.submissionsValidate
    ) {
      stateObj.submissionsViewPartial = false;
      stateObj.submissionsViewPartialDisabled = true;
      stateObj.submissionsViewPartialUsers = [];
    }

    return stateObj;
  }

  /**
   * We need it just to update the input,
   * the real work is handled by onUsernameChangeEnd.
   */
  onUsernameChange(username) {
    this.setState({
      username: username,
      isEditingUsername: true
    });
  }

  /**
   * Checks if username exist on the Backend and clears input if doesn't.
   */
  onUsernameChangeEnd() {
    this.setState({isEditingUsername: false});

    if (this.state.username === '') {
      return;
    }

    const userCheck = this.checkUsernameSync(this.state.username);
    if (userCheck === undefined) {
      this.checkUsernameAsync(this.state.username);
    } else if (userCheck === false) {
      this.notifyUnknownUser(this.state.username);
      this.setState({username: ''});
    }
  }

  /**
   * Enables Enter key on username input.
   */
  onUsernameKeyPress(key, evt) {
    if (key === 'Enter') {
      evt.currentTarget.blur();
      evt.preventDefault(); // prevent submitting form
    }
  }

  /**
   * Handles TagsInput change event and blocks adding nonexistent usernames.
   * Also unblocks the submit button.
   */
  onSubmissionsViewPartialUsersChange(allUsers) {
    this.setState({isAddingPartialUsernames: false});
    const submissionsViewPartialUsers = [];

    allUsers.forEach((username) => {
      const userCheck = this.checkUsernameSync(username);
      if (userCheck === true) {
        submissionsViewPartialUsers.push(username);
      } else if (userCheck === undefined) {
        // we add unknown usernames for now and will check and possibly remove
        // with checkUsernameAsync
        submissionsViewPartialUsers.push(username);
        this.checkUsernameAsync(username);
      } else {
        this.notifyUnknownUser(username);
      }
    });

    this.setState({submissionsViewPartialUsers: submissionsViewPartialUsers});
  }

  onSubmissionsViewPartialUsersInputFocus() {
    this.setState({isAddingPartialUsernames: true});
  }

  onSubmissionsViewPartialUsersInputBlur() {
    this.setState({isAddingPartialUsernames: false});
  }

  /**
   * This function returns either boolean (for known username) or undefined
   * for usernames that weren't checked before
   */
  checkUsernameSync(username) {
    return stores.userExists.checkUsername(username);
  }

  /**
   * This function calls API and relies on onUserExistsStoreChange callback
   */
  checkUsernameAsync(username) {
    const usernamesBeingChecked = this.state.usernamesBeingChecked;
    usernamesBeingChecked.add(username);
    this.setState({usernamesBeingChecked: usernamesBeingChecked});
    actions.misc.checkUsername(username);
  }

  notifyUnknownUser(username) {
    notify(`${t('User not found:')} ${username}`, 'warning');
  }

  /**
   * Remove nonexistent usernames from TagsInput list and from username input.
   */
  onUserExistsStoreChange(result) {
    // check partial view users
    const submissionsViewPartialUsers = this.state.submissionsViewPartialUsers;
    submissionsViewPartialUsers.forEach((username) => {
      if (result[username] === false) {
        submissionsViewPartialUsers.pop(submissionsViewPartialUsers.indexOf(username));
        this.notifyUnknownUser(username);
      }
    });
    this.setState({submissionsViewPartialUsers: submissionsViewPartialUsers});

    // check username
    if (result[this.state.username] === false) {
      this.notifyUnknownUser(this.state.username);
      this.setState({username: ''});
    }

    // clean usernamesBeingChecked array
    Object.keys(result).forEach((username) => {
      const usernamesBeingChecked = this.state.usernamesBeingChecked;
      usernamesBeingChecked.delete(username);
      this.setState({usernamesBeingChecked: usernamesBeingChecked});
    });
  }

  getLabel(permCodename) {
    return this.props.assignablePerms.get(permConfig.getPermissionByCodename(PERMISSIONS_CODENAMES.get(permCodename)).url);
  }

  isAssignable(permCodename) {
    return this.props.assignablePerms.has(permConfig.getPermissionByCodename(PERMISSIONS_CODENAMES.get(permCodename)).url);
  }

  /**
   * Blocks submitting non-ready form.
   */
  isSubmitEnabled() {
    const isAnyCheckboxChecked = (
      this.state.formView ||
      this.state.formEdit ||
      this.state.submissionsView ||
      this.state.submissionsViewPartial ||
      this.state.submissionsAdd ||
      this.state.submissionsEdit ||
      this.state.submissionsValidate
    );
    const isPartialValid = this.state.submissionsViewPartial ? this.state.submissionsViewPartialUsers.length !== 0 : true;
    return (
      isAnyCheckboxChecked &&
      isPartialValid &&
      !this.state.isSubmitPending &&
      !this.state.isEditingUsername &&
      !this.state.isAddingPartialUsernames &&
      this.state.username.length > 0 &&
      this.state.usernamesBeingChecked.size === 0
    );
  }

  /**
   * Returns only the properties for assignable permissions
   */
  getFormData() {
    const output = {
      username: this.state.username,
    };
    if (this.isAssignable('view_asset')) {output.formView = this.state.formView;}
    if (this.isAssignable('change_asset')) {output.formEdit = this.state.formEdit;}
    if (this.isAssignable('add_submissions')) {output.submissionsAdd = this.state.submissionsAdd;}
    if (this.isAssignable('view_submissions')) {output.submissionsView = this.state.submissionsView;}
    if (this.isAssignable('partial_submissions')) {
      output.submissionsViewPartial = this.state.submissionsViewPartial;
      output.submissionsViewPartialUsers = this.state.submissionsViewPartialUsers;
    }
    if (this.isAssignable('change_submissions')) {output.submissionsEdit = this.state.submissionsEdit;}
    if (this.isAssignable('validate_submissions')) {output.submissionsValidate = this.state.submissionsValidate;}
    return output;
  }

  submit(evt) {
    evt.preventDefault();

    if (!this.isSubmitEnabled()) {
      return;
    }

    const formData = this.getFormData();
    const parsedUser = permParser.parseFormData(formData);

    if (parsedUser.length > 0) {
      // bulk endpoint needs all other users permissions to be passed
      let otherUserPerms = this.props.nonOwnerPerms.filter((perm) => {
        return perm.user !== buildUserUrl(formData.username);
      });
      this.setState({isSubmitPending: true});
      actions.permissions.bulkSetAssetPermissions(
        this.props.uid,
        otherUserPerms.concat(parsedUser)
      );
    } else {
      // if nothing changes but user submits, just notify parent we're good
      this.notifyParentAboutSubmitEnd(true);
    }

    return false;
  }

  render() {
    const isNew = typeof this.props.username === 'undefined';

    const submissionsViewPartialUsersInputProps = {
      placeholder: t('Enter usernames separated by spaces'),
      onFocus: this.onSubmissionsViewPartialUsersInputFocus,
      onBlur: this.onSubmissionsViewPartialUsersInputBlur
    };

    let submissionsViewPartialUsersClassName = 'react-tagsinput';
    if (
      this.state.submissionsViewPartial &&
      this.state.submissionsViewPartialUsers.length === 0 &&
      !this.state.isAddingPartialUsernames
    ) {
      submissionsViewPartialUsersClassName += ' react-tagsinput-invalid';
    }

    const formModifiers = [];
    if (this.state.isSubmitPending) {
      formModifiers.push('pending');
    }

    return (
      <bem.FormModal__form
        m={formModifiers}
        className='user-permissions-editor'
        onSubmit={this.submit}
      >
        {isNew &&
          // don't display username editor when editing existing user
          <div className='user-permissions-editor__row user-permissions-editor__row--username'>
            <TextBox
              placeholder={t('username')}
              value={this.state.username}
              onChange={this.onUsernameChange}
              onBlur={this.onUsernameChangeEnd}
              onKeyPress={this.onUsernameKeyPress}
              errors={this.state.username.length === 0}
            />
          </div>
        }

        <div className='user-permissions-editor__row'>
          {this.isAssignable('view_asset') &&
            <Checkbox
              checked={this.state.formView}
              disabled={this.state.formViewDisabled}
              onChange={this.onCheckboxChange.bind(this, 'formView')}
              label={this.getLabel('view_asset')}
            />
          }

          {this.isAssignable('change_asset') &&
            <Checkbox
              checked={this.state.formEdit}
              onChange={this.onCheckboxChange.bind(this, 'formEdit')}
              label={this.getLabel('change_asset')}
            />
          }

          {this.isAssignable('view_submissions') &&
            <Checkbox
              checked={this.state.submissionsView}
              disabled={this.state.submissionsViewDisabled}
              onChange={this.onCheckboxChange.bind(this, 'submissionsView')}
              label={this.getLabel('view_submissions')}
            />
          }

          {this.isAssignable('partial_submissions') && this.state.submissionsView === true &&
            <div className='user-permissions-editor__sub-row'>
              <Checkbox
                checked={this.state.submissionsViewPartial}
                disabled={this.state.submissionsViewPartialDisabled}
                onChange={this.onCheckboxChange.bind(this, 'submissionsViewPartial')}
                label={this.getLabel('partial_submissions')}
              />

              {this.state.submissionsViewPartial === true &&
                <TagsInput
                  className={submissionsViewPartialUsersClassName}
                  value={this.state.submissionsViewPartialUsers}
                  onChange={this.onSubmissionsViewPartialUsersChange}
                  addOnBlur
                  addKeys={[KEY_CODES.get('ENTER'), KEY_CODES.get('SPACE'), KEY_CODES.get('TAB')]}
                  inputProps={submissionsViewPartialUsersInputProps}
                  onlyUnique
                />
              }
            </div>
          }

          {this.isAssignable('add_submissions') &&
            <Checkbox
              checked={this.state.submissionsAdd}
              onChange={this.onCheckboxChange.bind(this, 'submissionsAdd')}
              label={this.getLabel('add_submissions')}
            />
          }

          {this.isAssignable('change_submissions') &&
            <Checkbox
              checked={this.state.submissionsEdit}
              disabled={this.state.submissionsEditDisabled}
              onChange={this.onCheckboxChange.bind(this, 'submissionsEdit')}
              label={this.getLabel('change_submissions')}
            />
          }

          {this.isAssignable('validate_submissions') &&
            <Checkbox
              checked={this.state.submissionsValidate}
              disabled={this.state.submissionsValidateDisabled}
              onChange={this.onCheckboxChange.bind(this, 'submissionsValidate')}
              label={this.getLabel('validate_submissions')}
            />
          }
        </div>

        <div className='user-permissions-editor__row'>
          <bem.Button
            m={['raised', 'colored']}
            type='submit'
            disabled={!this.isSubmitEnabled()}
            >
              {isNew ? t('Grant permissions') : t('Update permissions')}
            </bem.Button>
        </div>
      </bem.FormModal__form>
    );
  }
}
reactMixin(UserAssetPermsEditor.prototype, Reflux.ListenerMixin);

export default UserAssetPermsEditor;<|MERGE_RESOLUTION|>--- conflicted
+++ resolved
@@ -17,11 +17,10 @@
   notify,
   buildUserUrl
 } from 'js/utils';
-<<<<<<< HEAD
-import {PERMISSIONS_CODENAMES} from 'js/constants';
-=======
-import {KEY_CODES} from 'js/constants'
->>>>>>> 07129c6e
+import {
+  KEY_CODES,
+  PERMISSIONS_CODENAMES
+} from 'js/constants';
 
 /**
  * Form for adding/changing user permissions for surveys.
