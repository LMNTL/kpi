--- conflicted
+++ resolved
@@ -461,29 +461,6 @@
   return found;
 }
 
-<<<<<<< HEAD
-/**
- * A wrapper function for getting item from `CHECKBOX_LABELS`. If anything goes
- * awry, we will return checkbox name as fallback.
- */
-export function getCheckboxLabel(checkboxName: CheckboxNameAll) {
-  if (checkboxName in CHECKBOX_LABELS) {
-    return CHECKBOX_LABELS[checkboxName];
-  }
-  return checkboxName;
-=======
-/** Detects if partial permissions is of "by users" kind */
-export function isPartialByUsers(perm: UserPerm) {
-  // TODO for now this only checks if this is partial permission, as there is
-  // only one type (more to come). In future this would need some smart way
-  // to recognize what Django filter is being used in the `partial_permissions`
-  // object.
-  return (
-    'partial_permissions' in perm && perm.partial_permissions !== undefined
-  );
->>>>>>> 9bb23239
-}
-
 /**
  * Returns a human readable permission label, has to do some juggling for
  * partial permissions. Fallback is permission codename.
