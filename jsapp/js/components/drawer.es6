--- conflicted
+++ resolved
@@ -146,12 +146,6 @@
         </nav>
 
         <div className="drawer__sidebar">
-<<<<<<< HEAD
-          <button className="mdl-button mdl-button--icon k-drawer__close" onClick={this.toggleFixedDrawer}>
-            <i className="k-icon-close"/>
-          </button>
-=======
->>>>>>> 2b3f6aa2
           { this.isLibrary()
             ? <LibrarySidebar />
             : <FormSidebar />
