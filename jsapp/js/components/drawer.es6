import React from 'react/addons';
import Reflux from 'reflux';
import {Link} from 'react-router';
import {Navigation} from 'react-router';
import Dropzone from '../libs/dropzone';
import Select from 'react-select';
import mdl from '../libs/rest_framework/material';
import alertify from 'alertifyjs';

import {dataInterface} from '../dataInterface';
import actions from '../actions';
import stores from '../stores';
import bem from '../bem';
import searches from '../searches';
import mixins from '../mixins';
import ReactTooltip from 'react-tooltip';

import {
  t,
  customPromptAsync,
  customConfirmAsync,
  assign,
  getAnonymousUserPermission,
  anonUsername,
  isLibrary,
} from '../utils';

import SidebarFormsList from '../lists/sidebarForms';

var leaveBetaUrl = stores.pageState.leaveBetaUrl;

class DrawerLink extends React.Component {
  onClick (evt) {
    if (!this.props.href) {
      evt.preventDefault();
    }
    if (this.props.onClick) {
      this.props.onClick(evt);
    }
  }
  render () {
    var icon_class = (this.props['ki-icon'] == undefined ? `fa fa-globe` : `k-icon-${this.props['ki-icon']}`);
    var icon = (<i className={icon_class}></i>);
    var classNames = [this.props.class, 'k-drawer__link'];

    var link;

    if (this.props.linkto) {
      link = (
        <Link to={this.props.linkto}
            className={classNames.join(' ')}
            activeClassName='active'
            data-tip={this.props.label}>
          {icon}
        </Link>
      );
    } else {
      link = (
        <a href={this.props.href || '#'}
            className={classNames.join(' ')}
            onClick={this.onClick}
            data-tip={this.props.label}>
            {icon}
        </a>
      );
    }
    return link;
  }
}

var Drawer = React.createClass({
  mixins: [
    searches.common,
    mixins.droppable,
    Navigation,
    Reflux.connect(stores.session),
    Reflux.connect(stores.pageState)
  ],
  toggleFixedDrawer() {
    stores.pageState.toggleFixedDrawer();
  },
  render () {
    return (
          <bem.Drawer className='k-drawer mdl-shadow--2dp'>
            <nav className='k-drawer__icons'>
              <DrawerLink label={t('Projects')} linkto='forms' ki-icon='projects' />
              <DrawerLink label={t('Library')} linkto='library' ki-icon='library' />
              { stores.session.currentAccount ?
                  <DrawerLink label={t('Projects')} active='true' href={stores.session.currentAccount.projects_url} className="is-edge" ki-icon='globe' />
              : null }
              <div className="mdl-layout-spacer"></div>

              <div className='k-drawer__icons-bottom'>
                <DrawerLink label={t('source')} href='https://github.com/kobotoolbox/' ki-icon='github' />
                <DrawerLink label={t('help')} href='http://support.kobotoolbox.org/' ki-icon='help' />
              </div>
            </nav>

            <div className="drawer__sidebar">
              <button className="mdl-button mdl-button--icon k-drawer__close" onClick={this.toggleFixedDrawer}>
                <i className="fa fa-close"></i>
              </button>
              { isLibrary(this.context.router)
                ? <LibrarySidebar />
                : <FormSidebar />
              }
            </div>

            <ReactTooltip effect="float" place="bottom" />
          </bem.Drawer>
      );
  },
  componentDidUpdate() {
    mdl.upgradeDom();
  }
});

var FormSidebar = React.createClass({
  mixins: [
    searches.common,
    mixins.droppable,
    Navigation,
    Reflux.connect(stores.session),
    Reflux.connect(stores.pageState)
  ],
  componentDidMount () {
    this.searchDefault();
  },
  getInitialState () {
    return assign({}, stores.pageState.state);
  },
  componentWillMount() {
    this.setStates();
  },
  setStates() {
    this.setState({
      headerFilters: 'forms',
      searchContext: searches.getSearchContext('forms', {
        filterParams: {
          assetType: 'asset_type:survey',
        },
        filterTags: 'asset_type:survey',
      })
    });
  },
  render () {
    return (
      <div>
        {this.state.headerBreadcrumb.map((item, n)=>{
          if (n < 1) {
            return (
              <div className="header-breadcrumb__item" key={`bc${n}`}>
                <i className="k-icon-projects" />
                {
                  ('to' in item) ?
                  <Link to={item.to} params={item.params}>{item.label}</Link>
                  :
                  <a href={item.href}>{item.label}</a>
                }
              </div>
            );
          } else {
            return '';
          }
        })}

        <bem.CollectionNav>
          <bem.CollectionNav__actions className="k-form-list-actions">
            <button id="sidebar-menu"
                    className="mdl-button mdl-js-button mdl-button--raised mdl-button--colored">
              {t('new')}
            </button>
            <ul htmlFor="sidebar-menu" className="mdl-menu mdl-menu--bottom-right mdl-js-menu mdl-js-ripple-effect">
              <bem.CollectionNav__link className="mdl-menu__item" m={['new', 'new-block']}
                  href={this.makeHref('new-form')}>
                <i />
                {t('new form')}
              </bem.CollectionNav__link>
              <Dropzone onDropFiles={this.dropFiles} params={{destination: false}} fileInput>
                <bem.CollectionNav__button m={['upload', 'upload-block']} className="mdl-menu__item">
                  <i className='fa fa-icon fa-cloud fa-fw' />
                  {t('upload')}
                </bem.CollectionNav__button>
              </Dropzone>
            </ul>
          </bem.CollectionNav__actions>
        </bem.CollectionNav>
        <SidebarFormsList/>
      </div>
    );
  },
  componentWillReceiveProps() {
    this.setStates();
  }

});

var LibrarySidebar = React.createClass({
  mixins: [
    searches.common,
    mixins.droppable,
    Navigation,
    Reflux.connect(stores.session),
    Reflux.connect(stores.pageState)
  ],
  queryCollections () {
    dataInterface.listCollections().then((collections)=>{
      this.setState({
        sidebarCollections: collections.results.filter((value) => {
          return value.access_type !== 'public';
        }),
        sidebarPublicCollections: collections.results.filter((value) => {
          return value.access_type === 'public' ||
            value.access_type === 'subscribed';
        })
      });
    });
  },
  componentDidMount () {
    this.searchDefault();
    this.queryCollections();
  },
  getInitialState () {
    return assign({}, stores.pageState.state);
  },
  componentWillMount() {
    this.setStates();
  },
  setStates() {
    this.setState({
      headerFilters: 'library',
      searchContext: searches.getSearchContext('library', {
        filterParams: {
          assetType: 'asset_type:question OR asset_type:block',
        },
        filterTags: 'asset_type:question OR asset_type:block',
      })
    });
  },
  clickFilterByCollection (evt) {
    var target = $(evt.target);
    if (target.hasClass('collection-toggle')) {
      return false;
    }

    var data = $(evt.currentTarget).data();    
    var collectionUid = false;
    var publicCollection = false;
    if (data.collectionUid) {
      collectionUid = data.collectionUid;
    }
    if (data.publicCollection) {
      publicCollection = true;
    }
    this.quietUpdateStore({
      parentUid: collectionUid,
      allPublic: publicCollection
    });
    this.searchValue();
    this.setState({
      filteredCollectionUid: collectionUid,
      filteredByPublicCollection: publicCollection,
    });
    this.transitionTo('library');
  },
  clickShowPublicCollections (evt) {
    //TODO: show the collections in the main pane?
  },
  toggleCollectionSettings (evt) {
    var isBlur = evt.type === 'blur',
        $popoverMenu;
    if (isBlur) {
      $popoverMenu = $(this.refs['collection-popover'].getDOMNode());
      // if we setState and immediately hide popover then the
      // download links will not register as clicked
      $popoverMenu.fadeOut(250, () => {
        this.setState({
          selectedCollectionSettings: false,
        });
      });
    } else {
      this.setState({
        selectedCollectionSettings: true,
      });
    }
  },
  createCollection () {
    customPromptAsync('collection name?').then((val)=>{
      dataInterface.createCollection({
        name: val,
      }).then((data)=>{
        this.queryCollections();
      });
    });
  },
  deleteCollection (evt) {
    evt.preventDefault();
    var collectionUid = $(evt.currentTarget).data('collection-uid');
    customConfirmAsync('are you sure you want to delete this collection? this action is not reversible').then(()=>{
      var qc = () => this.queryCollections();
      dataInterface.deleteCollection({uid: collectionUid}).then(qc).catch(qc);
    });
  },
  renameCollection (collection) {
    return (evt) => {
      evt.preventDefault();
      customPromptAsync('collection name?', collection.name).then((val)=>{
        actions.resources.updateCollection(collection.uid, {name: val}).then(
          (data) => {
            this.queryCollections();
          }
        );
      });
    };
  },
  subscribeCollection (evt) {
    evt.preventDefault();
    var collectionUid = $(evt.currentTarget).data('collection-uid');
    dataInterface.subscribeCollection({
      uid: collectionUid,
    }).then(() => {
      this.queryCollections();
    });
  },
  unsubscribeCollection (evt) {
    evt.preventDefault();
    var collectionUid = $(evt.currentTarget).data('collection-uid');
    dataInterface.unsubscribeCollection({
      uid: collectionUid,
    }).then(() => {
      this.queryCollections();
    });
  },
  setCollectionDiscoverability (discoverable, collection) {
    return (evt) => {
      evt.preventDefault();
      var publicPerm = getAnonymousUserPermission(collection.permissions);
      var permDeferred = false;
      if (discoverable) {
        permDeferred = actions.permissions.assignPerm({
          role: 'view',
          username: anonUsername,
          uid: collection.uid,
          kind: collection.kind,
          objectUrl: collection.url
        });
      }
      else if (publicPerm) {
        permDeferred = actions.permissions.removePerm({
          permission_url: publicPerm.url,
          content_object_uid: collection.uid
        });
      }
      if (permDeferred) {
        var discovDeferred = permDeferred.then(() => {
          actions.permissions.setCollectionDiscoverability(
            collection.uid, discoverable
          );
        }).catch((jqxhr) => {
          // maybe publicPerm was already removed
          if (jqxhr.status !== 404) {
            alertify.error(t('unexpected error removing public permission'));
          }
        });
      } else {
        var discovDeferred = actions.permissions.setCollectionDiscoverability(
          collection.uid, discoverable
        );
      }
      discovDeferred.then(() => {
        window.setTimeout(this.queryCollections, 1);
      });
    };
  },
  render () {
    return (
<<<<<<< HEAD
      <div>
        {this.state.headerBreadcrumb.map((item, n)=>{
          if (n < 1) {
            return (
              <div className="header-breadcrumb__item" key={`bc${n}`}>
                <i className="k-icon-library" />
                {
                  ('to' in item) ?
                  <Link to={item.to} params={item.params}>{item.label}</Link>
                  :
                  <a href={item.href}>{item.label}</a>
=======
          <bem.Drawer className='k-drawer'>
            <nav className='k-drawer__icons'>
              <DrawerLink label={t('Projects')} linkto='forms' ki-icon='projects' class='projects'/>
              <DrawerLink label={t('Library')} linkto='library' ki-icon='library' class='library' />
            </nav>

            <div className="drawer__sidebar">
              <button className="mdl-button mdl-button--icon k-drawer__close" onClick={this.toggleFixedDrawer}>
                <i className="k-icon-close"></i>
              </button>

              {this.state.headerBreadcrumb.map((item, n)=>{
                if (n < 1) {
                  return (
                    <div className="header-breadcrumb__item" key={`bc${n}`}>
                      {
                        ('to' in item) ?
                        <Link to={item.to} params={item.params}>{item.label}</Link>
                        :
                        <a href={item.href}>{item.label}</a>
                      }
                    </div>
                  );
                } else {
                  return '';
>>>>>>> 17adfaca
                }
              </div>
            );
          } else {
            return '';
          }
        })}

        <bem.CollectionNav>
          <bem.CollectionNav__actions className="k-form-list-actions">
            <button id="sidebar-menu"
                    className="mdl-button mdl-js-button mdl-button--raised mdl-button--colored">
              {t('new')}
            </button>
            <ul htmlFor="sidebar-menu" className="mdl-menu mdl-menu--bottom-right mdl-js-menu mdl-js-ripple-effect">
              <bem.CollectionNav__link key={'new-asset'} m={['new', 'new-block']} className="mdl-menu__item"
                  href={this.makeHref('library-new-form')}>
                <i />
                {t('add to library')}
              </bem.CollectionNav__link>
              <bem.CollectionNav__button key={'new-collection'} m={['new', 'new-collection']} className="mdl-menu__item"
                  onClick={this.createCollection}>
                <i />
                {t('new collection')}
              </bem.CollectionNav__button>
            </ul>
          </bem.CollectionNav__actions>
        </bem.CollectionNav>

        { this.state.sidebarCollections &&
          <bem.CollectionSidebar>
            <bem.CollectionSidebar__item
              key='allitems'
              m={{
                  toplevel: true,
                  selected: !this.state.filteredCollectionUid,
                }} onClick={this.clickFilterByCollection}>
              <i className="fa fa-caret-down" />
              <i className="k-icon-folder" />
              {t('My Library')}
            </bem.CollectionSidebar__item>
            {this.state.sidebarCollections.map((collection)=>{
              var editLink = this.makeHref('collection-page', {uid: collection.uid}),
                sharingLink = this.makeHref('collection-sharing', {assetid: collection.uid});
              var iconClass = 'k-icon-folder';
              switch (collection.access_type) {
                case 'public':
                case 'subscribed':
                  iconClass = 'k-icon-globe';
                  break;
                case 'shared':
                  iconClass = 'k-icon-folder-share';
              }
              return (
                  <bem.CollectionSidebar__item
                    key={collection.uid}
                    m={{
                      collection: true,
                      selected:
                        this.state.filteredCollectionUid ===
                          collection.uid &&
                        !this.state.filteredByPublicCollection,
                    }}
                    onClick={this.clickFilterByCollection}
                    data-collection-uid={collection.uid}
                  >
                    <i className={iconClass} />
                    {collection.name}
                    { collection.access_type !== 'owned' ?
                        <bem.CollectionSidebar__itembyline>
                        {t('by ___').replace('___', collection.owner__username)}
                        </bem.CollectionSidebar__itembyline>
                      : null
                    }
<<<<<<< HEAD
                    <bem.CollectionSidebar__itemactions>
                      { collection.access_type === 'subscribed' ?
                          <bem.CollectionSidebar__itemlink href={'#'}
                            onClick={this.unsubscribeCollection}
                            data-collection-uid={collection.uid}>
                            {t('unsubscribe')}
                          </bem.CollectionSidebar__itemlink>
                        : [
                          <bem.CollectionSidebar__itemlink href={'#'}
                            onClick={this.deleteCollection}
                            data-collection-uid={collection.uid}>
                            {t('delete')}
                          </bem.CollectionSidebar__itemlink>,
                          <bem.CollectionSidebar__itemlink href={sharingLink}>
                            {t('sharing')}
                          </bem.CollectionSidebar__itemlink>,
                          <br />,
                          <bem.CollectionSidebar__itemlink href={'#'}
                            onClick={this.renameCollection(collection)
                          }>
                            {t('rename')}
                          </bem.CollectionSidebar__itemlink>,
                          collection.access_type === 'owned' ?
                            collection.discoverable_when_public ?
                              <bem.CollectionSidebar__itemlink href={'#'}
                                onClick={
                                  this.setCollectionDiscoverability(
                                    false, collection)
                              }>
                                {t('make private')}
                              </bem.CollectionSidebar__itemlink>
                            :
                              <bem.CollectionSidebar__itemlink href={'#'}
                                onClick={
                                  this.setCollectionDiscoverability(
                                    true, collection)
                              }>
                                {t('make public')}
                              </bem.CollectionSidebar__itemlink>
                          : null
                        ]
                      }
                    </bem.CollectionSidebar__itemactions>
                  </bem.CollectionSidebar__item>
                );
            })}
            <bem.CollectionSidebar__item
              key='public'
              m={{
                  toplevel: true,
                  selected: this.state.showPublicCollections,
                }} onClick={this.clickShowPublicCollections}>
              <i className="fa fa-caret-down" />
              <i className="k-icon-folder" />
              {t('Public Collections')}
            </bem.CollectionSidebar__item>
            {this.state.sidebarPublicCollections.map((collection)=>{
              var editLink = this.makeHref('collection-page', {uid: collection.uid}),
                sharingLink = this.makeHref('collection-sharing', {assetid: collection.uid});
              return (
=======
                    return (
                        <bem.CollectionSidebar__item
                          key={collection.uid}
                          m={{
                            collection: true,
                            selected:
                              this.state.filteredCollectionUid ===
                                collection.uid &&
                              !this.state.filteredByPublicCollection,
                          }}
                          onClick={this.clickFilterByCollection}
                          data-collection-uid={collection.uid}
                        >
                          { this.state.filteredCollectionUid === collection.uid &&
                            <bem.CollectionSidebar__itemCog 
                                onFocus={this.toggleCollectionSettings}
                                onBlur={this.toggleCollectionSettings}>
                              <i className='collection-toggle k-icon-settings-small' />
                            </bem.CollectionSidebar__itemCog>
                          }
                          <i className={iconClass} />
                          {collection.name}
                          { collection.access_type !== 'owned' ?
                              <bem.CollectionSidebar__itembyline>
                              {t('by ___').replace('___', collection.owner__username)}
                              </bem.CollectionSidebar__itembyline>
                            : null
                          }

                          { (this.state.selectedCollectionSettings) &&
                            <bem.PopoverMenu ref='collection-popover'>
                              { collection.access_type === 'subscribed' &&
                                <bem.PopoverMenu__link
                                    m={'unsubscribe'}
                                    onClick={this.unsubscribeCollection}
                                    data-collection-uid={collection.uid}
                                    >
                                  {t('Unsubscribe')}
                                </bem.PopoverMenu__link>
                              }
                              { collection.access_type === 'owned' && collection.discoverable_when_public &&
                                <bem.PopoverMenu__link
                                    m={'make-private'}
                                    onClick={this.setCollectionDiscoverability(false, collection)}
                                    >
                                  {t('Make Private')}
                                </bem.PopoverMenu__link>
                              }
                              { collection.access_type === 'owned' && !collection.discoverable_when_public &&
                                <bem.PopoverMenu__link
                                    m={'make-public'}
                                    onClick={this.setCollectionDiscoverability(true, collection)}
                                    >
                                  {t('Make Public')}
                                </bem.PopoverMenu__link>
                              }

                              <bem.PopoverMenu__link
                                  m={'share'}
                                  href={sharingLink}
                                  >
                                <i className="k-icon-share" />
                                {t('Share')}
                              </bem.PopoverMenu__link>
                              <bem.PopoverMenu__link
                                  m={'delete'}
                                  onClick={this.deleteCollection}
                                  data-collection-uid={collection.uid}
                                  >
                                <i className="k-icon-trash" />
                                {t('Delete')}
                              </bem.PopoverMenu__link>

                            </bem.PopoverMenu>
                          }
                          
                        </bem.CollectionSidebar__item>
                      );
                  })}
>>>>>>> 17adfaca
                  <bem.CollectionSidebar__item
                    key={collection.uid}
                    m={{
                      collection: true,
                      selected:
                        this.state.filteredCollectionUid ===
                          collection.uid &&
                        this.state.filteredByPublicCollection,
                    }}
                    onClick={this.clickFilterByCollection}
                    data-collection-uid={collection.uid}
                    data-public-collection={true}
                  >
                    <i className="k-icon-globe" />
                    {collection.name}
                    <bem.CollectionSidebar__itembyline>
                    {t('by ___').replace('___', collection.owner__username)}
                    </bem.CollectionSidebar__itembyline>
                    <bem.CollectionSidebar__itemactions>
                      { collection.access_type === 'subscribed' ?
                          <bem.CollectionSidebar__itemlink href={'#'}
                            onClick={this.unsubscribeCollection}
                            data-collection-uid={collection.uid}>
                            {t('unsubscribe')}
                          </bem.CollectionSidebar__itemlink>
                        :
                          <bem.CollectionSidebar__itemlink href={'#'}
                            onClick={this.subscribeCollection}
                            data-collection-uid={collection.uid}>
                            {t('subscribe')}
                          </bem.CollectionSidebar__itemlink>
                      }
                    </bem.CollectionSidebar__itemactions>
                  </bem.CollectionSidebar__item>
<<<<<<< HEAD
                );
            })}
          </bem.CollectionSidebar>
        }
      </div>
=======
                  {this.state.sidebarPublicCollections.map((collection)=>{
                    var editLink = this.makeHref('collection-page', {uid: collection.uid}),
                      sharingLink = this.makeHref('collection-sharing', {assetid: collection.uid});
                    return (
                        <bem.CollectionSidebar__item
                          key={collection.uid}
                          m={{
                            collection: true,
                            selected:
                              this.state.filteredCollectionUid ===
                                collection.uid &&
                              this.state.filteredByPublicCollection,
                          }}
                          onClick={this.clickFilterByCollection}
                          data-collection-uid={collection.uid}
                          data-public-collection={true}
                        >
                          <i className="k-icon-globe" />
                          {collection.name}
                          <bem.CollectionSidebar__itembyline>
                          {t('by ___').replace('___', collection.owner__username)}
                          </bem.CollectionSidebar__itembyline>
                          <bem.CollectionSidebar__itemactions>
                            { collection.access_type === 'subscribed' ?
                                <bem.CollectionSidebar__itemlink href={'#'}
                                  onClick={this.unsubscribeCollection}
                                  data-collection-uid={collection.uid}>
                                  {t('unsubscribe')}
                                </bem.CollectionSidebar__itemlink>
                              :
                                <bem.CollectionSidebar__itemlink href={'#'}
                                  onClick={this.subscribeCollection}
                                  data-collection-uid={collection.uid}>
                                  {t('subscribe')}
                                </bem.CollectionSidebar__itemlink>
                            }
                          </bem.CollectionSidebar__itemactions>
                        </bem.CollectionSidebar__item>
                      );
                  })}
                </bem.CollectionSidebar>
              }
              { this.state.headerFilters == 'forms' &&
                <SidebarFormsList/>
              }

            </div>

            <div className='k-drawer__icons-bottom'>
              <a href='https://github.com/kobotoolbox/' className='k-drawer__link'>
                <i className="k-icon k-icon-github" />
                {t('source')}
              </a>
              <a href='http://support.kobotoolbox.org/' className='k-drawer__link'>
                <i className="k-icon k-icon-help" />
                {t('help')}
              </a>
            </div>

            <ReactTooltip effect="float" place="bottom" />
          </bem.Drawer>
>>>>>>> 17adfaca
      );
  },
  componentWillReceiveProps() {
    this.setStates();
  }

});

export default Drawer;<|MERGE_RESOLUTION|>--- conflicted
+++ resolved
@@ -44,7 +44,6 @@
     var classNames = [this.props.class, 'k-drawer__link'];
 
     var link;
-
     if (this.props.linkto) {
       link = (
         <Link to={this.props.linkto}
@@ -81,29 +80,34 @@
   },
   render () {
     return (
-          <bem.Drawer className='k-drawer mdl-shadow--2dp'>
+          <bem.Drawer className='k-drawer'>
             <nav className='k-drawer__icons'>
-              <DrawerLink label={t('Projects')} linkto='forms' ki-icon='projects' />
-              <DrawerLink label={t('Library')} linkto='library' ki-icon='library' />
+              <DrawerLink label={t('Projects')} linkto='forms' ki-icon='projects' class='projects'/>
+              <DrawerLink label={t('Library')} linkto='library' ki-icon='library' class='library' />
               { stores.session.currentAccount ?
                   <DrawerLink label={t('Projects')} active='true' href={stores.session.currentAccount.projects_url} className="is-edge" ki-icon='globe' />
               : null }
-              <div className="mdl-layout-spacer"></div>
-
-              <div className='k-drawer__icons-bottom'>
-                <DrawerLink label={t('source')} href='https://github.com/kobotoolbox/' ki-icon='github' />
-                <DrawerLink label={t('help')} href='http://support.kobotoolbox.org/' ki-icon='help' />
-              </div>
             </nav>
 
             <div className="drawer__sidebar">
               <button className="mdl-button mdl-button--icon k-drawer__close" onClick={this.toggleFixedDrawer}>
-                <i className="fa fa-close"></i>
+                <i className="k-icon-close"></i>
               </button>
               { isLibrary(this.context.router)
                 ? <LibrarySidebar />
                 : <FormSidebar />
               }
+            </div>
+
+            <div className='k-drawer__icons-bottom'>
+              <a href='https://github.com/kobotoolbox/' className='k-drawer__link'>
+                <i className="k-icon k-icon-github" />
+                {t('source')}
+              </a>
+              <a href='http://support.kobotoolbox.org/' className='k-drawer__link'>
+                <i className="k-icon k-icon-help" />
+                {t('help')}
+              </a>
             </div>
 
             <ReactTooltip effect="float" place="bottom" />
@@ -150,7 +154,6 @@
           if (n < 1) {
             return (
               <div className="header-breadcrumb__item" key={`bc${n}`}>
-                <i className="k-icon-projects" />
                 {
                   ('to' in item) ?
                   <Link to={item.to} params={item.params}>{item.label}</Link>
@@ -242,8 +245,7 @@
     if (target.hasClass('collection-toggle')) {
       return false;
     }
-
-    var data = $(evt.currentTarget).data();    
+    var data = $(evt.currentTarget).data();
     var collectionUid = false;
     var publicCollection = false;
     if (data.collectionUid) {
@@ -374,45 +376,16 @@
   },
   render () {
     return (
-<<<<<<< HEAD
       <div>
         {this.state.headerBreadcrumb.map((item, n)=>{
           if (n < 1) {
             return (
               <div className="header-breadcrumb__item" key={`bc${n}`}>
-                <i className="k-icon-library" />
                 {
                   ('to' in item) ?
                   <Link to={item.to} params={item.params}>{item.label}</Link>
                   :
                   <a href={item.href}>{item.label}</a>
-=======
-          <bem.Drawer className='k-drawer'>
-            <nav className='k-drawer__icons'>
-              <DrawerLink label={t('Projects')} linkto='forms' ki-icon='projects' class='projects'/>
-              <DrawerLink label={t('Library')} linkto='library' ki-icon='library' class='library' />
-            </nav>
-
-            <div className="drawer__sidebar">
-              <button className="mdl-button mdl-button--icon k-drawer__close" onClick={this.toggleFixedDrawer}>
-                <i className="k-icon-close"></i>
-              </button>
-
-              {this.state.headerBreadcrumb.map((item, n)=>{
-                if (n < 1) {
-                  return (
-                    <div className="header-breadcrumb__item" key={`bc${n}`}>
-                      {
-                        ('to' in item) ?
-                        <Link to={item.to} params={item.params}>{item.label}</Link>
-                        :
-                        <a href={item.href}>{item.label}</a>
-                      }
-                    </div>
-                  );
-                } else {
-                  return '';
->>>>>>> 17adfaca
                 }
               </div>
             );
@@ -479,6 +452,13 @@
                     onClick={this.clickFilterByCollection}
                     data-collection-uid={collection.uid}
                   >
+                    { this.state.filteredCollectionUid === collection.uid &&
+                      <bem.CollectionSidebar__itemCog
+                          onFocus={this.toggleCollectionSettings}
+                          onBlur={this.toggleCollectionSettings}>
+                        <i className='collection-toggle k-icon-settings-small' />
+                      </bem.CollectionSidebar__itemCog>
+                    }
                     <i className={iconClass} />
                     {collection.name}
                     { collection.access_type !== 'owned' ?
@@ -487,50 +467,52 @@
                         </bem.CollectionSidebar__itembyline>
                       : null
                     }
-<<<<<<< HEAD
-                    <bem.CollectionSidebar__itemactions>
-                      { collection.access_type === 'subscribed' ?
-                          <bem.CollectionSidebar__itemlink href={'#'}
-                            onClick={this.unsubscribeCollection}
-                            data-collection-uid={collection.uid}>
-                            {t('unsubscribe')}
-                          </bem.CollectionSidebar__itemlink>
-                        : [
-                          <bem.CollectionSidebar__itemlink href={'#'}
+                    { (this.state.selectedCollectionSettings) &&
+                      <bem.PopoverMenu ref='collection-popover'>
+                        { collection.access_type === 'subscribed' &&
+                          <bem.PopoverMenu__link
+                              m={'unsubscribe'}
+                              onClick={this.unsubscribeCollection}
+                              data-collection-uid={collection.uid}
+                              >
+                            {t('Unsubscribe')}
+                          </bem.PopoverMenu__link>
+                        }
+                        { collection.access_type === 'owned' && collection.discoverable_when_public &&
+                          <bem.PopoverMenu__link
+                              m={'make-private'}
+                              onClick={this.setCollectionDiscoverability(false, collection)}
+                              >
+                            {t('Make Private')}
+                          </bem.PopoverMenu__link>
+                        }
+                        { collection.access_type === 'owned' && !collection.discoverable_when_public &&
+                          <bem.PopoverMenu__link
+                              m={'make-public'}
+                              onClick={this.setCollectionDiscoverability(true, collection)}
+                              >
+                            {t('Make Public')}
+                          </bem.PopoverMenu__link>
+                        }
+
+                        <bem.PopoverMenu__link
+                            m={'share'}
+                            href={sharingLink}
+                            >
+                          <i className="k-icon-share" />
+                          {t('Share')}
+                        </bem.PopoverMenu__link>
+                        <bem.PopoverMenu__link
+                            m={'delete'}
                             onClick={this.deleteCollection}
-                            data-collection-uid={collection.uid}>
-                            {t('delete')}
-                          </bem.CollectionSidebar__itemlink>,
-                          <bem.CollectionSidebar__itemlink href={sharingLink}>
-                            {t('sharing')}
-                          </bem.CollectionSidebar__itemlink>,
-                          <br />,
-                          <bem.CollectionSidebar__itemlink href={'#'}
-                            onClick={this.renameCollection(collection)
-                          }>
-                            {t('rename')}
-                          </bem.CollectionSidebar__itemlink>,
-                          collection.access_type === 'owned' ?
-                            collection.discoverable_when_public ?
-                              <bem.CollectionSidebar__itemlink href={'#'}
-                                onClick={
-                                  this.setCollectionDiscoverability(
-                                    false, collection)
-                              }>
-                                {t('make private')}
-                              </bem.CollectionSidebar__itemlink>
-                            :
-                              <bem.CollectionSidebar__itemlink href={'#'}
-                                onClick={
-                                  this.setCollectionDiscoverability(
-                                    true, collection)
-                              }>
-                                {t('make public')}
-                              </bem.CollectionSidebar__itemlink>
-                          : null
-                        ]
-                      }
-                    </bem.CollectionSidebar__itemactions>
+                            data-collection-uid={collection.uid}
+                            >
+                          <i className="k-icon-trash" />
+                          {t('Delete')}
+                        </bem.PopoverMenu__link>
+
+                      </bem.PopoverMenu>
+                    }
                   </bem.CollectionSidebar__item>
                 );
             })}
@@ -548,87 +530,6 @@
               var editLink = this.makeHref('collection-page', {uid: collection.uid}),
                 sharingLink = this.makeHref('collection-sharing', {assetid: collection.uid});
               return (
-=======
-                    return (
-                        <bem.CollectionSidebar__item
-                          key={collection.uid}
-                          m={{
-                            collection: true,
-                            selected:
-                              this.state.filteredCollectionUid ===
-                                collection.uid &&
-                              !this.state.filteredByPublicCollection,
-                          }}
-                          onClick={this.clickFilterByCollection}
-                          data-collection-uid={collection.uid}
-                        >
-                          { this.state.filteredCollectionUid === collection.uid &&
-                            <bem.CollectionSidebar__itemCog 
-                                onFocus={this.toggleCollectionSettings}
-                                onBlur={this.toggleCollectionSettings}>
-                              <i className='collection-toggle k-icon-settings-small' />
-                            </bem.CollectionSidebar__itemCog>
-                          }
-                          <i className={iconClass} />
-                          {collection.name}
-                          { collection.access_type !== 'owned' ?
-                              <bem.CollectionSidebar__itembyline>
-                              {t('by ___').replace('___', collection.owner__username)}
-                              </bem.CollectionSidebar__itembyline>
-                            : null
-                          }
-
-                          { (this.state.selectedCollectionSettings) &&
-                            <bem.PopoverMenu ref='collection-popover'>
-                              { collection.access_type === 'subscribed' &&
-                                <bem.PopoverMenu__link
-                                    m={'unsubscribe'}
-                                    onClick={this.unsubscribeCollection}
-                                    data-collection-uid={collection.uid}
-                                    >
-                                  {t('Unsubscribe')}
-                                </bem.PopoverMenu__link>
-                              }
-                              { collection.access_type === 'owned' && collection.discoverable_when_public &&
-                                <bem.PopoverMenu__link
-                                    m={'make-private'}
-                                    onClick={this.setCollectionDiscoverability(false, collection)}
-                                    >
-                                  {t('Make Private')}
-                                </bem.PopoverMenu__link>
-                              }
-                              { collection.access_type === 'owned' && !collection.discoverable_when_public &&
-                                <bem.PopoverMenu__link
-                                    m={'make-public'}
-                                    onClick={this.setCollectionDiscoverability(true, collection)}
-                                    >
-                                  {t('Make Public')}
-                                </bem.PopoverMenu__link>
-                              }
-
-                              <bem.PopoverMenu__link
-                                  m={'share'}
-                                  href={sharingLink}
-                                  >
-                                <i className="k-icon-share" />
-                                {t('Share')}
-                              </bem.PopoverMenu__link>
-                              <bem.PopoverMenu__link
-                                  m={'delete'}
-                                  onClick={this.deleteCollection}
-                                  data-collection-uid={collection.uid}
-                                  >
-                                <i className="k-icon-trash" />
-                                {t('Delete')}
-                              </bem.PopoverMenu__link>
-
-                            </bem.PopoverMenu>
-                          }
-                          
-                        </bem.CollectionSidebar__item>
-                      );
-                  })}
->>>>>>> 17adfaca
                   <bem.CollectionSidebar__item
                     key={collection.uid}
                     m={{
@@ -663,75 +564,11 @@
                       }
                     </bem.CollectionSidebar__itemactions>
                   </bem.CollectionSidebar__item>
-<<<<<<< HEAD
                 );
             })}
           </bem.CollectionSidebar>
         }
       </div>
-=======
-                  {this.state.sidebarPublicCollections.map((collection)=>{
-                    var editLink = this.makeHref('collection-page', {uid: collection.uid}),
-                      sharingLink = this.makeHref('collection-sharing', {assetid: collection.uid});
-                    return (
-                        <bem.CollectionSidebar__item
-                          key={collection.uid}
-                          m={{
-                            collection: true,
-                            selected:
-                              this.state.filteredCollectionUid ===
-                                collection.uid &&
-                              this.state.filteredByPublicCollection,
-                          }}
-                          onClick={this.clickFilterByCollection}
-                          data-collection-uid={collection.uid}
-                          data-public-collection={true}
-                        >
-                          <i className="k-icon-globe" />
-                          {collection.name}
-                          <bem.CollectionSidebar__itembyline>
-                          {t('by ___').replace('___', collection.owner__username)}
-                          </bem.CollectionSidebar__itembyline>
-                          <bem.CollectionSidebar__itemactions>
-                            { collection.access_type === 'subscribed' ?
-                                <bem.CollectionSidebar__itemlink href={'#'}
-                                  onClick={this.unsubscribeCollection}
-                                  data-collection-uid={collection.uid}>
-                                  {t('unsubscribe')}
-                                </bem.CollectionSidebar__itemlink>
-                              :
-                                <bem.CollectionSidebar__itemlink href={'#'}
-                                  onClick={this.subscribeCollection}
-                                  data-collection-uid={collection.uid}>
-                                  {t('subscribe')}
-                                </bem.CollectionSidebar__itemlink>
-                            }
-                          </bem.CollectionSidebar__itemactions>
-                        </bem.CollectionSidebar__item>
-                      );
-                  })}
-                </bem.CollectionSidebar>
-              }
-              { this.state.headerFilters == 'forms' &&
-                <SidebarFormsList/>
-              }
-
-            </div>
-
-            <div className='k-drawer__icons-bottom'>
-              <a href='https://github.com/kobotoolbox/' className='k-drawer__link'>
-                <i className="k-icon k-icon-github" />
-                {t('source')}
-              </a>
-              <a href='http://support.kobotoolbox.org/' className='k-drawer__link'>
-                <i className="k-icon k-icon-help" />
-                {t('help')}
-              </a>
-            </div>
-
-            <ReactTooltip effect="float" place="bottom" />
-          </bem.Drawer>
->>>>>>> 17adfaca
       );
   },
   componentWillReceiveProps() {
