import {
  createEnum,
  QUESTION_TYPES,
  META_QUESTION_TYPES,
  ADDITIONAL_SUBMISSION_PROPS,
} from 'js/constants';

export const SUBMISSION_ACTIONS_ID = '__SubmissionActions';

export const VALIDATION_STATUS_ID_PROP = '_validation_status.uid';

// Columns that will be ALWAYS excluded from the view
export const EXCLUDED_COLUMNS = [
  '_xform_id_string',
  '_attachments',
  '_notes',
  '_bamboo_dataset_id',
  // '_status' is always 'submitted_via_web' unless submitted in bulk
  // in that case, it's 'zip'
  '_status',
  'formhub/uuid',
  '_tags',
  '_geolocation',
  'meta/instanceID',
  'meta/deprecatedID',
  '_validation_status',
];

export const SORT_VALUES = createEnum([
  'ASCENDING',
  'DESCENDING',
]);

// This is the setting object name from `asset.settings`
export const DATA_TABLE_SETTING = 'data-table';
// These are all possible settings of the above
export const DATA_TABLE_SETTINGS = Object.freeze({
  SELECTED_COLUMNS: 'selected-columns',
  FROZEN_COLUMN: 'frozen-column',
  SHOW_GROUP: 'show-group-name',
  TRANSLATION: 'translation-index',
  SHOW_HXL: 'show-hxl-tags',
  SORT_BY: 'sort-by',
});

// TODO: Append this list with transcriptions/translations when they get added (NLP)
export const TABLE_MEDIA_TYPES = createEnum([
  QUESTION_TYPES.image.id,
  QUESTION_TYPES.audio.id,
  QUESTION_TYPES.video.id,
  QUESTION_TYPES.text.id,
  META_QUESTION_TYPES['background-audio'],
]);

export const DEFAULT_DATA_CELL_WIDTH = 140;

<<<<<<< HEAD
export const CELLS_WIDTH_OVERRIDES: {[key: string]: number} = {};
=======
interface CellsWidthOverrides {
  [key: string]: number;
}

export const CELLS_WIDTH_OVERRIDES: CellsWidthOverrides = {};
>>>>>>> 461e3d30
CELLS_WIDTH_OVERRIDES[VALIDATION_STATUS_ID_PROP] = 125;
CELLS_WIDTH_OVERRIDES[META_QUESTION_TYPES.start] = 110;
CELLS_WIDTH_OVERRIDES[META_QUESTION_TYPES.end] = 110;
CELLS_WIDTH_OVERRIDES[ADDITIONAL_SUBMISSION_PROPS._id] = 100;
CELLS_WIDTH_OVERRIDES[QUESTION_TYPES.image.id] = 110;
CELLS_WIDTH_OVERRIDES[QUESTION_TYPES.audio.id] = 110;
CELLS_WIDTH_OVERRIDES[QUESTION_TYPES.video.id] = 110;
CELLS_WIDTH_OVERRIDES[META_QUESTION_TYPES['background-audio']] = 110;
Object.freeze(CELLS_WIDTH_OVERRIDES);<|MERGE_RESOLUTION|>--- conflicted
+++ resolved
@@ -54,15 +54,7 @@
 
 export const DEFAULT_DATA_CELL_WIDTH = 140;
 
-<<<<<<< HEAD
 export const CELLS_WIDTH_OVERRIDES: {[key: string]: number} = {};
-=======
-interface CellsWidthOverrides {
-  [key: string]: number;
-}
-
-export const CELLS_WIDTH_OVERRIDES: CellsWidthOverrides = {};
->>>>>>> 461e3d30
 CELLS_WIDTH_OVERRIDES[VALIDATION_STATUS_ID_PROP] = 125;
 CELLS_WIDTH_OVERRIDES[META_QUESTION_TYPES.start] = 110;
 CELLS_WIDTH_OVERRIDES[META_QUESTION_TYPES.end] = 110;
