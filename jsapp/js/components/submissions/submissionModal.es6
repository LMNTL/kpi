--- conflicted
+++ resolved
@@ -8,11 +8,7 @@
 import {dataInterface} from 'js/dataInterface';
 import {actions} from 'js/actions';
 import mixins from 'js/mixins';
-<<<<<<< HEAD
-import {bem} from 'js/bem';
-=======
 import bem from 'js/bem';
->>>>>>> 126caa5e
 import LoadingSpinner from 'js/components/common/loadingSpinner';
 import {launchPrinting} from 'utils';
 import {stores} from 'js/stores';
