import React from 'react';
import autoBind from 'react-autobind';
import Reflux from 'reflux';
import reactMixin from 'react-mixin';
import enketoHandler from 'js/enketoHandler';
import Checkbox from 'js/components/common/checkbox';
import {actions} from 'js/actions';
<<<<<<< HEAD
import {bem} from 'js/bem';
=======
import bem from 'js/bem';
>>>>>>> 126caa5e
import LoadingSpinner from 'js/components/common/loadingSpinner';
import {stores} from 'js/stores';
import mixins from 'js/mixins';
import ReactTable from 'react-table';
import ValidationStatusDropdown, { SHOW_ALL_OPTION } from 'js/components/submissions/validationStatusDropdown';
import {DebounceInput} from 'react-debounce-input';
import {
  PERMISSIONS_CODENAMES,
  VALIDATION_STATUSES,
  VALIDATION_STATUSES_LIST,
  MODAL_TYPES,
  QUESTION_TYPES,
  GROUP_TYPES_BEGIN,
  META_QUESTION_TYPES,
  ADDITIONAL_SUBMISSION_PROPS,
  NUMERICAL_SUBMISSION_PROPS,
  ENKETO_ACTIONS,
} from 'js/constants';
import {
  EXCLUDED_COLUMNS,
  SUBMISSION_ACTIONS_ID,
  TABLE_MEDIA_TYPES,
} from './tableConstants';
import {formatTimeDate} from 'utils';
import {
  renderQuestionTypeIcon,
  getQuestionOrChoiceDisplayName,
} from 'js/assetUtils';
<<<<<<< HEAD
import {getRepeatGroupAnswers} from 'js/components/submissions/submissionUtils';
import TableBulkOptions from './tableBulkOptions';
import TableBulkCheckbox from './tableBulkCheckbox';
import MediaCell from './mediaCell';

=======
import {
  getRepeatGroupAnswers,
  getMediaAttachment,
} from 'js/components/submissions/submissionUtils';
import TableBulkOptions from 'js/components/submissions/tableBulkOptions';
import TableBulkCheckbox from 'js/components/submissions/tableBulkCheckbox';
import TableColumnSortDropdown from 'js/components/submissions/tableColumnSortDropdown';
import ColumnsHideDropdown from 'js/components/submissions/columnsHideDropdown';
import {
  SORT_VALUES,
  SUBMISSION_ACTIONS_ID,
  VALIDATION_STATUS_ID_PROP,
  DATA_TABLE_SETTING,
  DATA_TABLE_SETTINGS,
  TABLE_MEDIA_TYPES,
  DEFAULT_DATA_CELL_WIDTH,
  DEFAULT_VALIDATION_CELL_WIDTH,
} from 'js/components/submissions/tableConstants';
import {
  getColumnLabel,
  getColumnHXLTags,
  getBackgroundAudioQuestionName,
} from 'js/components/submissions/tableUtils';
import tableStore from 'js/components/submissions/tableStore';
import './table.scss';
import MediaCell from './mediaCell';

const DEFAULT_PAGE_SIZE = 30;

/**
 * @prop {object} asset
 */
>>>>>>> 126caa5e
export class DataTable extends React.Component {
  constructor(props){
    super(props);
    this.state = {
      isInitialized: false, // for having asset with content
      loading: true, // for fetching submissions data
      submissions: [],
      columns: [],
      sids: [],
      isFullscreen: false,
      pageSize: 30,
      currentPage: 0,
      error: false,
      showLabels: true,
      translationIndex: 0,
      showGroupName: true,
      showHXLTags: false,
      resultsTotal: 0,
      selectedRows: {},
      selectAll: false,
      fetchState: false,
      submissionPager: false,
    };

    this.unlisteners = [];

    // Store this value only to be able to check whether user is scrolling
    // horizontally or vertically.
    this.tableScrollTop = 0;
    autoBind(this);
  }

  componentDidMount() {
    this.unlisteners.push(
      tableStore.listen(this.onTableStoreChange),
      stores.pageState.listen(this.onPageStateUpdated),
      actions.resources.updateSubmissionValidationStatus.completed.listen(this.onSubmissionValidationStatusChange),
      actions.resources.removeSubmissionValidationStatus.completed.listen(this.onSubmissionValidationStatusChange),
      actions.table.updateSettings.completed.listen(this.onTableUpdateSettingsCompleted),
      actions.resources.deleteSubmission.completed.listen(this.refreshSubmissions),
      actions.resources.duplicateSubmission.completed.listen(this.onDuplicateSubmissionCompleted),
      actions.resources.refreshTableSubmissions.completed.listen(this.refreshSubmissions),
      actions.submissions.getSubmissions.completed.listen(this.onGetSubmissionsCompleted),
      actions.submissions.getSubmissions.failed.listen(this.onGetSubmissionsFailed),
      actions.submissions.bulkDeleteStatus.completed.listen(this.onBulkChangeCompleted),
      actions.submissions.bulkPatchStatus.completed.listen(this.onBulkChangeCompleted),
      actions.submissions.bulkPatchValues.completed.listen(this.onBulkChangeCompleted),
      actions.submissions.bulkDelete.completed.listen(this.onBulkChangeCompleted)
    );

    stores.allAssets.whenLoaded(this.props.asset.uid, this.whenLoaded);
  }

  componentWillUnmount() {
    this.unlisteners.forEach((clb) => {clb();});
  }

  /**
   * This triggers only when asset with `content` was loaded.
   */
  whenLoaded() {
    this.setState({isInitialized: true});
  }

  componentDidUpdate(prevProps) {
    let prevSettings = prevProps.asset.settings[DATA_TABLE_SETTING];
    if (!prevSettings) {
      prevSettings = {};
    }

    let newSettings = this.props.asset.settings[DATA_TABLE_SETTING];
    if (!newSettings) {
      newSettings = {};
    }

    // If sort setting changed, we definitely need to get new submissions (which
    // will rebuild columns)
    if (
      JSON.stringify(newSettings[DATA_TABLE_SETTINGS.SORT_BY]) !==
      JSON.stringify(prevSettings[DATA_TABLE_SETTINGS.SORT_BY])
    ) {
      this.refreshSubmissions();
    // If some other table settings changed, we need to fix columns using
    // existing data, as after `actions.table.updateSettings` resolves,
    // the props asset is not yet updated
    } else if (JSON.stringify(newSettings) !== JSON.stringify(prevSettings)) {
      this._prepColumns(this.state.submissions);
    }
  }

  /**
   * Makes call to endpoint to get new submissions data
   *
   * @param {object} instance
   */
  fetchSubmissions(instance) {
    let pageSize = instance.state.pageSize;
    let page = instance.state.page * instance.state.pageSize;
    let filter = instance.state.filtered;
    let filterQuery = '';
    // sort comes from outside react-table
    let sort = [];

    if (filter.length) {
      filterQuery = '&query={';
      filter.forEach(function (f, i) {
        if (f.id === '_id') {
          filterQuery += `"${f.id}":{"$in":[${f.value}]}`;
        } else if (f.id === VALIDATION_STATUS_ID_PROP) {
          if (f.value === VALIDATION_STATUSES.no_status.value) {
            filterQuery += `"${f.id}":null`;
          } else {
            filterQuery += `"${f.id}":"${f.value}"`;
          }
        } else {
          filterQuery += `"${f.id}":{"$regex":"${f.value}","$options":"i"}`;
        }
        if (i < filter.length - 1) {
          filterQuery += ',';
        }
      });
      filterQuery += '}';
    }

    const sortBy = tableStore.getSortBy();
    if (sortBy !== null) {
      sort.push({
        id: sortBy.fieldId,
        desc: sortBy.value === SORT_VALUES.DESCENDING,
      });
    }

    actions.submissions.getSubmissions({
      uid: this.props.asset.uid,
      pageSize: pageSize,
      page: page,
      sort: sort,
      fields: [],
      filter: filterQuery,
    });
  }

  /**
   * @param {object} response
   * @param {object} options - the parameters that the call was made with
   */
  onGetSubmissionsCompleted(response, options) {
    let results = response.results;
    if (results && results.length > 0) {
      if (this.state.submissionPager === 'next') {
        this.submissionModalProcessing(results[0]._id, results);
      }
      if (this.state.submissionPager === 'prev') {
        this.submissionModalProcessing(results[results.length - 1]._id, results);
      }
      this.setState({
        loading: false,
        selectedRows: {},
        selectAll: false,
        submissions: results,
        submissionPager: false,
        resultsTotal: response.count,
      });
      this._prepColumns(results);
    } else if (options.filter.length) {
      // if there are no results, but there is some filtering applied, we don't
      // want to display the "no data" message
      this.setState({
        loading: false,
        selectedRows: {},
        submissions: results,
        resultsTotal: 0,
      });
    } else {
      this.setState({
        error: t('This project has no submitted data. Please collect some and try again.'),
        loading: false,
      });
    }
  }

  onGetSubmissionsFailed(error) {
    if (error?.responseText) {
      this.setState({error: error.responseText, loading: false});
    } else if (error?.statusText) {
      this.setState({error: error.statusText, loading: false});
    } else {
      this.setState({error: t('Error: could not load data.'), loading: false});
    }
  }

  /**
   * @param {object} originRow
   * @returns {object} one of VALIDATION_STATUSES
   */
  getValidationStatusOption(originalRow) {
    if (originalRow._validation_status && originalRow._validation_status.uid) {
      return VALIDATION_STATUSES[originalRow._validation_status.uid];
    } else {
      return VALIDATION_STATUSES.no_status;
    }
  }

  /**
   * Callback for dropdown.
   * @param {string} sid - submission id
   * @param {number} index
   * @param {object} newValidationStatus - one of VALIDATION_STATUSES
   */
  onValidationStatusChange(sid, index, newValidationStatus) {
    const _this = this;

    if (newValidationStatus.value === null) {
      actions.resources.removeSubmissionValidationStatus(
        _this.props.asset.uid,
        sid
      );
    } else {
      actions.resources.updateSubmissionValidationStatus(
        _this.props.asset.uid,
        sid,
        {'validation_status.uid': newValidationStatus.value}
      );
    }
  }

<<<<<<< HEAD
  // returns a unique list of columns (keys) that should be displayed to users
  getDisplayedColumns(data) {
    const flatPaths = getSurveyFlatPaths(this.props.asset.content.survey);

    // add all questions from the survey definition
    let output = Object.values(flatPaths);

    // Gather unique columns from all visible submissions and add them to output
    const dataKeys = Object.keys(data.reduce(function (result, obj) {
      return Object.assign(result, obj);
    }, {}));
    output = [...new Set([...dataKeys, ...output])];

    // exclude some technical non-data columns
    output = output.filter(
      (key) => EXCLUDED_COLUMNS.includes(key) === false
    );

    // exclude notes
    output = output.filter((key) => {
      const foundPathKey = Object.keys(flatPaths).find(
        (pathKey) => flatPaths[pathKey] === key
      );


      // no path means this definitely is not a note type
      if (!foundPathKey) {
        return true;
      }

      const foundNoteRow = this.props.asset.content.survey.find(
        (row) =>
          typeof foundPathKey !== 'undefined' &&
          (foundPathKey === row.name || foundPathKey === row.$autoname) &&
          row.type === QUESTION_TYPES.note.id
      );

      if (typeof foundNoteRow !== 'undefined') {
        // filter out this row as this is a note type
        return false;
      }

      return true;
    });
=======
  /**
   * @param {string} fieldId
   * @param {string|null} sortValue one of SORT_VALUES or null for clear value
   */
  onFieldSortChange(fieldId, sortValue) {
    tableStore.setSortBy(fieldId, sortValue);
  }
>>>>>>> 126caa5e

  /**
   * @param {string} fieldId
   */
  onHideField(fieldId) {
    tableStore.hideField(this.state.submissions, fieldId);
  }

  /**
   * @param {string} fieldId
   * @param {boolean} isFrozen
   */
  onFieldFrozenChange(fieldId, isFrozen) {
    tableStore.setFrozenColumn(fieldId, isFrozen);
  }

  /**
   * @param {number} maxPageRes
   * @returns {object} submission actions column for react-table
   */
  _getColumnSubmissionActions(maxPageRes) {
    let userCanSeeEditIcon = (
      this.props.asset.deployment__active &&
      (
        this.userCan(PERMISSIONS_CODENAMES.change_submissions, this.props.asset) ||
        this.userCanPartially(PERMISSIONS_CODENAMES.change_submissions, this.props.asset)
      )
    );

    let userCanSeeCheckbox = (
      this.userCan(PERMISSIONS_CODENAMES.validate_submissions, this.props.asset) ||
      this.userCan(PERMISSIONS_CODENAMES.delete_submissions, this.props.asset) ||
      this.userCan(PERMISSIONS_CODENAMES.change_submissions, this.props.asset) ||
      this.userCanPartially(PERMISSIONS_CODENAMES.validate_submissions, this.props.asset) ||
      this.userCanPartially(PERMISSIONS_CODENAMES.delete_submissions, this.props.asset) ||
      this.userCanPartially(PERMISSIONS_CODENAMES.change_submissions, this.props.asset)
    );

    if (
      this.userCan(PERMISSIONS_CODENAMES.validate_submissions, this.props.asset) ||
      this.userCan(PERMISSIONS_CODENAMES.delete_submissions, this.props.asset) ||
      this.userCan(PERMISSIONS_CODENAMES.change_submissions, this.props.asset) ||
      this.userCan(PERMISSIONS_CODENAMES.view_submissions, this.props.asset) ||
      this.userCanPartially(PERMISSIONS_CODENAMES.validate_submissions, this.props.asset) ||
      this.userCanPartially(PERMISSIONS_CODENAMES.delete_submissions, this.props.asset) ||
      this.userCanPartially(PERMISSIONS_CODENAMES.change_submissions, this.props.asset) ||
      this.userCanPartially(PERMISSIONS_CODENAMES.view_submissions, this.props.asset)
    ) {
      const res1 = (this.state.resultsTotal === 0) ? 0 : (this.state.currentPage * this.state.pageSize) + 1;
      const res2 = Math.min((this.state.currentPage + 1) * this.state.pageSize, this.state.resultsTotal);

      // To accommodate the checkbox, icon buttons and header text.
      let columnWidth = 100;
      if (this.state.resultsTotal >= 100000) {
        // Whenever there are more results we need a bit more space for
        // the "X results" text.
        columnWidth += 20;
      }

      let elClassNames = ['rt-sub-actions', 'is-frozen'];
      let frozenColumn = tableStore.getFrozenColumn();
      if (!frozenColumn) {
        elClassNames.push('is-last-frozen');
      }

      return {
        Header: () => (
          <div>
            <div className='table-header-results'>
              {res1} - {res2}
              <br/>
              <strong>{this.state.resultsTotal} {t('results')}</strong>
            </div>
          </div>
        ),
        accessor: 'sub-actions',
        index: '__0',
        id: SUBMISSION_ACTIONS_ID,
        width: columnWidth,
        filterable: true, // Not filterable, but we need react-table to render TableBulkCheckbox (the filter cell override)
        sortable: false,
        resizable: false,
        headerClassName: elClassNames.join(' '),
        className: elClassNames.join(' '),
        Filter: () => {
          if (userCanSeeCheckbox) {
            return (
              <TableBulkCheckbox
                visibleRowsCount={maxPageRes}
                selectedRowsCount={Object.keys(this.state.selectedRows).length}
                totalRowsCount={this.state.resultsTotal}
                onSelectAllPages={this.bulkSelectAll}
                onSelectCurrentPage={this.bulkSelectAllRows.bind(this, true)}
                onClearSelection={this.bulkClearSelection}
              />
            );
          } else {
            return null;
          }
        },
        Cell: (row) => (
          <div className='table-submission-actions'>
            {userCanSeeCheckbox &&
              <Checkbox
                checked={this.state.selectedRows[row.original._id] ? true : false}
                onChange={this.bulkUpdateChange.bind(this, row.original._id)}
                disabled={!(
                  (this.isSubmissionWritable('change_submissions', this.props.asset, row.original)) ||
                  (this.isSubmissionWritable('delete_submissions', this.props.asset, row.original)) ||
                  (this.isSubmissionWritable('validate_submissions', this.props.asset, row.original))
                )}
              />
            }

            <button
              onClick={this.launchSubmissionModal.bind(this, row)}
              data-sid={row.original._id}
              className='table-link'
              data-tip={t('Open')}
            >
              <i className='k-icon k-icon-view'/>
            </button>

            {userCanSeeEditIcon && (this.isSubmissionWritable('change_submissions', this.props.asset, row.original)) &&
              <button
                onClick={this.launchEditSubmission.bind(this)}
                data-sid={row.original._id}
                className='table-link'
                data-tip={t('Edit')}
              >
                <i className='k-icon k-icon-edit'/>
              </button>
            }
          </div>
        ),
      };
    }
  }

  /**
   * @returns {object} validation status column for react-table
   */
  _getColumnValidation() {
    const elClassNames = ['rt-status'];
    if (tableStore.getFieldSortValue(VALIDATION_STATUS_ID_PROP) !== null) {
      elClassNames.push('is-sorted');
    }

    return {
      Header: () => (
        <div className='column-header-wrapper'>
          <TableColumnSortDropdown
            asset={this.props.asset}
            fieldId={VALIDATION_STATUS_ID_PROP}
            sortValue={tableStore.getFieldSortValue(VALIDATION_STATUS_ID_PROP)}
            onSortChange={this.onFieldSortChange}
            onHide={this.onHideField}
            isFieldFrozen={tableStore.isFieldFrozen(VALIDATION_STATUS_ID_PROP)}
            onFrozenChange={this.onFieldFrozenChange}
            additionalTriggerContent={
              <span className='column-header-title'>
                {t('Validation status')}
              </span>
            }
          />
        </div>
      ),
      sortable: false,
      accessor: VALIDATION_STATUS_ID_PROP,
      index: '__2',
      id: VALIDATION_STATUS_ID_PROP,
      width: DEFAULT_VALIDATION_CELL_WIDTH,
      className: elClassNames.join(' '),
      headerClassName: elClassNames.join(' '),
      Filter: ({ filter, onChange }) => {
        let currentOption = VALIDATION_STATUSES_LIST.find((item) => item.value === filter?.value);
        if (!currentOption) {
          currentOption = SHOW_ALL_OPTION;
        }
        return (
          <ValidationStatusDropdown
            onChange={(selectedOption) => {onChange(selectedOption.value);}}
            currentValue={currentOption}
            isForHeaderFilter
          />
        );
      },
      Cell: (row) => (
        <ValidationStatusDropdown
          onChange={this.onValidationStatusChange.bind(this, row.original._id, row.index)}
          currentValue={this.getValidationStatusOption(row.original)}
          isDisabled={!(this.isSubmissionWritable(PERMISSIONS_CODENAMES.validate_submissions, this.props.asset, row.original))}
        />
      ),
    };
  }

  /**
   * Builds and gathers all necessary react-table data and stores in state.
   *
   * @param {object[]} data - list of submissions
   */
  _prepColumns(data) {
    const allColumns = tableStore.getAllColumns(data);

    let showLabels = this.state.showLabels;
    let showGroupName = this.state.showGroupName;
    let showHXLTags = this.state.showHXLTags;
    let translationIndex = this.state.translationIndex;
    let maxPageRes = Math.min(this.state.pageSize, this.state.submissions.length);

    const tableSettings = tableStore.getTableSettings();

    if (tableSettings[DATA_TABLE_SETTINGS.TRANSLATION] !== undefined) {
      translationIndex = tableSettings[DATA_TABLE_SETTINGS.TRANSLATION];
      showLabels = translationIndex > -1;
    }

    if (tableSettings[DATA_TABLE_SETTINGS.SHOW_GROUP] !== undefined) {
      showGroupName = tableSettings[DATA_TABLE_SETTINGS.SHOW_GROUP];
    }

    if (tableSettings[DATA_TABLE_SETTINGS.SHOW_HXL] !== undefined) {
      showHXLTags = tableSettings[DATA_TABLE_SETTINGS.SHOW_HXL];
    }

    // define the columns array
    let columnsToRender = [];

    const columnSubmissionActions = this._getColumnSubmissionActions(maxPageRes);
    if (columnSubmissionActions) {
      columnsToRender.push(columnSubmissionActions);
    }

    const columnValidation = this._getColumnValidation();
    if (columnValidation) {
      columnsToRender.push(columnValidation);
    }

    let survey = this.props.asset.content.survey;
    let choices = this.props.asset.content.choices;
    allColumns.forEach((key) => {
      var q;
      if (key.includes('/')) {
        const qParentG = key.split('/');
        q = survey.find((o) => (
          o.name === qParentG[qParentG.length - 1] ||
          o.$autoname === qParentG[qParentG.length - 1]
        ));
      } else {
        q = survey.find((o) => o.name === key || o.$autoname === key);
      }

      if (q && q.type === GROUP_TYPES_BEGIN.begin_repeat) {
        return false;
      }

      // Set ordering of question columns. Meta questions can be prepended or
      // appended relative to survey questions with an index prefix

      // sets location of columns for questions not in current survey version
      // `y` puts this case in front of known meta types
      var index = 'y_' + key;

      // Get background-audio question name in case user changes it
      const backgroundAudioName = getBackgroundAudioQuestionName(this.props.asset);

      // place meta question columns at the very end with `z` prefix
      switch(key) {
        case META_QUESTION_TYPES.username:
            index = 'z1';
            break;
        case META_QUESTION_TYPES.simserial:
            index = 'z2';
            break;
        case META_QUESTION_TYPES.subscriberid:
            index = 'z3';
            break;
        case META_QUESTION_TYPES.deviceid:
            index = 'z4';
            break;
        case META_QUESTION_TYPES.phonenumber:
            index = 'z5';
            break;
        case META_QUESTION_TYPES.today:
            index = 'z6';
            break;
        case '__version__':
        case '_version_':
            index = 'z7';
            break;
        case ADDITIONAL_SUBMISSION_PROPS._id:
            index = 'z8';
            break;
        case ADDITIONAL_SUBMISSION_PROPS._uuid:
            index = 'z9';
            break;
        case ADDITIONAL_SUBMISSION_PROPS._submission_time:
            index = 'z91';
            break;
        case ADDITIONAL_SUBMISSION_PROPS._submitted_by:
            index = 'z92';
            break;
        // set index for `background-audio` to the very first column with `_`
        case backgroundAudioName:
            index = '_1';
            break;
        default:
          // set index for questions in current version of survey (including questions in groups)
          survey.map(function (x, i) {
            var k = key;
            if (key.includes('/')) {
              var kArray = k.split('/');
              k = kArray[kArray.length - 1];
            }
            if (x.name === k || x.$autoname === k) {
              index = i.toString();
            }
          });
      }

<<<<<<< HEAD
      let columnClassName = '';
      if (this.cellDisplaysNumbers(q || key)) {
        columnClassName += 'rt-numerical-value';
=======
      const elClassNames = [];
      if (this.cellDisplaysNumbers(q || key)) {
        elClassNames.push('rt-numerical-value');
      }

      if (tableStore.getFieldSortValue(key) !== null) {
        elClassNames.push('is-sorted');
>>>>>>> 126caa5e
      }

      let columnIcon = null;
      if (q && q.type) {
        columnIcon = renderQuestionTypeIcon(q.type);
      }

      columnsToRender.push({
        Header: () => {
          const columnName = getColumnLabel(
            this.props.asset.content.survey,
            key,
            this.state.showGroupName,
            this.state.translationIndex
          );
          const columnHXLTags = getColumnHXLTags(this.props.asset.content.survey, key);
          return (
            <div className='column-header-wrapper'>
              <TableColumnSortDropdown
                asset={this.props.asset}
                fieldId={key}
                sortValue={tableStore.getFieldSortValue(key)}
                onSortChange={this.onFieldSortChange}
                onHide={this.onHideField}
                isFieldFrozen={tableStore.isFieldFrozen(key)}
                onFrozenChange={this.onFieldFrozenChange}
                additionalTriggerContent={
                  <span className='column-header-title' title={columnName}>
                    {columnIcon}
                    {columnName}
                  </span>
                }
              />
              {this.state.showHXLTags && columnHXLTags &&
                <span className='column-header-hxl-tags' title={columnHXLTags}>{columnHXLTags}</span>
              }
            </div>
          );
        },
        id: key,
        accessor: (row) => row[key],
        index: index,
        question: q,
        filterable: false,
        sortable: false,
        className: elClassNames.join(' '),
        headerClassName: elClassNames.join(' '),
        width: DEFAULT_DATA_CELL_WIDTH,
        Cell: (row) => {
          if (showLabels && q && q.type && row.value) {
            if (Object.keys(TABLE_MEDIA_TYPES).includes(q.type)) {
<<<<<<< HEAD
              var mediaURL = this.getMediaDownloadLink(row, row.value);
              return (
                <MediaCell
                  questionType={q.type}
                  mediaURL={mediaURL}
                  mediaName={row.value}
=======
              let mediaAttachment = null;

              if (q.type !== QUESTION_TYPES.text.id) {
                mediaAttachment = getMediaAttachment(row.original, row.value);
              }

              return (
                <MediaCell
                  questionType={q.type}
                  mediaAttachment={mediaAttachment}
                  mediaName={row.value}
                  submissionIndex={row.index + 1}
                  submissionTotal={this.state.submissions.length}
>>>>>>> 126caa5e
                />
              );
            }

            // show proper labels for choice questions
            if (q.type === QUESTION_TYPES.select_one.id) {
              let choice = choices.find((o) =>
                o.list_name === q.select_from_list_name &&
                (o.name === row.value || o.$autoname === row.value)
              );
              if (choice?.label && choice.label[translationIndex]) {
                return (
                  <span className='trimmed-text'>
                    {choice.label[translationIndex]}
                  </span>
                );
              } else {
                return (
                  <span className='trimmed-text'>{row.value}</span>
                );
              }
            }
            if (q.type === QUESTION_TYPES.select_multiple.id && row.value) {
              let values = row.value.split(' ');
              var labels = [];
              values.forEach(function (v) {
                let choice = choices.find((o) =>
                  o.list_name === q.select_from_list_name &&
                  (o.name === v || o.$autoname === v)
                );
                if (choice && choice.label && choice.label[translationIndex]) {
                  labels.push(choice.label[translationIndex]);
                }
              });

              return (
                <span className='trimmed-text'>{labels.join(', ')}</span>
              );
            }
            if (
              q.type === META_QUESTION_TYPES.start ||
              q.type === META_QUESTION_TYPES.end ||
              q.type === ADDITIONAL_SUBMISSION_PROPS._submission_time
            ) {
              return (
                <span className='trimmed-text'>
                  {formatTimeDate(row.value)}
                </span>
              );
            }
          }
          if (typeof(row.value) === 'object' || row.value === undefined) {
            const repeatGroupAnswers = getRepeatGroupAnswers(row.original, key);

            if (repeatGroupAnswers) {
              // display a list of answers from a repeat group question
              return (
                <span className='trimmed-text'>
                  {repeatGroupAnswers.join(', ')}
                </span>
              );
            } else {
              return '';
            }
          } else {
            return (<span className='trimmed-text'>{row.value}</span>);
          }
        },
      });

    });

    columnsToRender.sort((columnA, columnB) => {
      return columnA.index.localeCompare(columnB.index, 'en', {numeric: true});
    });

    let frozenColumn = tableStore.getFrozenColumn();
    const textFilterQuestionTypes = [
      QUESTION_TYPES.text.id,
      QUESTION_TYPES.integer.id,
      QUESTION_TYPES.decimal.id,
      QUESTION_TYPES.select_multiple.id,
      QUESTION_TYPES.date.id,
      QUESTION_TYPES.time.id,
      QUESTION_TYPES.datetime.id,
      META_QUESTION_TYPES.start,
      META_QUESTION_TYPES.end,
      META_QUESTION_TYPES.username,
      META_QUESTION_TYPES.simserial,
      META_QUESTION_TYPES.subscriberid,
      META_QUESTION_TYPES.deviceid,
      META_QUESTION_TYPES.phonenumber,
      META_QUESTION_TYPES.today,
      META_QUESTION_TYPES['background-audio'],
    ];
    const textFilterQuestionIds = [
      '__version__',
      ADDITIONAL_SUBMISSION_PROPS._id,
      ADDITIONAL_SUBMISSION_PROPS._uuid,
      ADDITIONAL_SUBMISSION_PROPS._submission_time,
      ADDITIONAL_SUBMISSION_PROPS._submitted_by,
    ];

    columnsToRender.forEach(function (col) {
      // TODO: see if this can work for select_multiple too
      if (col.question && col.question.type === QUESTION_TYPES.select_one.id) {
        col.filterable = true;
        col.Filter = ({ filter, onChange }) =>
          <select
            onChange={(event) => onChange(event.target.value)}
            style={{ width: '100%' }}
            value={filter ? filter.value : ''}
          >
            <option value=''>{t('Show All')}</option>
            {choices.filter((c) => c.list_name === col.question.select_from_list_name).map((item, n) => {
              const displayName = getQuestionOrChoiceDisplayName(item, translationIndex);
              return (<option value={item.name} key={n}>{displayName}</option>);
            })}
          </select>;
      }
      if (
        (col.question && textFilterQuestionTypes.includes(col.question.type))
        || textFilterQuestionIds.includes(col.id)
      ) {
        col.filterable = true;
        col.Filter = ({ filter, onChange }) =>
          <DebounceInput
            value={filter ? filter.value : undefined}
            debounceTimeout={750}
            onChange={(event) => onChange(event.target.value)}
            className='table-filter-input'
            placeholder={t('Search')}
          />;
      }

      if (frozenColumn === col.id) {
        col.className = col.className ? `is-frozen is-last-frozen ${col.className}` : 'is-frozen is-last-frozen';
        col.headerClassName = 'is-frozen is-last-frozen';
      }
    });

    // prepare list of selected columns, if configured
    const selectedColumnsIds = tableStore.getSelectedColumns();
    if (selectedColumnsIds) {
      // always include frozenColumn, if set
      if (frozenColumn && !selectedColumnsIds.includes(frozenColumn)) {
        selectedColumnsIds.unshift(frozenColumn);
      }

      columnsToRender = columnsToRender.filter((el) => {
        // always include checkbox column
        if (el.id === SUBMISSION_ACTIONS_ID) {
          return true;
        }
        return selectedColumnsIds.includes(el.id) !== false;
      });
    }

    this.setState({
      columns: columnsToRender,
      translationIndex: translationIndex,
      showLabels: showLabels,
      showGroupName: showGroupName,
      showHXLTags: showHXLTags,
    });
  }


  toggleFullscreen() {
    this.setState({isFullscreen: !this.state.isFullscreen});
  }

  /**
   * @param {object} result
   * @param {string} sid
   */
  onSubmissionValidationStatusChange(result, sid) {
    if (sid) {
      var subIndex = this.state.submissions.findIndex((x) => x._id === parseInt(sid));
      if (typeof subIndex !== 'undefined' && this.state.submissions[subIndex]) {
        var newData = this.state.submissions;
        newData[subIndex]._validation_status = result || {};
        this.setState({submissions: newData});
        this._prepColumns(newData);
      }
    }
  }

  refreshSubmissions() {
    this.fetchSubmissions(this.state.fetchInstance);
  }

  /**
   * @param {string} uid
   * @param {string} sid
   * @param {object} duplicatedSubmission
   */
  onDuplicateSubmissionCompleted(uid, sid, duplicatedSubmission) {
    this.fetchSubmissions(this.state.fetchInstance);
    this.submissionModalProcessing(sid, this.state.submissions, true, duplicatedSubmission);
  }

  onTableStoreChange(prevData, newData) {
    // Close table settings modal after settings are saved.
    stores.pageState.hideModal();

    // If sort setting changed, we definitely need to get new submissions (which
    // will rebuild columns)
    if (
      JSON.stringify(prevData.overrides[DATA_TABLE_SETTINGS.SORT_BY]) !==
      JSON.stringify(newData.overrides[DATA_TABLE_SETTINGS.SORT_BY])
    ) {
      this.refreshSubmissions();
    // If some other table settings changed, we need to fix columns using
    // existing data, as after `actions.table.updateSettings` resolves,
    // the props asset is not yet updated
    } else if (
      JSON.stringify(prevData.overrides[DATA_TABLE_SETTING]) !==
      JSON.stringify(newData.overrides[DATA_TABLE_SETTING])
    ) {
      this._prepColumns(this.state.submissions);
    }
  }

  onTableUpdateSettingsCompleted() {
    // Close table settings modal after settings are saved.
    stores.pageState.hideModal();
    // Any updates after table settings are saved are handled by `componentDidUpdate`.
  }

  /**
   * @param {object} state
   * @param {object} instance
   */
  fetchData(state, instance) {
    this.setState({
      loading: true,
      pageSize: instance.state.pageSize,
      currentPage: instance.state.page,
      fetchState: state,
      fetchInstance: instance,
    });
    this.fetchSubmissions(instance);
  }

  /**
   * Opens submission modal
   * @param {object} row
   */
  launchSubmissionModal(row) {
    if (row && row.original) {
      const sid = row.original._id;
      const backgroundAudioName = getBackgroundAudioQuestionName(this.props.asset);
      if (
        backgroundAudioName &&
        Object.keys(row.original).includes(backgroundAudioName)
      ) {
        let backgroundAudioUrl = getMediaAttachment(
          row.original,
          row.original[backgroundAudioName]
        )?.download_medium_url;

        this.submissionModalProcessing(
          sid,
          this.state.submissions,
          false,
          null,
          backgroundAudioUrl,
        );
      } else {
        this.submissionModalProcessing(sid, this.state.submissions);
      }
    }
  }

  /**
   * Opens (or updates data in an opened) submission modal
   *
   * @param {string} sid
   * @param {object[]} submissions
   * @param {boolean} isDuplicated
   * @param {object} duplicatedSubmission
   * @param {string} backgroundAudioUrl
   */
  submissionModalProcessing(
    sid,
    submissions,
    isDuplicated = false,
    duplicatedSubmission = null,
    backgroundAudioUrl = null,
  ) {
    let ids = [];

    submissions.forEach(function (r) {
      ids.push(r._id);
    });

    stores.pageState.showModal({
      type: MODAL_TYPES.SUBMISSION,
      sid: sid,
      asset: this.props.asset,
      ids: ids,
      isDuplicated: isDuplicated,
      duplicatedSubmission: duplicatedSubmission,
      backgroundAudioUrl: backgroundAudioUrl,
      tableInfo: {
        currentPage: this.state.currentPage,
        pageSize: this.state.pageSize,
        resultsTotal: this.state.resultsTotal,
      },
    });
  }

  showTableColumnsOptionsModal() {
    stores.pageState.showModal({
      type: MODAL_TYPES.TABLE_SETTINGS,
      asset: this.props.asset,
    });
  }

  launchEditSubmission(evt) {
    enketoHandler.openSubmission(
      this.props.asset.uid,
      evt.currentTarget.dataset.sid,
      ENKETO_ACTIONS.edit);
  }

  onPageStateUpdated(pageState) {
    if (!pageState.modal) {
      return false;
    }

    if (pageState.modal.type === MODAL_TYPES.BULK_EDIT_SUBMISSIONS) {
      return false;
    }

    let params = pageState.modal;
    let page = 0;

    if (params.type !== MODAL_TYPES.TABLE_SETTINGS && !params.sid) {
      let fetchInstance = this.state.fetchInstance;
      if (params.page === 'next') {
        page = this.state.currentPage + 1;
      }
      if (params.page === 'prev') {
        page = this.state.currentPage - 1;
      }

      fetchInstance.setState({ page: page });
      this.setState({
        fetchInstance: fetchInstance,
        submissionPager: params.page,
      }, function () {
        this.fetchData(this.state.fetchState, this.state.fetchInstance);
      });
    }
  }

  /**
   * Handles a given row bulk checkbox change
   * @param {string} sid
   * @param {boolean} isChecked
   */
  bulkUpdateChange(sid, isChecked) {
    let selectedRows = this.state.selectedRows;
    if (isChecked) {
      selectedRows[sid] = true;
    } else {
      delete selectedRows[sid];
    }

    this.setState({
      selectedRows: selectedRows,
      selectAll: false,
    });
  }

  /**
   * Handles whole page bulk checkbox change
   * @param {boolean} isChecked
   */
  bulkSelectAllRows(isChecked) {
    let s = this.state.selectedRows;
    this.state.submissions.forEach(function (r) {
      if (isChecked) {
        s[r._id] = true;
      } else {
        delete s[r._id];
      }
    }
    );

    // If the entirety of the results has been selected, selectAll should be true
    // Useful when the # of results is smaller than the page size.
    let scount = Object.keys(s).length;

    if (scount === this.state.resultsTotal) {
      this.setState({
        selectedRows: s,
        selectAll: true,
      });
    } else {
      this.setState({
        selectedRows: s,
        selectAll: false,
      });
    }
  }

  onBulkChangeCompleted() {
    this.fetchData(this.state.fetchState, this.state.fetchInstance);
  }

  /**
   * Handles all pages bulk change
   */
  bulkSelectAll() {
    // make sure all rows on current page are selected
    let s = this.state.selectedRows;
    this.state.submissions.forEach(function (r) {
      s[r._id] = true;
    });

    this.setState({
      selectedRows: s,
      selectAll: true,
    });
  }

  bulkClearSelection() {
    this.setState({selectAll: false, selectedRows: {}});
  }

  renderBulkSelectUI() {
    if (!this.state.submissions.length) {
      return false;
    }

    return (
      <bem.TableMeta>
        <TableBulkOptions
          asset={this.props.asset}
          data={this.state.submissions}
          pageSize={this.state.pageSize}
          totalRowsCount={this.state.resultsTotal}
          selectedRows={this.state.selectedRows}
          selectedAllPages={this.state.selectAll}
          fetchState={this.state.fetchState}
          onClearSelection={this.bulkClearSelection.bind(this)}
        />
      </bem.TableMeta>
    );
  }

  // NOTE: Please avoid calling `setState` inside scroll callback, as it causes
  // a noticeable lag.
  onTableScroll(evt) {
    // We need this check, because when scrolling vertically, the scrollLeft
    // property is always `0` (which seems like a browser bug).
    if (this.tableScrollTop === evt.target.scrollTop) {
      const left = evt.target.scrollLeft > 0 ? evt.target.scrollLeft : 0;
      const $frozenColumnCells = $('.ReactTable .rt-tr .is-frozen');

      if (left >= 1) {
        $frozenColumnCells.addClass('is-scrolled-horizontally');
      } else {
        $frozenColumnCells.removeClass('is-scrolled-horizontally');
      }

      $frozenColumnCells.css({left: left});
    } else {
      this.tableScrollTop = evt.target.scrollTop;
    }
  }

  cellDisplaysNumbers(questionOrKey) {
    let questionType = questionOrKey;
    if (questionOrKey.type) {
      questionType = questionOrKey.type;
    }

    return (
      NUMERICAL_SUBMISSION_PROPS[questionType]
      // TODO: apply monospace font to media cells EXCLUDING text questions
      // after duration is implemented
      // || Object.keys(TABLE_MEDIA_TYPES).includes(questionType)
    );
  }
<<<<<<< HEAD
  cellDisplaysNumbers(questionOrKey) {
    let questionType = questionOrKey;
    if (questionOrKey.type) {
      questionType = questionOrKey.type;
    }

    return (
      NUMERICAL_SUBMISSION_PROPS[questionType] ||
      Object.keys(TABLE_MEDIA_TYPES).includes(questionType)
    );
  }
=======

>>>>>>> 126caa5e
  render() {
    if (this.state.error) {
      return (
        <bem.uiPanel>
          <bem.uiPanel__body>
            <bem.Loading>
              <bem.Loading__inner>
                {this.state.error}
              </bem.Loading__inner>
            </bem.Loading>
          </bem.uiPanel__body>
        </bem.uiPanel>
      );
    }

    if (!this.state.isInitialized) {
      return (<LoadingSpinner/>);
    }

    const pages = Math.floor(((this.state.resultsTotal - 1) / this.state.pageSize) + 1);

    let tableClasses = ['-highlight'];
    if (this.state.showHXLTags) {
      tableClasses.push('has-hxl-tags-visible');
    }

    const formViewModifiers = ['table'];
    if (this.state.isFullscreen) {
      formViewModifiers.push('fullscreen');
    }
    return (
      <bem.FormView m={formViewModifiers}>
        <bem.FormView__group m={['table-header', this.state.loading ? 'table-loading' : 'table-loaded']}>
          {this.userCan(PERMISSIONS_CODENAMES.change_asset, this.props.asset) &&
            <ColumnsHideDropdown
              asset={this.props.asset}
              submissions={this.state.submissions}
              showGroupName={this.state.showGroupName}
              translationIndex={this.state.translationIndex}
            />
          }

          {this.renderBulkSelectUI()}

          <bem.FormView__item m='table-buttons'>
            <bem.Button
              m='icon' className='report-button__expand right-tooltip'
              onClick={this.toggleFullscreen}
              data-tip={t('Toggle fullscreen')}
            >
              <i className='k-icon k-icon-expand' />
            </bem.Button>

            <bem.Button
              m='icon' className='report-button__expand right-tooltip'
              onClick={this.showTableColumnsOptionsModal}
              data-tip={t('Display options')}
            >
              <i className='k-icon k-icon-settings' />
            </bem.Button>
          </bem.FormView__item>
        </bem.FormView__group>

        <ReactTable
          data={this.state.submissions}
          columns={this.state.columns}
          defaultPageSize={DEFAULT_PAGE_SIZE}
          pageSizeOptions={[10, 30, 50, 100, 200, 500]}
          minRows={0}
          className={tableClasses.join(' ')}
          pages={pages}
          manual
          onFetchData={this.fetchData}
          loading={this.state.loading}
          previousText={(
            <React.Fragment>
              <i className='k-icon k-icon-caret-left'/>
              {t('Prev')}
            </React.Fragment>
          )}
          nextText={(
            <React.Fragment>
              {t('Next')}
              <i className='k-icon k-icon-caret-right'/>
            </React.Fragment>
          )}
          loadingText={<LoadingSpinner/>}
          noDataText={t('Your filters returned no submissions.')}
          pageText={t('Page')}
          ofText={t('of')}
          rowsText={t('rows')}
          getTableProps={() => {
            return {
              onScroll: this.onTableScroll,
            };
          }}
          filterable
        />
      </bem.FormView>
    );
  }
}

reactMixin(DataTable.prototype, Reflux.ListenerMixin);
reactMixin(DataTable.prototype, mixins.permissions);

export default DataTable;<|MERGE_RESOLUTION|>--- conflicted
+++ resolved
@@ -5,11 +5,7 @@
 import enketoHandler from 'js/enketoHandler';
 import Checkbox from 'js/components/common/checkbox';
 import {actions} from 'js/actions';
-<<<<<<< HEAD
-import {bem} from 'js/bem';
-=======
 import bem from 'js/bem';
->>>>>>> 126caa5e
 import LoadingSpinner from 'js/components/common/loadingSpinner';
 import {stores} from 'js/stores';
 import mixins from 'js/mixins';
@@ -28,23 +24,11 @@
   NUMERICAL_SUBMISSION_PROPS,
   ENKETO_ACTIONS,
 } from 'js/constants';
-import {
-  EXCLUDED_COLUMNS,
-  SUBMISSION_ACTIONS_ID,
-  TABLE_MEDIA_TYPES,
-} from './tableConstants';
 import {formatTimeDate} from 'utils';
 import {
   renderQuestionTypeIcon,
   getQuestionOrChoiceDisplayName,
 } from 'js/assetUtils';
-<<<<<<< HEAD
-import {getRepeatGroupAnswers} from 'js/components/submissions/submissionUtils';
-import TableBulkOptions from './tableBulkOptions';
-import TableBulkCheckbox from './tableBulkCheckbox';
-import MediaCell from './mediaCell';
-
-=======
 import {
   getRepeatGroupAnswers,
   getMediaAttachment,
@@ -77,7 +61,6 @@
 /**
  * @prop {object} asset
  */
->>>>>>> 126caa5e
 export class DataTable extends React.Component {
   constructor(props){
     super(props);
@@ -304,52 +287,6 @@
     }
   }
 
-<<<<<<< HEAD
-  // returns a unique list of columns (keys) that should be displayed to users
-  getDisplayedColumns(data) {
-    const flatPaths = getSurveyFlatPaths(this.props.asset.content.survey);
-
-    // add all questions from the survey definition
-    let output = Object.values(flatPaths);
-
-    // Gather unique columns from all visible submissions and add them to output
-    const dataKeys = Object.keys(data.reduce(function (result, obj) {
-      return Object.assign(result, obj);
-    }, {}));
-    output = [...new Set([...dataKeys, ...output])];
-
-    // exclude some technical non-data columns
-    output = output.filter(
-      (key) => EXCLUDED_COLUMNS.includes(key) === false
-    );
-
-    // exclude notes
-    output = output.filter((key) => {
-      const foundPathKey = Object.keys(flatPaths).find(
-        (pathKey) => flatPaths[pathKey] === key
-      );
-
-
-      // no path means this definitely is not a note type
-      if (!foundPathKey) {
-        return true;
-      }
-
-      const foundNoteRow = this.props.asset.content.survey.find(
-        (row) =>
-          typeof foundPathKey !== 'undefined' &&
-          (foundPathKey === row.name || foundPathKey === row.$autoname) &&
-          row.type === QUESTION_TYPES.note.id
-      );
-
-      if (typeof foundNoteRow !== 'undefined') {
-        // filter out this row as this is a note type
-        return false;
-      }
-
-      return true;
-    });
-=======
   /**
    * @param {string} fieldId
    * @param {string|null} sortValue one of SORT_VALUES or null for clear value
@@ -357,7 +294,6 @@
   onFieldSortChange(fieldId, sortValue) {
     tableStore.setSortBy(fieldId, sortValue);
   }
->>>>>>> 126caa5e
 
   /**
    * @param {string} fieldId
@@ -679,11 +615,6 @@
           });
       }
 
-<<<<<<< HEAD
-      let columnClassName = '';
-      if (this.cellDisplaysNumbers(q || key)) {
-        columnClassName += 'rt-numerical-value';
-=======
       const elClassNames = [];
       if (this.cellDisplaysNumbers(q || key)) {
         elClassNames.push('rt-numerical-value');
@@ -691,7 +622,6 @@
 
       if (tableStore.getFieldSortValue(key) !== null) {
         elClassNames.push('is-sorted');
->>>>>>> 126caa5e
       }
 
       let columnIcon = null;
@@ -743,14 +673,6 @@
         Cell: (row) => {
           if (showLabels && q && q.type && row.value) {
             if (Object.keys(TABLE_MEDIA_TYPES).includes(q.type)) {
-<<<<<<< HEAD
-              var mediaURL = this.getMediaDownloadLink(row, row.value);
-              return (
-                <MediaCell
-                  questionType={q.type}
-                  mediaURL={mediaURL}
-                  mediaName={row.value}
-=======
               let mediaAttachment = null;
 
               if (q.type !== QUESTION_TYPES.text.id) {
@@ -764,7 +686,6 @@
                   mediaName={row.value}
                   submissionIndex={row.index + 1}
                   submissionTotal={this.state.submissions.length}
->>>>>>> 126caa5e
                 />
               );
             }
@@ -1253,21 +1174,7 @@
       // || Object.keys(TABLE_MEDIA_TYPES).includes(questionType)
     );
   }
-<<<<<<< HEAD
-  cellDisplaysNumbers(questionOrKey) {
-    let questionType = questionOrKey;
-    if (questionOrKey.type) {
-      questionType = questionOrKey.type;
-    }
-
-    return (
-      NUMERICAL_SUBMISSION_PROPS[questionType] ||
-      Object.keys(TABLE_MEDIA_TYPES).includes(questionType)
-    );
-  }
-=======
-
->>>>>>> 126caa5e
+
   render() {
     if (this.state.error) {
       return (
