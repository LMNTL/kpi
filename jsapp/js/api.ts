--- conflicted
+++ resolved
@@ -66,8 +66,8 @@
   // show the error message to the user
   notify.error(displayMessage);
 
-  // send the message to our error tracker (if Raven is available)
-  window.Raven?.captureMessage(message || displayMessage);
+  // send the message to our error tracker
+  Sentry.captureMessage(message || displayMessage);
 }
 
 const JSON_HEADER = 'application/json';
@@ -173,27 +173,6 @@
       statusText: response.statusText,
     };
 
-<<<<<<< HEAD
-    // For these codes, reject the promise, and display a toast with HTTP status
-    if (
-      response.status === 401 ||
-      response.status === 403 ||
-      response.status === 404 ||
-      response.status >= 500
-    ) {
-      let errorMessage = t('An error occurred');
-      errorMessage += ' — ';
-      errorMessage += response.status;
-      errorMessage += ' ';
-      errorMessage += response.statusText;
-      notify(errorMessage, 'error');
-
-      Sentry.captureMessage(errorMessage);
-      return Promise.reject(failResponse);
-    }
-
-=======
->>>>>>> 74a9388b
     if (contentType && contentType.indexOf('application/json') !== -1) {
       failResponse.responseText = await response.text();
       try {
