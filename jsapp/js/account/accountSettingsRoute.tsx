import React, {useEffect, useState} from 'react';
import {observer} from 'mobx-react';
import bem, {makeBem} from 'js/bem';
import {usePrompt} from 'js/router/promptBlocker';
import sessionStore from 'js/stores/session';
import './accountSettings.scss';
import Checkbox from '../components/common/checkbox';
import TextBox from '../components/common/textBox';
import {addRequiredToLabel, notify, stringToColor} from '../utils';
import type {EnvStoreFieldItem} from '../envStore';
import envStore from '../envStore';
import WrappedSelect from '../components/common/wrappedSelect';
import {dataInterface} from '../dataInterface';
import type {LabelValuePair} from 'js/dataInterface';

bem.AccountSettings = makeBem(null, 'account-settings');
bem.AccountSettings__left = makeBem(bem.AccountSettings, 'left');
bem.AccountSettings__right = makeBem(bem.AccountSettings, 'right');
bem.AccountSettings__item = makeBem(bem.FormModal, 'item');
bem.AccountSettings__actions = makeBem(bem.AccountSettings, 'actions');

interface Form {
  isPristine: boolean;
  fields: {
    name: string;
    organization: string;
    organizationWebsite: string;
    sector: string;
    gender: string;
    bio: string;
    city: string;
    country: string;
    requireAuth: boolean;
    twitter: string;
    linkedin: string;
    instagram: string;
  };
  fieldsWithErrors: {
    extra_details?: {
      name?: string;
      organization?: string;
      organizationWebsite?: string;
      sector?: string;
      gender?: string;
      bio?: string;
      city?: string;
      country?: string;
      requireAuth?: string;
      twitter?: string;
      linkedin?: string;
      instagram?: string;
    };
  };
  sectorChoices: LabelValuePair[];
  countryChoices: LabelValuePair[];
}
const genderChoices: {[key: string]: string} = {
  male: t('Male'),
  female: t('Female'),
  other: t('Other'),
};

const choiceToSelectOptions = (
  value: string,
  choices: {[key: string]: string}
) => {
  return {
    value,
    label: choices[value],
  };
};

const genderSelectOptions = Object.keys(genderChoices).map((key) =>
  choiceToSelectOptions(key, genderChoices)
);

const AccountSettings = observer(() => {
  const environment = envStore.data;
  const [form, setForm] = useState<Form>({
    isPristine: true,
    fields: {
      name: '',
      organization: '',
      organizationWebsite: '',
      sector: '',
      gender: '',
      bio: '',
      city: '',
      country: '',
      requireAuth: false,
      twitter: '',
      linkedin: '',
      instagram: '',
    },
    fieldsWithErrors: {},
    sectorChoices: environment.sector_choices,
    countryChoices: environment.country_choices,
  });

  useEffect(() => {
    if (
      !sessionStore.isPending &&
      sessionStore.isInitialLoadComplete &&
      !sessionStore.isInitialRoute
    ) {
      sessionStore.refreshAccount();
    }
  }, []);
  useEffect(() => {
    const currentAccount = sessionStore.currentAccount;
    if (
      !sessionStore.isPending &&
      sessionStore.isInitialLoadComplete &&
      'email' in currentAccount
    ) {
      setForm({
        ...form,
        fields: {
          name: currentAccount.extra_details.name,
          organization: currentAccount.extra_details.organization,
          organizationWebsite:
            currentAccount.extra_details.organization_website,
          sector: currentAccount.extra_details.sector,
          gender: currentAccount.extra_details.gender,
          bio: currentAccount.extra_details.bio,
          city: currentAccount.extra_details.city,
          country: currentAccount.extra_details.country,
          requireAuth: currentAccount.extra_details.require_auth,
          twitter: currentAccount.extra_details.twitter,
          linkedin: currentAccount.extra_details.linkedin,
          instagram: currentAccount.extra_details.instagram,
        },
        fieldsWithErrors: {},
      });
    }
  }, [sessionStore.isPending]);
  usePrompt(
    t('You have unsaved changes. Leave settings without saving?'),
    !form.isPristine
  );
  const updateProfile = () => {
    // To patch correctly with recent changes to the backend,
    // ensure that we send empty strings if the field is left blank.
    const profilePatchData = {
      extra_details: {
        name: form.fields.name || '',
        organization: form.fields.organization || '',
        organization_website: form.fields.organizationWebsite || '',
        sector: form.fields.sector || '',
        gender: form.fields.gender || '',
        bio: form.fields.bio || '',
        city: form.fields.city || '',
        country: form.fields.country || '',
        require_auth: form.fields.requireAuth ? true : false, // false if empty
        twitter: form.fields.twitter || '',
        linkedin: form.fields.linkedin || '',
        instagram: form.fields.instagram || '',
      },
    };
    dataInterface
<<<<<<< HEAD
      .patchProfile({
        extra_details: {
          name: form.fields.name,
          organization: form.fields.organization,
          organization_website: form.fields.organizationWebsite,
          sector: form.fields.sector,
          gender: form.fields.gender,
          bio: form.fields.bio,
          city: form.fields.city,
          country: form.fields.country,
          require_auth: form.fields.requireAuth,
          twitter: form.fields.twitter,
          linkedin: form.fields.linkedin,
          instagram: form.fields.instagram,
        },
      })
=======
      .patchProfile(profilePatchData)
>>>>>>> c71abcc6
      .done(() => {
        onUpdateComplete();
      })
      .fail((...args: any) => {
        onUpdateFail(args);
      });
  };
  const onAnyFieldChange = (name: string, value: any) => {
    // Convert Selection option to just its value
    // Improvement idea: move this logic to wrappedSelect
    if (typeof value === 'object') {
      value = value['value'];
    }
    setForm({
      ...form,
      fields: {...form.fields, [name]: value},
      isPristine: false,
    });
  };
  const onUpdateComplete = () => {
    notify(t('Updated profile successfully'));
    setForm({
      ...form,
      isPristine: true,
      fieldsWithErrors: {},
    });
  };
  const onUpdateFail = (data: any) => {
    setForm({
      ...form,
      isPristine: false,
      fieldsWithErrors: data[0].responseJSON,
    });
  };

  const accountName = sessionStore.currentAccount.username;
  const initialsStyle = {
    background: `#${stringToColor(accountName)}`,
  };
  const isFieldRequired = (fieldName: string): boolean => {
    const field = environment.getUserMetadataField(fieldName);
    return field && (field as EnvStoreFieldItem).required;
  };
  const sectorValue = form.sectorChoices.find(
    (sectorChoice) => sectorChoice.value === form.fields.sector
  );
  const countryValue = form.countryChoices.find(
    (countryChoice) => countryChoice.value === form.fields.country
  );

  return (
    <bem.AccountSettings>
      <bem.AccountSettings__actions>
        <bem.KoboButton
          className='account-settings-save'
          onClick={updateProfile.bind(form)}
          m={['blue']}
        >
          {t('Save Changes')}
          {!form.isPristine && ' *'}
        </bem.KoboButton>
      </bem.AccountSettings__actions>

      <bem.AccountSettings__item m={'column'}>
        <bem.AccountSettings__item m='username'>
          <bem.AccountBox__initials style={initialsStyle}>
            {accountName.charAt(0)}
          </bem.AccountBox__initials>

          <h4>{accountName}</h4>
        </bem.AccountSettings__item>

        {sessionStore.isInitialLoadComplete && (
          <bem.AccountSettings__item m='fields'>
            <bem.AccountSettings__item>
              <label>{t('Privacy')}</label>

              <Checkbox
                checked={form.fields.requireAuth}
                onChange={onAnyFieldChange.bind(
                  onAnyFieldChange,
                  'requireAuth'
                )}
                name='requireAuth'
                label={t('Require authentication to see forms and submit data')}
              />
            </bem.AccountSettings__item>

            <bem.AccountSettings__item>
              <TextBox
                customModifiers='on-white'
                label={t('Name')}
                onChange={onAnyFieldChange.bind(onAnyFieldChange, 'name')}
                value={form.fields.name}
                errors={form.fieldsWithErrors.extra_details?.name}
                placeholder={t(
                  'Use this to display your real name to other users'
                )}
              />
            </bem.AccountSettings__item>

            <bem.AccountSettings__item>
              <TextBox
                customModifiers='on-white'
                label={addRequiredToLabel(
                  t('Organization'),
                  isFieldRequired('organization')
                )}
                onChange={onAnyFieldChange.bind(
                  onAnyFieldChange,
                  'organization'
                )}
                value={form.fields.organization}
                errors={form.fieldsWithErrors.extra_details?.organization}
              />
            </bem.AccountSettings__item>

            <bem.AccountSettings__item>
              <TextBox
                customModifiers='on-white'
                label={addRequiredToLabel(
                  t('Organization Website'),
                  isFieldRequired('organization_website')
                )}
                value={form.fields.organizationWebsite}
                onChange={onAnyFieldChange.bind(
                  onAnyFieldChange,
                  'organizationWebsite'
                )}
                errors={
                  form.fieldsWithErrors.extra_details?.organizationWebsite
                }
              />
            </bem.AccountSettings__item>

            <bem.AccountSettings__item m='primary-sector'>
              <WrappedSelect
                label={addRequiredToLabel(
                  t('Primary Sector'),
                  isFieldRequired('sector')
                )}
                value={sectorValue}
                onChange={onAnyFieldChange.bind(onAnyFieldChange, 'sector')}
                options={form.sectorChoices}
                error={form.fieldsWithErrors.extra_details?.sector}
              />
            </bem.AccountSettings__item>

            <bem.AccountSettings__item m='gender'>
              <WrappedSelect
                label={addRequiredToLabel(
                  t('Gender'),
                  isFieldRequired('gender')
                )}
                value={choiceToSelectOptions(form.fields.gender, genderChoices)}
                onChange={onAnyFieldChange.bind(onAnyFieldChange, 'gender')}
                options={genderSelectOptions}
                error={form.fieldsWithErrors.extra_details?.gender}
              />
            </bem.AccountSettings__item>

            <bem.AccountSettings__item m='bio'>
              <TextBox
                customModifiers='on-white'
                label={addRequiredToLabel(t('Bio'), isFieldRequired('bio'))}
                value={form.fields.bio}
                onChange={onAnyFieldChange.bind(onAnyFieldChange, 'bio')}
                errors={form.fieldsWithErrors.extra_details?.bio}
              />
            </bem.AccountSettings__item>

            <bem.AccountSettings__item m='country'>
              <WrappedSelect
                label={addRequiredToLabel(
                  t('Country'),
                  isFieldRequired('country')
                )}
                value={countryValue}
                onChange={onAnyFieldChange.bind(onAnyFieldChange, 'country')}
                options={form.countryChoices}
                error={form.fieldsWithErrors.extra_details?.country}
              />
            </bem.AccountSettings__item>

            <bem.AccountSettings__item m='city'>
              <TextBox
                customModifiers='on-white'
                label={addRequiredToLabel(t('City'), isFieldRequired('city'))}
                value={form.fields.city}
                onChange={onAnyFieldChange.bind(onAnyFieldChange, 'city')}
                errors={form.fieldsWithErrors.extra_details?.city}
              />
            </bem.AccountSettings__item>

            <bem.AccountSettings__item m='social'>
              <label>{t('Social')}</label>
              <label>
                <i className='k-icon k-icon-logo-twitter' />

                <TextBox
                  customModifiers='on-white'
                  value={form.fields.twitter}
                  onChange={onAnyFieldChange.bind(onAnyFieldChange, 'twitter')}
                  errors={form.fieldsWithErrors.extra_details?.twitter}
                />
              </label>
              <label>
                <i className='k-icon k-icon-logo-linkedin' />

                <TextBox
                  customModifiers='on-white'
                  value={form.fields.linkedin}
                  onChange={onAnyFieldChange.bind(onAnyFieldChange, 'linkedin')}
                  errors={form.fieldsWithErrors.extra_details?.linkedin}
                />
              </label>
              <label>
                <i className='k-icon k-icon-logo-instagram' />

                <TextBox
                  customModifiers='on-white'
                  value={form.fields.instagram}
                  onChange={onAnyFieldChange.bind(
                    onAnyFieldChange,
                    'instagram'
                  )}
                  errors={form.fieldsWithErrors.extra_details?.instagram}
                />
              </label>
            </bem.AccountSettings__item>
          </bem.AccountSettings__item>
        )}
      </bem.AccountSettings__item>
    </bem.AccountSettings>
  );
});

export default AccountSettings;<|MERGE_RESOLUTION|>--- conflicted
+++ resolved
@@ -158,26 +158,7 @@
       },
     };
     dataInterface
-<<<<<<< HEAD
-      .patchProfile({
-        extra_details: {
-          name: form.fields.name,
-          organization: form.fields.organization,
-          organization_website: form.fields.organizationWebsite,
-          sector: form.fields.sector,
-          gender: form.fields.gender,
-          bio: form.fields.bio,
-          city: form.fields.city,
-          country: form.fields.country,
-          require_auth: form.fields.requireAuth,
-          twitter: form.fields.twitter,
-          linkedin: form.fields.linkedin,
-          instagram: form.fields.instagram,
-        },
-      })
-=======
       .patchProfile(profilePatchData)
->>>>>>> c71abcc6
       .done(() => {
         onUpdateComplete();
       })
