--- conflicted
+++ resolved
@@ -3,7 +3,6 @@
 import {PROJECT_FIELDS} from 'jsapp/js/projects/projectViews/constants';
 import type {ProjectsTableOrder} from 'jsapp/js/projects/projectsTable/projectsTable';
 import type {ProjectFieldName} from 'jsapp/js/projects/projectViews/constants';
-
 
 export interface AssetUsage {
   count: string;
@@ -72,31 +71,20 @@
     includeHeaders: true,
     errorMessageDisplay: t('There was an error fetching usage data.'),
   });
-<<<<<<< HEAD
-=======
-}
-
-export async function getUsageForOrganization() {
-  let organizations;
-  try {
-    organizations = await getOrganization();
-  } catch (error) {
-    // if we can't get the organizations, just get usage for the current user
-    return await getUsage();
-  }
-
-  return await getUsage(organizations.results?.[0].id);
 }
 
 export async function getAssetUsage(url?: string) {
   const apiUrl = url || ASSET_USAGE_URL;
-    return fetchGet<AssetUsage>(apiUrl, {
+  return fetchGet<AssetUsage>(apiUrl, {
     includeHeaders: true,
     errorMessageDisplay: t('There was an error fetching asset usage data.'),
   });
 }
 
-export async function getAssetUsageForOrganization(pageNumber: number, order?: ProjectsTableOrder) {
+export async function getAssetUsageForOrganization(
+  pageNumber: number,
+  order?: ProjectsTableOrder
+) {
   let organizations;
   try {
     organizations = await getOrganization();
@@ -109,12 +97,15 @@
     organizations.results?.[0].id || ''
   ).replace('##PAGE_NUM##', pageNumber.toString());
 
-  if (order?.fieldName && order.direction && (order.direction === 'ascending' || order.direction === 'descending')) {
+  if (
+    order?.fieldName &&
+    order.direction &&
+    (order.direction === 'ascending' || order.direction === 'descending')
+  ) {
     const orderingPrefix = order.direction === 'ascending' ? '' : '-';
     const fieldDefinition = PROJECT_FIELDS[order.fieldName as ProjectFieldName];
     apiUrl += `&ordering=${orderingPrefix}${fieldDefinition.apiOrderingName}`;
   }
 
   return await getAssetUsage(apiUrl);
->>>>>>> 2b535737
 }