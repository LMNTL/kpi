--- conflicted
+++ resolved
@@ -1,16 +1,13 @@
-<<<<<<< HEAD
 import React, {
   ReactNode,
   useCallback,
   useEffect,
   useMemo,
   useReducer,
+  useRef,
   useState,
 } from 'react';
-=======
-import React, {ReactNode, useEffect, useReducer, useRef, useState} from 'react';
 import {useSearchParams} from "react-router-dom";
->>>>>>> 31a6de7e
 import styles from './plan.module.scss';
 import type {
   BaseSubscription,
@@ -28,10 +25,7 @@
 } from './stripe.api';
 import Icon from 'js/components/common/icon';
 import Button from 'js/components/common/button';
-<<<<<<< HEAD
-=======
 import {notify} from "js/utils";
->>>>>>> 31a6de7e
 
 interface PlanState {
   isLoading: boolean;
@@ -94,17 +88,14 @@
   const [state, dispatch] = useReducer(planReducer, initialState);
   const [expandComparison, setExpandComparison] = useState(false);
   const [buttonsDisabled, setButtonDisabled] = useState(false);
-<<<<<<< HEAD
+  const [showExpand, setShowExpand] = useState(false);
+  const [searchParams, _setSearchParams] = useSearchParams();
+  const didMount = useRef(false);
   const hasActiveSubscription = useMemo(() => {
     return state.subscribedProduct.some((subscription: BaseSubscription) =>
       activeSubscriptionStatuses.includes(subscription.status)
     );
   }, [state.subscribedProduct]);
-=======
-  const [showExpand, setShowExpand] = useState(false);
-  const [searchParams, _setSearchParams] = useSearchParams();
-  const didMount = useRef(false);
->>>>>>> 31a6de7e
 
   useEffect(() => {
     getProducts().then((data) => {
