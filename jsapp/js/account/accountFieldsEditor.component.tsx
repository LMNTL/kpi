--- conflicted
+++ resolved
@@ -166,27 +166,7 @@
 
   return (
     <div>
-      <div className={styles.row}>
-<<<<<<< HEAD
-        {/* Privacy */}
-        {props.isRequireAuthDisplayed !== false && (
-          <div className={styles.field}>
-            <label className={styles.checkboxLabel}>{t('Privacy')}</label>
-
-            <Checkbox
-              checked={props.values.require_auth}
-              onChange={(isChecked: boolean) =>
-                onAnyFieldChange('require_auth', isChecked)
-              }
-              label={t('Require authentication to see forms and submit data')}
-            />
-          </div>
-        )}
-      </div>
-
       <div className={styles.flexFields}>
-=======
->>>>>>> cefbd430
         {/* Full name */}
         {isFieldToBeDisplayed('name') && ++count && (
           <div className={styles.field}>
