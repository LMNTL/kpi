import React, {useCallback, useEffect, useMemo, useState} from 'react';
import useWhen from 'js/hooks/useWhen.hook';
import subscriptionStore from 'js/account/subscriptionStore';
<<<<<<< HEAD
import {
  BasePrice,
=======
import type {
  Price,
>>>>>>> 257cac93
  Organization,
  Product,
  SubscriptionChangeType,
  SubscriptionInfo,
} from 'js/account/stripe.types';
import {
  getSubscriptionChangeDetails,
  isAddonProduct,
  isChangeScheduled,
  isRecurringAddonProduct,
  processCheckoutResponse,
} from 'js/account/stripe.utils';
import {formatDate} from 'jsapp/js/utils';
import {postCustomerPortal} from 'js/account/stripe.api';
import styles from './addOnList.module.scss';
import BillingButton from 'js/account/plans/billingButton.component';
import Badge, {BadgeColor} from 'jsapp/js/components/common/badge';

/**
 * A table of add-on products along with buttons to purchase/manage them.
 * @TODO Until one-time add-ons are complete, this only displays recurring add-ons.
 */
const AddOnList = (props: {
  products: Product[];
  organization: Organization | null;
  isBusy: boolean;
  setIsBusy: (value: boolean) => void;
  onClickBuy: (price: Price) => void;
}) => {
  const [subscribedAddOns, setSubscribedAddOns] = useState<SubscriptionInfo[]>(
    []
  );
  const [subscribedPlans, setSubscribedPlans] = useState<SubscriptionInfo[]>(
    []
  );
  const [activeSubscriptions, setActiveSubscriptions] = useState<
    SubscriptionInfo[]
  >([]);
  const [addOnProducts, setAddOnProducts] = useState<Product[]>([]);

  /**
   * Extract the add-on products and prices from the list of all products
   */
  useEffect(() => {
    if (!props.products) {
      return;
    }
    const addonProducts = props.products
      .filter(isAddonProduct)
      // TODO: remove the next line when one-time add-ons are ready
      .filter(isRecurringAddonProduct)
      .map((product) => {
        return {
          ...product,
          prices: product.prices.filter((price) => price.active),
        };
      });
    setAddOnProducts(addonProducts);
  }, [props.products]);

  const currentPlan = useMemo(() => {
    if (subscriptionStore.addOnsResponse.length) {
      return subscriptionStore.addOnsResponse[0];
    } else {
      return null;
    }
  }, [subscriptionStore.isInitialised]);

  const subscriptionUpdate = useMemo(() => {
    let something = getSubscriptionChangeDetails(currentPlan, props.products);
    return something;
  }, [currentPlan, props.products]);

  useWhen(
    () => subscriptionStore.isInitialised,
    () => {
      setSubscribedAddOns(subscriptionStore.addOnsResponse);
      setSubscribedPlans(subscriptionStore.planResponse);
      setActiveSubscriptions(subscriptionStore.activeSubscriptions);
    },
    []
  );

  const isSubscribedAddOnPrice = useCallback(
    (price: Price) =>
      isChangeScheduled(price, activeSubscriptions) ||
      subscribedAddOns.some(
        (subscription) => subscription.items[0].price.id === price.id
      ),
    [subscribedAddOns]
  );

  const handleCheckoutError = () => {
    props.setIsBusy(false);
  };

  const onClickManage = (price?: Price) => {
    if (!props.organization || props.isBusy) {
      return;
    }
    props.setIsBusy(true);
    postCustomerPortal(props.organization.id, price?.id)
      .then(processCheckoutResponse)
      .catch(handleCheckoutError);
  };

  const renderUpdateBadge = (price: BasePrice) => {
    if (!(subscriptionUpdate && isSubscribedAddOnPrice(price))) {
      return <></>;
    }

    let color: BadgeColor = 'cloud';
    let label = 'default';

    if (
      subscriptionUpdate.type === SubscriptionChangeType.CANCELLATION &&
      isSubscribedAddOnPrice(price)
    ) {
      color = 'light-red';
      label = t('Ends on ##cancel_date##').replace(
        '##cancel_date##',
        formatDate(subscriptionUpdate.date)
      );
    }

    if (
      subscriptionUpdate.type === SubscriptionChangeType.RENEWAL &&
      isSubscribedAddOnPrice(price)
    )
      label = t('Renews on ##renewal_date##').replace(
        '##renewal_date##',
        formatDate(subscriptionUpdate.date)
      );
    
    if (
      subscriptionUpdate.type === SubscriptionChangeType.PRODUCT_CHANGE &&
      isSubscribedAddOnPrice(price)
    )
    {
    }
      if (
        subscriptionUpdate.type === SubscriptionChangeType.PRODUCT_CHANGE &&
        isSubscribedAddOnPrice(price) &&
        currentPlan?.items[0].price.product === price.product
      ) {
        color = 'light-amber';
        label = t('Ends on ##cancel_date##').replace(
          '##cancel_date##',
          formatDate(subscriptionUpdate.date)
        );
      }
    return <Badge size={'s'} color={color} label={label} />;
  };

  if (!addOnProducts.length || subscribedPlans.length || !props.organization) {
    return null;
  }

  return (
    <table className={styles.table}>
      <caption className={styles.caption}>
        <label className={styles.header}>{t('available add-ons')}</label>
        <p>
          {t(
            `Add-ons can be added to your Community plan to increase your usage limits. If you are approaching or
            have reached the usage limits included with your plan, increase your limits with add-ons to continue
            data collection.`
          )}
        </p>
      </caption>
      <tbody>
        {addOnProducts.map((product) =>
          product.prices.map((price) => (
            <tr className={styles.row} key={price.id}>
              <td className={styles.product}>
                {product.name} {renderUpdateBadge(price)}
              </td>
              <td className={styles.price}>{price.human_readable_price}</td>
              <td>
                {isSubscribedAddOnPrice(price) && (
                  <BillingButton
                    size={'m'}
                    label={t('Manage')}
                    isDisabled={props.isBusy}
                    onClick={onClickManage}
                    isFullWidth
                  />
                )}
                {!isSubscribedAddOnPrice(price) && (
                  <BillingButton
                    size={'m'}
                    label={t('Buy now')}
                    isDisabled={props.isBusy}
                    onClick={() => props.onClickBuy(price)}
                    isFullWidth
                  />
                )}
              </td>
            </tr>
          ))
        )}
      </tbody>
    </table>
  );
};

export default AddOnList;<|MERGE_RESOLUTION|>--- conflicted
+++ resolved
@@ -1,13 +1,8 @@
 import React, {useCallback, useEffect, useMemo, useState} from 'react';
 import useWhen from 'js/hooks/useWhen.hook';
 import subscriptionStore from 'js/account/subscriptionStore';
-<<<<<<< HEAD
 import {
-  BasePrice,
-=======
-import type {
   Price,
->>>>>>> 257cac93
   Organization,
   Product,
   SubscriptionChangeType,
@@ -114,7 +109,7 @@
       .catch(handleCheckoutError);
   };
 
-  const renderUpdateBadge = (price: BasePrice) => {
+  const renderUpdateBadge = (price: Price) => {
     if (!(subscriptionUpdate && isSubscribedAddOnPrice(price))) {
       return <></>;
     }
@@ -151,7 +146,7 @@
       if (
         subscriptionUpdate.type === SubscriptionChangeType.PRODUCT_CHANGE &&
         isSubscribedAddOnPrice(price) &&
-        currentPlan?.items[0].price.product === price.product
+        currentPlan?.items[0].price.product.id === price.product
       ) {
         color = 'light-amber';
         label = t('Ends on ##cancel_date##').replace(
