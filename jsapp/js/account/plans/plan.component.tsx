import React, {
  useCallback,
  useContext,
  useEffect,
  useMemo,
  useReducer,
  useRef,
  useState,
} from 'react';
import {useNavigate, useSearchParams} from 'react-router-dom';
import styles from './plan.module.scss';
import {postCheckout, postCustomerPortal} from '../stripe.api';
import Button from 'js/components/common/button';
import classnames from 'classnames';
import LoadingSpinner from 'js/components/common/loadingSpinner';
import {notify} from 'js/utils';
import {ACTIVE_STRIPE_STATUSES} from 'js/constants';
import type {FreeTierThresholds} from 'js/envStore';
import envStore from 'js/envStore';
import useWhen from 'js/hooks/useWhen.hook';
import AddOnList from 'js/account/add-ons/addOnList.component';
import subscriptionStore from 'js/account/subscriptionStore';
import {when} from 'mobx';
import {
  getSubscriptionsForProductId,
  isDowngrade,
  processCheckoutResponse,
} from 'js/account/stripe.utils';
import type {
  Price,
  Organization,
  Product,
  SubscriptionInfo,
  SinglePricedProduct,
} from 'js/account/stripe.types';
import type {ConfirmChangeProps} from 'js/account/plans/confirmChangeModal.component';
import ConfirmChangeModal from 'js/account/plans/confirmChangeModal.component';
import {PlanContainer} from 'js/account/plans/planContainer.component';
import {ProductsContext} from '../useProducts.hook';
import {OrganizationContext} from 'js/account/organizations/useOrganization.hook';
import {ACCOUNT_ROUTES} from 'js/account/routes.constants';
import {useRefreshApiFetcher} from 'js/hooks/useRefreshApiFetcher.hook';

export interface PlanState {
  subscribedProduct: null | SubscriptionInfo[];
  intervalFilter: string;
  filterToggle: boolean;
  featureTypes: string[];
}

interface PlanProps {
  showAddOns?: boolean;
}

// An interface for our action
type DataUpdates =
  | {
      type: 'initialSub';
      prodData: SubscriptionInfo[];
    }
  | {
      type: 'initialOrg';
      prodData: Organization;
    }
  | {
      type: 'month' | 'year';
    };

export interface FreeTierOverride extends FreeTierThresholds {
  name: string | null;
  [key: `feature_list_${number}`]: string | null;
}

const initialState: PlanState = {
  subscribedProduct: null,
  intervalFilter: 'month',
  filterToggle: true,
  featureTypes: ['advanced', 'support', 'addons'],
};

const subscriptionUpgradeMessageDuration = 8000;

function planReducer(state: PlanState, action: DataUpdates): PlanState {
  switch (action.type) {
    case 'initialSub':
      return {...state, subscribedProduct: action.prodData};
    case 'month':
      return {
        ...state,
        intervalFilter: 'month',
        filterToggle: true,
      };
    case 'year':
      return {
        ...state,
        intervalFilter: 'year',
        filterToggle: false,
      };
    default:
      return state;
  }
}

export default function Plan(props: PlanProps) {
  // useReducer type defs incorrectly require an initializer arg - see https://github.com/facebook/react/issues/27052
  const [state, dispatch]: [PlanState, (arg: DataUpdates) => void] = useReducer(
    planReducer,
    initialState
  );
  const [expandComparison, setExpandComparison] = useState(false);
  const [isBusy, setIsBusy] = useState(true);
  const [shouldRevalidate, setShouldRevalidate] = useState(false);
  const [activeSubscriptions, setActiveSubscriptions] = useState<
    SubscriptionInfo[]
  >([]);
  const [products, loadProducts, productsStatus] = useContext(ProductsContext);
  useRefreshApiFetcher(loadProducts, productsStatus);
  const [organization, loadOrg, orgStatus] = useContext(OrganizationContext);
  useRefreshApiFetcher(loadOrg, orgStatus);
  const [confirmModal, setConfirmModal] = useState<ConfirmChangeProps>({
    newPrice: null,
    products: [],
    currentSubscription: null,
    quantity: 1,
  });
  const [visiblePlanTypes, setVisiblePlanTypes] = useState(['default']);

  const [searchParams] = useSearchParams();
  const didMount = useRef(false);
  const navigate = useNavigate();
  const [showGoTop, setShowGoTop] = useState(false);
  const pageBody = useRef<HTMLDivElement>(null);

  const handleVisibleButton = () => {
    if (pageBody.current && pageBody.current.scrollTop > 300) {
      setShowGoTop(true);
    } else {
      setShowGoTop(false);
    }
  };

  const handleScrollUp = () => {
    pageBody.current?.scrollTo({left: 0, top: 0, behavior: 'smooth'});
  };

  useEffect(() => {
    pageBody.current?.addEventListener('scroll', handleVisibleButton);
  }, []);

  const isDataLoading = useMemo(
    (): boolean =>
      !(products.isLoaded && organization && state.subscribedProduct),
    [products.isLoaded, organization, state.subscribedProduct]
  );

  const isDisabled = useMemo(() => isBusy, [isBusy]);

  const hasManageableStatus = useCallback(
    (subscription: SubscriptionInfo) =>
      ACTIVE_STRIPE_STATUSES.includes(subscription.status),
    []
  );

  const freeTierOverride = useMemo((): FreeTierOverride | null => {
    if (envStore.isReady) {
      const thresholds = envStore.data.free_tier_thresholds;
      const display = envStore.data.free_tier_display;
      const featureList: {[key: string]: string | null} = {};

      display.feature_list.forEach((feature, key) => {
        featureList[`feature_list_${key + 1}`] = feature;
      });

      return {
        name: display.name,
        ...thresholds,
        ...featureList,
      };
    }
    return null;
  }, [envStore.isReady]);

  const hasActiveSubscription = useMemo(() => {
    if (state.subscribedProduct) {
      return state.subscribedProduct.some((subscription: SubscriptionInfo) =>
        hasManageableStatus(subscription)
      );
    }
    return false;
  }, [state.subscribedProduct]);

  // if the user is currently subscribed to a plan, toggle the Monthly/Annual switch to match their plan
  useMemo(() => {
    if (state.subscribedProduct && state.subscribedProduct.length > 0) {
      const subscribedFilter =
        state.subscribedProduct[0].items[0].price.recurring?.interval;
      if (subscribedFilter && hasManageableStatus(state.subscribedProduct[0])) {
        dispatch({type: subscribedFilter});
      }
    }
  }, [state.subscribedProduct]);

  useWhen(
    () => envStore.isReady,
    () => {
      // If Stripe isn't active, just redirect to the account page
      if (!envStore.data.stripe_public_key) {
        navigate(ACCOUNT_ROUTES.ACCOUNT_SETTINGS);
        return;
      }

      if (!subscriptionStore.isInitialised) {
        subscriptionStore.fetchSubscriptionInfo();
      }

      when(() => subscriptionStore.isInitialised).then(() => {
        dispatch({
          type: 'initialSub',
          prodData: subscriptionStore.planResponse,
        });
        setActiveSubscriptions(subscriptionStore.activeSubscriptions);
        setIsBusy(false);
      });
    },
    [searchParams, shouldRevalidate]
  );

  // if the user is not the owner of their org, send them back to the settings page
  useEffect(() => {
    if (!organization?.is_owner) {
      navigate(ACCOUNT_ROUTES.ACCOUNT_SETTINGS);
    }
  }, [organization]);

  // Re-fetch data from API and re-enable buttons if displaying from back/forward cache
  useEffect(() => {
    const handlePersisted = (event: PageTransitionEvent) => {
      if (event.persisted) {
        setShouldRevalidate((prevState) => !prevState);
      }
    };
    window.addEventListener('pageshow', handlePersisted);
    return () => {
      window.removeEventListener('pageshow', handlePersisted);
    };
  }, []);

  // display a success message if we're returning from Stripe checkout
  useEffect(() => {
    // only run *after* first render
    if (!didMount.current) {
      didMount.current = true;
      return;
    }
    const priceId = searchParams.get('checkout');
    if (priceId) {
      const isSubscriptionUpdated = false;
      if (state.subscribedProduct) {
        state.subscribedProduct.find((subscription: SubscriptionInfo) =>
          subscription.items.find((item) => item.price.id === priceId)
        );
      }
      if (isSubscriptionUpdated) {
        notify.success(
          t(
            'Thanks for your upgrade! We appreciate your continued support. Reach out to billing@kobotoolbox.org if you have any questions about your plan.'
          ),
          {
            duration: subscriptionUpgradeMessageDuration,
          }
        );
      } else {
        notify.success(
          t(
            'Thanks for your upgrade! We appreciate your continued support. If your account is not immediately updated, wait a few minutes and refresh the page.'
          ),
          {
            duration: subscriptionUpgradeMessageDuration,
          }
        );
      }
    }
  }, [state.subscribedProduct]);

  // get any plan types passed in the query string and make them visible
  // by default, only products without a `plan_type` metadata value will be shown
  useEffect(() => {
    const plansToShow = searchParams.get('type');
    // if the user is already on the enterprise plan, *only* show the enterprise plan(s)
    if (
      activeSubscriptions?.find(
        (sub) =>
          sub.items?.[0].price.product.metadata?.plan_type === 'enterprise'
      )
    ) {
      setVisiblePlanTypes(['enterprise']);
    } else if (plansToShow) {
      setVisiblePlanTypes(plansToShow.split(','));
    } else {
      setVisiblePlanTypes(['default']);
    }
  }, [searchParams, activeSubscriptions]);

  // should we show the 'Contact us' sidebar and storage add-ons?
  const shouldShowExtras = useMemo(
    () => visiblePlanTypes.includes('default') && visiblePlanTypes.length === 1,
    [visiblePlanTypes]
  );

  // An array of all the prices that should be displayed in the UI
  const filteredPriceProducts = useMemo((): SinglePricedProduct[] => {
    if (products.products.length) {
      const filterAmount = products.products.map(
        (product: Product): SinglePricedProduct => {
          const filteredPrices = product.prices.filter((price: Price) => {
            const interval = price.recurring?.interval;
            return (
              // only show monthly/annual plans based on toggle value
              interval === state.intervalFilter &&
              // don't show recurring add-ons
              product.metadata.product_type === 'plan' &&
              // only show products that don't have a `plan_type` or those that match the `?type=` query param
              (visiblePlanTypes.includes(product.metadata?.plan_type || '') ||
                (!product.metadata?.plan_type &&
                  visiblePlanTypes.includes('default')))
            );
          });

          return {
            ...product,
            price: filteredPrices[0],
          };
        }
      );

      return filterAmount.filter((price) => price.price);
    }
    return [];
  }, [products.products, state.intervalFilter, visiblePlanTypes]);

  const getSubscribedProduct = useCallback(getSubscriptionsForProductId, []);

  const isSubscribedProduct = useCallback(
    (product: SinglePricedProduct, quantity = null) => {
      if (!product.price?.unit_amount && !hasActiveSubscription) {
        return true;
      }

      const subscriptions = getSubscribedProduct(
        product.id,
        state.subscribedProduct
      );

      if (subscriptions && subscriptions.length > 0) {
        return subscriptions.some(
          (subscription: SubscriptionInfo) =>
            subscription.items[0].price.id === product.price.id &&
            hasManageableStatus(subscription) &&
            quantity &&
            quantity === subscription.quantity
        );
      }
      return false;
    },
    [state.subscribedProduct, state.intervalFilter, products.products]
  );

  const dismissConfirmModal = () => {
    setConfirmModal((prevState) => {
      return {...prevState, newPrice: null, currentSubscription: null};
    });
  };

  const buySubscription = (price: Price, quantity: number = 1) => {
    if (!price.id || isDisabled || !organization?.id) {
      return;
    }
    setIsBusy(true);
    if (activeSubscriptions.length) {
      if (!isDowngrade(activeSubscriptions, price, quantity)) {
        // if the user is upgrading prices, send them to the customer portal
        // this will immediately change their subscription
        postCustomerPortal(organization.id, price.id, quantity)
          .then(processCheckoutResponse)
          .catch(() => setIsBusy(false));
      } else {
        // if the user is downgrading prices, open a confirmation dialog and downgrade from kpi
        // this will downgrade the subscription at the end of the current billing period
        setConfirmModal({
          products: products.products,
          newPrice: price,
          currentSubscription: activeSubscriptions[0],
          quantity: quantity,
        });
      }
    } else {
      // just send the user to the checkout page
      postCheckout(price.id, organization.id, quantity)
        .then(processCheckoutResponse)
        .catch(() => setIsBusy(false));
    }
  };

  const hasMetaFeatures = () => {
    let expandBool = false;
    if (products.products.length) {
      filteredPriceProducts.map((product) => {
        for (const featureItem in product.metadata) {
          if (
            featureItem.includes('feature_support_') ||
            featureItem.includes('feature_advanced_') ||
            featureItem.includes('feature_addon_')
          ) {
            expandBool = true;
            break;
          }
        }
      });
    }
    return expandBool;
  };

  useEffect(() => {
    hasMetaFeatures();
  }, [products.products]);

  if (!products.products.length || !organization) {
    return null;
  }

  const comparisonButton = () =>
    hasMetaFeatures() && (
      <div className={styles.comparisonButton}>
        <Button
          type='full'
          color='light-storm'
          size='m'
          isFullWidth
          label={
            expandComparison
              ? t('Collapse full comparison')
              : t('Display full comparison')
          }
          onClick={() => setExpandComparison(!expandComparison)}
          aria-label={
            expandComparison
              ? t('Collapse full comparison')
              : t('Display full comparison')
          }
        />
      </div>
    );

  return (
    <>
      {isDataLoading ? (
        <LoadingSpinner />
      ) : (
        <>
          <div
            ref={pageBody}
            className={classnames(styles.accountPlan, {
              [styles.wait]: isBusy,
              [styles.showAddOns]: props.showAddOns,
            })}
          >
            {!props.showAddOns && (
              <>
                <div className={styles.plansSection}>
                  <form className={styles.intervalToggle}>
                    <input
                      type='radio'
                      id='switch_left'
                      name='switchToggle'
                      value='month'
                      aria-label={t('show monthly plans')}
                      onChange={() => !isDisabled && dispatch({type: 'month'})}
                      aria-disabled={isDisabled}
                      checked={state.filterToggle}
                    />
                    <label htmlFor='switch_left'> {t('Monthly')}</label>

                    <input
                      type='radio'
                      id='switch_right'
                      name='switchToggle'
                      value='year'
                      onChange={() => !isDisabled && dispatch({type: 'year'})}
                      aria-disabled={isDisabled}
                      checked={!state.filterToggle}
                      aria-label={t('show annual plans')}
                    />
                    <label htmlFor='switch_right'>{t('Annual')}</label>
                  </form>

                  <div className={styles.allPlans}>
                    {filteredPriceProducts.map(
                      (product: SinglePricedProduct) => (
                        <div className={styles.stripePlans} key={product.id}>
                          <PlanContainer
                            key={product.price.id}
                            freeTierOverride={freeTierOverride}
                            expandComparison={expandComparison}
                            isSubscribedProduct={isSubscribedProduct}
                            product={product}
                            filteredPriceProducts={filteredPriceProducts}
                            hasManageableStatus={hasManageableStatus}
                            setIsBusy={setIsBusy}
                            isDisabled={isDisabled}
                            state={state}
                            buySubscription={buySubscription}
                            activeSubscriptions={activeSubscriptions}
                          />
                        </div>
                      )
                    )}
                    {shouldShowExtras && (
                      <div className={styles.enterprisePlanContainer}>
                        <div className={styles.enterprisePlan}>
                          <h1 className={styles.enterpriseTitle}>
                            {' '}
                            {t('Want more?')}
                          </h1>
                          <div className={styles.priceTitle}>
                            {t('Contact us')}
                          </div>
                          <p className={styles.enterpriseDetails}>
                            {t(
                              'For organizations with higher volume and advanced data collection needs, get in touch to learn more about our '
                            )}
                            <a
                              href='https://www.kobotoolbox.org/contact/'
                              target='_blanks'
                              className={styles.enterpriseLink}
                            >
                              {t('Enterprise Plan')}
                            </a>
                            .
                          </p>
                          <p className={styles.enterpriseDetails}>
                            {t(
                              'We also offer custom solutions and private servers for large organizations. '
                            )}
                            <br />
                            <a
                              href='https://www.kobotoolbox.org/contact/'
                              target='_blanks'
                              className={styles.enterpriseLink}
                            >
                              {t('Contact our team')}
                            </a>
                            {t(' for more information.')}
                          </p>
                        </div>
                      </div>
                    )}
                  </div>
<<<<<<< HEAD
                </div>

                {hasMetaFeatures() && (
                  <div>
                    <Button
                      type='full'
                      color='light-storm'
                      size='m'
                      isFullWidth
                      label={
                        expandComparison
                          ? t('Collapse full comparison')
                          : t('Display full comparison')
                      }
                      onClick={() => setExpandComparison(!expandComparison)}
                      aria-label={
                        expandComparison
                          ? t('Collapse full comparison')
                          : t('Display full comparison')
                      }
                    />
                  </div>
                )}
              </>
            )}
            {shouldShowExtras && props.showAddOns && (
              <AddOnList
                isBusy={isBusy}
                setIsBusy={setIsBusy}
                products={products.products}
                organization={organization}
                onClickBuy={buySubscription}
              />
=======
                ))}
                <div className={styles.minimizedCards}>
                  {comparisonButton()}
                </div>
                {shouldShowExtras && (
                  <div className={styles.enterprisePlanContainer}>
                    <div
                      className={
                        expandComparison
                          ? `${styles.enterprisePlan} ${styles.expandedEnterprisePlan}`
                          : styles.enterprisePlan
                      }
                    >
                      <h1 className={styles.enterpriseTitle}>
                        {' '}
                        {t('Want more?')}
                      </h1>
                      <div className={styles.priceTitle}>{t('Contact us')}</div>
                      <p className={styles.enterpriseDetails}>
                        {t(
                          'For organizations with higher volume and advanced data collection needs, get in touch to learn more about our '
                        )}
                        <a
                          href='https://www.kobotoolbox.org/contact/'
                          target='_blanks'
                          className={styles.enterpriseLink}
                        >
                          {t('Enterprise Plan')}
                        </a>
                        .
                      </p>
                      <p className={styles.enterpriseDetails}>
                        {t(
                          'We also offer custom solutions and private servers for large organizations. '
                        )}
                        <br />
                        <a
                          href='https://www.kobotoolbox.org/contact/'
                          target='_blanks'
                          className={styles.enterpriseLink}
                        >
                          {t('Contact our team')}
                        </a>
                        {t(' for more information.')}
                      </p>
                    </div>
                  </div>
                )}
              </div>
              <div className={styles.maximizedCards}>{comparisonButton()}</div>
              {shouldShowExtras && (
                <AddOnList
                  isBusy={isBusy}
                  setIsBusy={setIsBusy}
                  products={state.products}
                  organization={state.organization}
                  onClickBuy={buySubscription}
                />
              )}
            </div>
            {showGoTop && (
              <button
                onClick={handleScrollUp}
                className={styles.scrollToTopButton}
              >
                <i className='k-icon k-icon-arrow-up k-icon--size-m' />
              </button>
>>>>>>> cd7c1571
            )}
            <ConfirmChangeModal
              onRequestClose={dismissConfirmModal}
              setIsBusy={setIsBusy}
              {...confirmModal}
            />
          </div>
        </>
      )}
    </>
  );
}<|MERGE_RESOLUTION|>--- conflicted
+++ resolved
@@ -371,7 +371,7 @@
     });
   };
 
-  const buySubscription = (price: Price, quantity: number = 1) => {
+  const buySubscription = (price: Price, quantity = 1) => {
     if (!price.id || isDisabled || !organization?.id) {
       return;
     }
@@ -424,10 +424,6 @@
     hasMetaFeatures();
   }, [products.products]);
 
-  if (!products.products.length || !organization) {
-    return null;
-  }
-
   const comparisonButton = () =>
     hasMetaFeatures() && (
       <div className={styles.comparisonButton}>
@@ -442,154 +438,74 @@
               : t('Display full comparison')
           }
           onClick={() => setExpandComparison(!expandComparison)}
-          aria-label={
-            expandComparison
-              ? t('Collapse full comparison')
-              : t('Display full comparison')
-          }
         />
       </div>
     );
 
+  if (!products.products.length || !organization) {
+    return null;
+  }
+
+  if (isDataLoading) {
+    return <LoadingSpinner />;
+  }
+
   return (
     <>
-      {isDataLoading ? (
-        <LoadingSpinner />
-      ) : (
-        <>
-          <div
-            ref={pageBody}
-            className={classnames(styles.accountPlan, {
-              [styles.wait]: isBusy,
-              [styles.showAddOns]: props.showAddOns,
-            })}
-          >
-            {!props.showAddOns && (
-              <>
-                <div className={styles.plansSection}>
-                  <form className={styles.intervalToggle}>
-                    <input
-                      type='radio'
-                      id='switch_left'
-                      name='switchToggle'
-                      value='month'
-                      aria-label={t('show monthly plans')}
-                      onChange={() => !isDisabled && dispatch({type: 'month'})}
-                      aria-disabled={isDisabled}
-                      checked={state.filterToggle}
-                    />
-                    <label htmlFor='switch_left'> {t('Monthly')}</label>
-
-                    <input
-                      type='radio'
-                      id='switch_right'
-                      name='switchToggle'
-                      value='year'
-                      onChange={() => !isDisabled && dispatch({type: 'year'})}
-                      aria-disabled={isDisabled}
-                      checked={!state.filterToggle}
-                      aria-label={t('show annual plans')}
-                    />
-                    <label htmlFor='switch_right'>{t('Annual')}</label>
-                  </form>
-
-                  <div className={styles.allPlans}>
-                    {filteredPriceProducts.map(
-                      (product: SinglePricedProduct) => (
-                        <div className={styles.stripePlans} key={product.id}>
-                          <PlanContainer
-                            key={product.price.id}
-                            freeTierOverride={freeTierOverride}
-                            expandComparison={expandComparison}
-                            isSubscribedProduct={isSubscribedProduct}
-                            product={product}
-                            filteredPriceProducts={filteredPriceProducts}
-                            hasManageableStatus={hasManageableStatus}
-                            setIsBusy={setIsBusy}
-                            isDisabled={isDisabled}
-                            state={state}
-                            buySubscription={buySubscription}
-                            activeSubscriptions={activeSubscriptions}
-                          />
-                        </div>
-                      )
-                    )}
-                    {shouldShowExtras && (
-                      <div className={styles.enterprisePlanContainer}>
-                        <div className={styles.enterprisePlan}>
-                          <h1 className={styles.enterpriseTitle}>
-                            {' '}
-                            {t('Want more?')}
-                          </h1>
-                          <div className={styles.priceTitle}>
-                            {t('Contact us')}
-                          </div>
-                          <p className={styles.enterpriseDetails}>
-                            {t(
-                              'For organizations with higher volume and advanced data collection needs, get in touch to learn more about our '
-                            )}
-                            <a
-                              href='https://www.kobotoolbox.org/contact/'
-                              target='_blanks'
-                              className={styles.enterpriseLink}
-                            >
-                              {t('Enterprise Plan')}
-                            </a>
-                            .
-                          </p>
-                          <p className={styles.enterpriseDetails}>
-                            {t(
-                              'We also offer custom solutions and private servers for large organizations. '
-                            )}
-                            <br />
-                            <a
-                              href='https://www.kobotoolbox.org/contact/'
-                              target='_blanks'
-                              className={styles.enterpriseLink}
-                            >
-                              {t('Contact our team')}
-                            </a>
-                            {t(' for more information.')}
-                          </p>
-                        </div>
-                      </div>
-                    )}
-                  </div>
-<<<<<<< HEAD
-                </div>
-
-                {hasMetaFeatures() && (
-                  <div>
-                    <Button
-                      type='full'
-                      color='light-storm'
-                      size='m'
-                      isFullWidth
-                      label={
-                        expandComparison
-                          ? t('Collapse full comparison')
-                          : t('Display full comparison')
-                      }
-                      onClick={() => setExpandComparison(!expandComparison)}
-                      aria-label={
-                        expandComparison
-                          ? t('Collapse full comparison')
-                          : t('Display full comparison')
-                      }
+      <div
+        ref={pageBody}
+        className={classnames(styles.accountPlan, {
+          [styles.wait]: isBusy,
+          [styles.showAddOns]: props.showAddOns,
+        })}
+      >
+        {!props.showAddOns && (
+          <>
+            <div className={styles.plansSection}>
+              <form className={styles.intervalToggle}>
+                <input
+                  type='radio'
+                  id='switch_left'
+                  name='switchToggle'
+                  value='month'
+                  aria-label={t('show monthly plans')}
+                  onChange={() => !isDisabled && dispatch({type: 'month'})}
+                  aria-disabled={isDisabled}
+                  checked={state.filterToggle}
+                />
+                <label htmlFor='switch_left'> {t('Monthly')}</label>
+
+                <input
+                  type='radio'
+                  id='switch_right'
+                  name='switchToggle'
+                  value='year'
+                  onChange={() => !isDisabled && dispatch({type: 'year'})}
+                  aria-disabled={isDisabled}
+                  checked={!state.filterToggle}
+                  aria-label={t('show annual plans')}
+                />
+                <label htmlFor='switch_right'>{t('Annual')}</label>
+              </form>
+
+              <div className={styles.allPlans}>
+                {filteredPriceProducts.map((product: SinglePricedProduct) => (
+                  <div className={styles.stripePlans} key={product.id}>
+                    <PlanContainer
+                      key={product.price.id}
+                      freeTierOverride={freeTierOverride}
+                      expandComparison={expandComparison}
+                      isSubscribedProduct={isSubscribedProduct}
+                      product={product}
+                      filteredPriceProducts={filteredPriceProducts}
+                      hasManageableStatus={hasManageableStatus}
+                      setIsBusy={setIsBusy}
+                      isDisabled={isDisabled}
+                      state={state}
+                      buySubscription={buySubscription}
+                      activeSubscriptions={activeSubscriptions}
                     />
                   </div>
-                )}
-              </>
-            )}
-            {shouldShowExtras && props.showAddOns && (
-              <AddOnList
-                isBusy={isBusy}
-                setIsBusy={setIsBusy}
-                products={products.products}
-                organization={organization}
-                onClickBuy={buySubscription}
-              />
-=======
                 ))}
                 <div className={styles.minimizedCards}>
                   {comparisonButton()}
@@ -640,33 +556,29 @@
                 )}
               </div>
               <div className={styles.maximizedCards}>{comparisonButton()}</div>
-              {shouldShowExtras && (
-                <AddOnList
-                  isBusy={isBusy}
-                  setIsBusy={setIsBusy}
-                  products={state.products}
-                  organization={state.organization}
-                  onClickBuy={buySubscription}
-                />
-              )}
             </div>
-            {showGoTop && (
-              <button
-                onClick={handleScrollUp}
-                className={styles.scrollToTopButton}
-              >
-                <i className='k-icon k-icon-arrow-up k-icon--size-m' />
-              </button>
->>>>>>> cd7c1571
-            )}
-            <ConfirmChangeModal
-              onRequestClose={dismissConfirmModal}
-              setIsBusy={setIsBusy}
-              {...confirmModal}
-            />
-          </div>
-        </>
-      )}
+          </>
+        )}
+        {props.showAddOns && (
+          <AddOnList
+            isBusy={isBusy}
+            setIsBusy={setIsBusy}
+            products={products.products}
+            organization={organization}
+            onClickBuy={buySubscription}
+          />
+        )}
+        {showGoTop && (
+          <button onClick={handleScrollUp} className={styles.scrollToTopButton}>
+            <i className='k-icon k-icon-arrow-up k-icon--size-m' />
+          </button>
+        )}
+        <ConfirmChangeModal
+          onRequestClose={dismissConfirmModal}
+          setIsBusy={setIsBusy}
+          {...confirmModal}
+        />
+      </div>
     </>
   );
 }