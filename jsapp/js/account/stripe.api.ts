import {when} from 'mobx';
import subscriptionStore from 'js/account/subscriptionStore';
import {endpoints} from 'js/api.endpoints';
import {ACTIVE_STRIPE_STATUSES} from 'js/constants';
import type {PaginatedResponse} from 'js/dataInterface';
import envStore from 'js/envStore';
import {fetchGet, fetchPost} from 'jsapp/js/api';
import type {
  AccountLimit,
  ChangePlan,
  Checkout,
  Organization,
  PriceMetadata,
  Product,
  TransformQuantity,
} from 'js/account/stripe.types';
import {Limits} from 'js/account/stripe.types';
import {getAdjustedQuantityForPrice} from 'js/account/stripe.utils';

const DEFAULT_LIMITS: AccountLimit = Object.freeze({
  submission_limit: Limits.unlimited,
  nlp_seconds_limit: Limits.unlimited,
  nlp_character_limit: Limits.unlimited,
  storage_bytes_limit: Limits.unlimited,
});

export async function getProducts() {
  return fetchGet<PaginatedResponse<Product>>(endpoints.PRODUCTS_URL, {
    errorMessageDisplay: t('There was an error getting the list of plans.'),
  });
}

export async function changeSubscription(
  priceId: string,
  subscriptionId: string,
  quantity = 1
) {
  return fetchGet<ChangePlan>(
    `${endpoints.CHANGE_PLAN_URL}?price_id=${priceId}&subscription_id=${subscriptionId}&quantity=${quantity}`,
    {
      errorMessageDisplay: t(
        "We couldn't make the requested change to your plan.\nYour current plan has not been changed."
      ),
    }
  );
}

export async function getOrganization() {
  return fetchGet<PaginatedResponse<Organization>>(endpoints.ORGANIZATION_URL, {
    errorMessageDisplay: t("Couldn't get data for your organization."),
  });
}

/**
 * Start a checkout session for the given price and organization. Response contains the checkout URL.
 */
export async function postCheckout(
  priceId: string,
  organizationId: string,
  quantity = 1
) {
  return fetchPost<Checkout>(
    `${endpoints.CHECKOUT_URL}?price_id=${priceId}&organization_id=${organizationId}&quantity=${quantity}`,
    {},
    {
      errorMessageDisplay:
        'There was an error creating the checkout session. Please try again later.',
    }
  );
}

/**
 * Get the URL of the Stripe customer portal for an organization.
 */
export async function postCustomerPortal(
  organizationId: string,
  priceId: string = '',
  quantity = 1
) {
  return fetchPost<Checkout>(
    `${endpoints.PORTAL_URL}?organization_id=${organizationId}&price_id=${priceId}&quantity=${quantity}`,
    {},
    {
      errorMessageDisplay:
        'There was an error sending you to the billing portal. Please try again later.',
    }
  );
}

/**
 * Get the subscription interval (`'month'` or `'year'`) for the logged-in user.
 * Returns `'month'` for users on the free plan.
 */
export async function getSubscriptionInterval() {
  await when(() => envStore.isReady);
  if (envStore.data.stripe_public_key) {
    if (!subscriptionStore.isPending && !subscriptionStore.isInitialised) {
      subscriptionStore.fetchSubscriptionInfo();
    }
    await when(() => subscriptionStore.isInitialised);
    const subscriptionList = subscriptionStore.planResponse;
    const activeSubscription = subscriptionList.find((sub) =>
      ACTIVE_STRIPE_STATUSES.includes(sub.status)
    );
    if (activeSubscription) {
      return activeSubscription.items[0].price.recurring?.interval;
    }
  }
  return 'month';
}

/**
 * Extract the limits from Stripe product/price metadata and convert their values from string to number (if necessary.)
 * Will only return limits that exceed the ones in `limitsToCompare`, or all limits if `limitsToCompare` is not present.
 */
function getLimitsForMetadata(
  metadata: PriceMetadata,
  limitsToCompare: false | AccountLimit = false
) {
  const limits: Partial<AccountLimit> = {};
  const quantity = getAdjustedQuantityForPrice(
    parseInt(metadata['quantity']),
    metadata.transform_quantity
  );
  for (const [key, value] of Object.entries(metadata)) {
    // if we need to compare limits, make sure we're not overwriting a higher limit from somewhere else
    if (limitsToCompare) {
      if (!(key in limitsToCompare) || value === null) {
        continue;
      }
      if (
        key in limitsToCompare &&
        value !== Limits.unlimited &&
        value <= limitsToCompare[key as keyof AccountLimit]
      ) {
        continue;
      }
    }
    // only use metadata needed for limit calculations
    if (key in DEFAULT_LIMITS && value !== null) {
      const numericValue = parseInt(value as string);
      limits[key as keyof AccountLimit] =
        value === Limits.unlimited ? Limits.unlimited : numericValue * quantity;
    }
  }
  return limits;
}

/**
 * Get limits for the custom free tier (from `FREE_TIER_THRESHOLDS`), and merges them with the user's limits.
 * The `/environment/` endpoint handles checking whether the logged-in user registered before `FREE_TIER_CUTOFF_DATE`.
 */
const getFreeTierLimits = async (limits: AccountLimit) => {
  await when(() => envStore.isReady);
  const thresholds = envStore.data.free_tier_thresholds;
  const newLimits: AccountLimit = {...limits};
  if (thresholds.storage) {
    newLimits['storage_bytes_limit'] = thresholds.storage;
  }
  if (thresholds.data) {
    newLimits['submission_limit'] = thresholds.data;
  }
  if (thresholds.translation_chars) {
    newLimits['nlp_character_limit'] = thresholds.translation_chars;
  }
  if (thresholds.transcription_minutes) {
    newLimits['nlp_seconds_limit'] = thresholds.transcription_minutes * 60;
  }
  return newLimits;
};

/**
 * Get limits for any recurring add-ons the user has, merged with the rest of their limits.
 */
const getRecurringAddOnLimits = (limits: AccountLimit) => {
  let newLimits = {...limits};
  let activeAddOns = [...subscriptionStore.addOnsResponse];
  let metadata: PriceMetadata;
  // only check active add-ons
  activeAddOns = activeAddOns.filter((subscription) =>
    ACTIVE_STRIPE_STATUSES.includes(subscription.status)
  );
  activeAddOns.forEach((addOn) => {
    metadata = {
      ...addOn.items[0].price.product.metadata,
      ...addOn.items[0].price.metadata,
      quantity: activeAddOns[0].quantity.toString(),
      transform_quantity: activeAddOns[0].items[0].price.transform_quantity,
    };
    newLimits = {...newLimits, ...getLimitsForMetadata(metadata, newLimits)};
  });
  return newLimits;
};

/**
 * Get all metadata keys for the logged-in user's plan, or from the free tier if they have no plan.
 */
const getStripeMetadataAndFreeTierStatus = async (products: Product[]) => {
  await when(() => subscriptionStore.isInitialised);
  const plans = [...subscriptionStore.planResponse];
  // only use metadata for active subscriptions
  const activeSubscriptions = plans.filter((subscription) =>
    ACTIVE_STRIPE_STATUSES.includes(subscription.status)
  );
  let metadata: PriceMetadata;
  let hasFreeTier = false;
  if (activeSubscriptions.length) {
    // get metadata from the user's subscription (prioritize price metadata over product metadata)
    metadata = {
      ...activeSubscriptions[0].items[0].price.product.metadata,
      ...activeSubscriptions[0].items[0].price.metadata,
      transform_quantity:
        activeSubscriptions[0].items[0].price.transform_quantity,
      quantity: activeSubscriptions[0].quantity.toString(),
    };
  } else {
    await when(() => !!products.length);
    // the user has no subscription, so get limits from the free monthly product
    hasFreeTier = true;
<<<<<<< HEAD
    try {
      const freeProduct = products.filter((product) =>
        product.prices.filter(
          (price) =>
            price.unit_amount === 0 && price.recurring?.interval === 'month'
        )
      )[0];
      metadata = {
        ...freeProduct.metadata,
        ...freeProduct.prices[0].metadata,
        transform_quantity: null,
        quantity: '1',
      };
    } catch (error) {
      // couldn't find the free monthly product, continue in case we have limits to display from the free tier override
      metadata = {transform_quantity: null, quantity: '1'};
    }
=======
    const freeProduct = products.filter((product) =>
      product.prices.filter(
        (price) =>
          price.unit_amount === 0 && price.recurring?.interval === 'month'
      )
    )[0];
    metadata = {
      ...freeProduct.metadata,
      ...freeProduct.prices[0].metadata,
      transform_quantity: null,
      quantity: '1',
    };
>>>>>>> dfa5752d
  }
  return {metadata, hasFreeTier};
};

/**
 * Get the complete account limits for the logged-in user.
 * Checks (in descending order of priority):
 *  - the user's recurring add-ons
 *  - the `FREE_TIER_THRESHOLDS` override
 *  - the user's subscription limits
 */
export async function getAccountLimits(products: Product[]) {
<<<<<<< HEAD
  const {metadata, hasFreeTier} = await getStripeMetadataAndFreeTierStatus(products);
=======
  const {metadata, hasFreeTier} = await getStripeMetadataAndFreeTierStatus(
    products
  );
>>>>>>> dfa5752d

  // initialize to unlimited
  let limits: AccountLimit = {...DEFAULT_LIMITS};

  // apply any limits from the metadata
  limits = {...limits, ...getLimitsForMetadata(metadata)};

  if (hasFreeTier) {
    // if the user is on the free tier, overwrite their limits with whatever free tier limits exist
    limits = await getFreeTierLimits(limits);

    // if the user has active recurring add-ons, use those as the final say on their limits
    limits = getRecurringAddOnLimits(limits);
  }

  return limits;
}<|MERGE_RESOLUTION|>--- conflicted
+++ resolved
@@ -217,25 +217,6 @@
     await when(() => !!products.length);
     // the user has no subscription, so get limits from the free monthly product
     hasFreeTier = true;
-<<<<<<< HEAD
-    try {
-      const freeProduct = products.filter((product) =>
-        product.prices.filter(
-          (price) =>
-            price.unit_amount === 0 && price.recurring?.interval === 'month'
-        )
-      )[0];
-      metadata = {
-        ...freeProduct.metadata,
-        ...freeProduct.prices[0].metadata,
-        transform_quantity: null,
-        quantity: '1',
-      };
-    } catch (error) {
-      // couldn't find the free monthly product, continue in case we have limits to display from the free tier override
-      metadata = {transform_quantity: null, quantity: '1'};
-    }
-=======
     const freeProduct = products.filter((product) =>
       product.prices.filter(
         (price) =>
@@ -248,7 +229,6 @@
       transform_quantity: null,
       quantity: '1',
     };
->>>>>>> dfa5752d
   }
   return {metadata, hasFreeTier};
 };
@@ -261,13 +241,9 @@
  *  - the user's subscription limits
  */
 export async function getAccountLimits(products: Product[]) {
-<<<<<<< HEAD
-  const {metadata, hasFreeTier} = await getStripeMetadataAndFreeTierStatus(products);
-=======
   const {metadata, hasFreeTier} = await getStripeMetadataAndFreeTierStatus(
     products
   );
->>>>>>> dfa5752d
 
   // initialize to unlimited
   let limits: AccountLimit = {...DEFAULT_LIMITS};
