--- conflicted
+++ resolved
@@ -1,7 +1,6 @@
 import React from 'react';
 import {actions} from './actions';
 import {
-<<<<<<< HEAD
   GROUP_TYPES_BEGIN,
   GROUP_TYPES_END,
   QUESTION_TYPES,
@@ -11,17 +10,8 @@
 
 /**
  * NOTE: this works under a true assumption that all questions have unique names
- * @param {Array<object>} survey
+ * @param {Array<object>} survey - from asset's `content.survey`
  * @param {boolean} [includeGroups] wheter to put groups into output
-=======
-  QUESTION_TYPES,
-  GROUP_TYPES_BEGIN,
-  GROUP_TYPES_END
-} from 'js/constants';
-
-/**
- * @param {object} survey - from asset's `content.survey`
->>>>>>> 602f38c4
  * @returns {object} a pair of quesion names and their full paths
  */
 export function getSurveyFlatPaths(survey, includeGroups = false) {
@@ -29,7 +19,6 @@
   const openedGroups = [];
 
   survey.forEach((row) => {
-<<<<<<< HEAD
     const rowName = getRowName(row);
     if (GROUP_TYPES_BEGIN.has(row.type)) {
       openedGroups.push(rowName);
@@ -37,12 +26,6 @@
         output[rowName] = openedGroups.join('/');
       }
     } else if (GROUP_TYPES_END.has(row.type)) {
-=======
-    if ([GROUP_TYPES_BEGIN.get('begin_group'), GROUP_TYPES_BEGIN.get('begin_repeat')].includes(row.type)) {
-      openedGroups.push(row.name || row.$autoname);
-    }
-    if ([GROUP_TYPES_END.get('end_group'), GROUP_TYPES_END.get('end_repeat')].includes(row.type)) {
->>>>>>> 602f38c4
       openedGroups.pop();
     } else if (
       QUESTION_TYPES.has(row.type) ||
@@ -184,5 +167,9 @@
 
 export default {
   getSurveyFlatPaths,
+  getRowName,
+  getTranslatedRowLabel,
+  isRowSpecialLabelHolder,
+  renderTypeIcon,
   moveToCollection
 };