import RunRoutes, {routes} from './app';
import { AppContainer } from 'react-hot-loader'
import $ from 'jquery';
import cookie from 'react-cookie';
import React from 'react';
import {render} from 'react-dom';
<<<<<<< HEAD

=======
import "babel-polyfill";
>>>>>>> e43d9b05

require('../scss/main.scss');

var el = (function(){
  var $d = $('<div>', {'class': 'kpiapp'});
  $('body').prepend($d);
  return $d.get(0);
})();

window.csrftoken = cookie.load('csrftoken');

function csrfSafeMethod(method) {
    // these HTTP methods do not require CSRF protection
    return (/^(GET|HEAD|OPTIONS|TRACE)$/.test(method));
}
$.ajaxSetup({
    beforeSend: function(xhr, settings) {
        if (!csrfSafeMethod(settings.type) && !this.crossDomain) {
            xhr.setRequestHeader('X-CSRFToken', csrftoken);
        }
    }
});

if (document.head.querySelector('meta[name=kpi-root-url]')) {

  render(<AppContainer><RunRoutes routes={routes} /></AppContainer>, el);

  if (module.hot) {
    module.hot.accept('./app', () => {
      let RunRoutes = require('./app').default;
      render(<AppContainer><RunRoutes routes={routes} /></AppContainer>, el);
    });
  }
} else {
  console.error('no kpi-root-url meta tag set. skipping react-router init');
}<|MERGE_RESOLUTION|>--- conflicted
+++ resolved
@@ -4,11 +4,6 @@
 import cookie from 'react-cookie';
 import React from 'react';
 import {render} from 'react-dom';
-<<<<<<< HEAD
-
-=======
-import "babel-polyfill";
->>>>>>> e43d9b05
 
 require('../scss/main.scss');
 
