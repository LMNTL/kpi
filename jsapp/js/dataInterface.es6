/**
 * The only file that is making calls to Backend. You shouldn't use it directly,
 * but through proper actions in `jsapp/js/actions.es6`.
 *
 * TODO: Instead of splitting this huge file it could be a good idead to move
 * all the calls from here to appropriate actions and drop this file entirely.
 * And make actions for calls that doesn't have them.
 */

import alertify from 'alertifyjs';
<<<<<<< HEAD
import {
  assign
} from './utils';
import {
  ROOT_URL,
  COMMON_QUERIES
} from './constants';

const DEFAULT_PAGE_SIZE = 100;
=======
import {assign} from 'utils';
import {ROOT_URL} from './constants';
>>>>>>> 7186bff3

export var dataInterface;
(function(){
  var $ajax = (o)=> {
    return $.ajax(assign({}, {dataType: 'json', method: 'GET'}, o));
  };
  const assetMapping = {
    'a': 'assets',
    'c': 'collections',
    'p': 'permissions',
  };

  // hook up to all AJAX requests to check auth problems
  $(document).ajaxError((event, request, settings) => {
    if (request.status === 403 || request.status === 401 || request.status === 404) {
      dataInterface.selfProfile().done((data) => {
        if (data.message === 'user is not logged in') {
          let errorMessage = t('Please try reloading the page. If you need to contact support, note the following message: <pre>##server_message##</pre>');
          let serverMessage = request.status.toString();
          if (request.responseJSON && request.responseJSON.detail) {
            serverMessage += ': ' + request.responseJSON.detail;
          }
          errorMessage = errorMessage.replace('##server_message##', serverMessage);
          alertify.alert(t('You are not logged in'), errorMessage);
        }
      });
    }
  });

  assign(this, {
    selfProfile: ()=> $ajax({ url: `${ROOT_URL}/me/` }),
    serverEnvironment: ()=> $ajax({ url: `${ROOT_URL}/environment/` }),
    apiToken: () => {
      return $ajax({
        url: `${ROOT_URL}/token/?format=json`
      });
    },
    getUser: (userUrl) => {
      return $ajax({
        url: userUrl
      });
    },
    queryUserExistence: (username)=> {
      var d = new $.Deferred();
      $ajax({ url: `${ROOT_URL}/api/v2/users/${username}/` })
        .done(()=>{ d.resolve(username, true); })
        .fail(()=>{ d.reject(username, false); });
      return d.promise();
    },
    logout: ()=> {
      var d = new $.Deferred();
      $ajax({ url: `${ROOT_URL}/api-auth/logout/` }).done(d.resolve).fail(function (/*resp, etype, emessage*/) {
        // logout request wasn't successful, but may have logged the user out
        // querying '/me/' can confirm if we have logged out.
        dataInterface.selfProfile().done(function(data){
          if (data.message === 'user is not logged in') {
            d.resolve(data);
          } else {
            d.fail(data);
          }
        }).fail(d.fail);
      });
      return d.promise();
    },
    patchProfile (data) {
      return $ajax({
        url: `${ROOT_URL}/me/`,
        method: 'PATCH',
        data: data
      });
    },
    listTemplates () {
      return $ajax({
        url: `${ROOT_URL}/api/v2/assets/?q=${COMMON_QUERIES.get('t')}`
      });
    },
    getCollections(params = {}) {
      let q = COMMON_QUERIES.get('c');
      if (params.owner) {
        q += ` AND owner__username__exact:${params.owner}`;
      }
      return $ajax({
        url: `${ROOT_URL}/api/v2/assets/`,
        dataType: 'json',
        data: {
          q: q,
          limit: params.pageSize || DEFAULT_PAGE_SIZE,
          page: params.page || 0
        },
        method: 'GET'
      });
    },
    createAssetSnapshot (data) {
      return $ajax({
        url: `${ROOT_URL}/api/v2/asset_snapshots/`,
        method: 'POST',
        data: data
      });
    },
    createTemporaryAssetSnapshot ({source}) {
      return $ajax({
        url: `${ROOT_URL}/api/v2/asset_snapshots/`,
        method: 'POST',
        data: {
          source: source
        }
      });
    },

    /*
     * external services
     */

    getHooks(uid) {
      return $ajax({
        url: `${ROOT_URL}/api/v2/assets/${uid}/hooks/`,
        method: 'GET'
      });
    },
    getHook(uid, hookUid) {
      return $ajax({
        url: `${ROOT_URL}/api/v2/assets/${uid}/hooks/${hookUid}/`,
        method: 'GET'
      });
    },
    addExternalService(uid, data) {
      return $ajax({
        url: `${ROOT_URL}/api/v2/assets/${uid}/hooks/`,
        method: 'POST',
        data: JSON.stringify(data),
        dataType: 'json',
        contentType: 'application/json'
      });
    },
    updateExternalService(uid, hookUid, data) {
      return $ajax({
        url: `${ROOT_URL}/api/v2/assets/${uid}/hooks/${hookUid}/`,
        method: 'PATCH',
        data: JSON.stringify(data),
        dataType: 'json',
        contentType: 'application/json'
      });
    },
    deleteExternalService(uid, hookUid) {
      return $ajax({
        url: `${ROOT_URL}/api/v2/assets/${uid}/hooks/${hookUid}/`,
        method: 'DELETE'
      });
    },
    getHookLogs(uid, hookUid) {
      return $ajax({
        url: `${ROOT_URL}/api/v2/assets/${uid}/hooks/${hookUid}/logs/`,
        method: 'GET'
      });
    },
    getHookLog(uid, hookUid, lid) {
      return $ajax({
        url: `${ROOT_URL}/api/v2/assets/${uid}/hooks/${hookUid}/logs/${lid}/`,
        method: 'GET'
      });
    },
    retryExternalServiceLogs(uid, hookUid) {
      return $ajax({
        url: `${ROOT_URL}/api/v2/assets/${uid}/hooks/${hookUid}/retry/`,
        method: 'PATCH'
      });
    },
    retryExternalServiceLog(uid, hookUid, lid) {
      return $ajax({
        url: `${ROOT_URL}/api/v2/assets/${uid}/hooks/${hookUid}/logs/${lid}/retry/`,
        method: 'PATCH'
      });
    },

    getReportData (data) {
      let identifierString;
      if (data.identifiers) {
        identifierString = `?names=${data.identifiers.join(',')}`
      }
      if (data.group_by != '')
        identifierString += `&split_by=${data.group_by}`;

      return $ajax({
        url: `${ROOT_URL}/reports/${data.uid}/${identifierString}`,
      });
    },
    cloneAsset ({uid, name, version_id, new_asset_type, parent}) {
      let data = {
        clone_from: uid,
      };
      if (name) { data.name = name; }
      if (version_id) { data.clone_from_version_id = version_id; }
      if (new_asset_type) { data.asset_type = new_asset_type; }
      if (parent) { data.parent = parent; }
      return $ajax({
        method: 'POST',
        url: `${ROOT_URL}/api/v2/assets/`,
        data: data,
      });
    },

    /*
     * permissions
     */

    getPermissionsConfig() {
      return $ajax({
        url: `${ROOT_URL}/api/v2/permissions/`,
        method: 'GET'
      });
    },

    getAssetPermissions(assetUid) {
      return $ajax({
        url: `${ROOT_URL}/api/v2/assets/${assetUid}/permission-assignments/`,
        method: 'GET'
      });
    },

    bulkSetAssetPermissions(assetUid, perms) {
      return $ajax({
        url: `${ROOT_URL}/api/v2/assets/${assetUid}/permission-assignments/bulk/`,
        method: 'POST',
        data: JSON.stringify(perms),
        dataType: 'json',
        contentType: 'application/json'
      });
    },

    assignAssetPermission(assetUid, perm) {
      return $ajax({
        url: `${ROOT_URL}/api/v2/assets/${assetUid}/permission-assignments/`,
        method: 'POST',
        data: JSON.stringify(perm),
        dataType: 'json',
        contentType: 'application/json'
      });
    },

    removePermission (permUrl) {
      return $ajax({
        method: 'DELETE',
        url: permUrl
      });
    },

    copyPermissionsFrom(sourceUid, targetUid) {
      return $ajax({
        url: `${ROOT_URL}/api/v2/assets/${targetUid}/permission-assignments/clone/`,
        method: 'PATCH',
        data: {
          clone_from: sourceUid
        }
      });
    },
    deleteAsset ({uid}) {
      return $ajax({
        url: `${ROOT_URL}/api/v2/assets/${uid}/`,
        method: 'DELETE'
      });
    },
    subscribeToCollection(assetUrl) {
      return $ajax({
        url: `${ROOT_URL}/api/v2/asset_subscriptions/`,
        data: {
          asset: assetUrl
        },
        method: 'POST'
      });
    },
    unsubscribeFromCollection(uid) {
      return $ajax({
        url: `${ROOT_URL}/api/v2/asset_subscriptions/`,
        data: {
          asset__uid: uid
        },
        method: 'GET'
      }).then((data) => {
        return $ajax({
          url: data.results[0].url,
          method: 'DELETE'
        });
      });
    },
    getAssetContent ({id}) {
      return $.getJSON(`${ROOT_URL}/api/v2/assets/${id}/content/`);
    },
    getImportDetails ({uid}) {
      return $.getJSON(`${ROOT_URL}/imports/${uid}/`);
    },
    getAsset (params={}) {
      if (params.url) {
        return $.getJSON(params.url);
      } else {
        // limit is for collections children
        return $.getJSON(`${ROOT_URL}/api/v2/assets/${params.id}/?limit=${DEFAULT_PAGE_SIZE}`);
      }
    },
    /**
     * @param {object} data
     * @param {string} [data.source]
     * @param {string} [data.type]
     * @param {boolean} [data.fields_from_all_versions]
     * @param {string} [data.lang]
     * @param {boolean} [data.hierarchy_in_labels]
     * @param {string} [data.group_sep]
     */
    createExport (data) {
      return $ajax({
        url: `${ROOT_URL}/exports/`,
        method: 'POST',
        data: data
      });
    },
    getAssetExports (uid) {
      return $ajax({
        url: `${ROOT_URL}/exports/`,
        data: {
          q: `source:${uid}`
        }
      });
    },
    deleteAssetExport (euid) {
      return $ajax({
        url: `${ROOT_URL}/exports/${euid}/`,
        method: 'DELETE'
      });
    },
    getAssetXformView (uid) {
      return $ajax({
        url: `${ROOT_URL}/api/v2/assets/${uid}/xform/`,
        dataType: 'html'
      });
    },
    searchAssets(searchData) {
      // TODO https://github.com/kobotoolbox/kpi/issues/1983
      // force set limit to get hacky "all" assets
      searchData.limit = 200;
      return $.ajax({
        url: `${ROOT_URL}/api/v2/assets/`,
        dataType: 'json',
        data: searchData,
        method: 'GET'
      });
    },
    _searchAssetsWithPredefinedQuery(params, predefinedQuery) {
      const searchData = {
        q: predefinedQuery,
        limit: params.pageSize || DEFAULT_PAGE_SIZE,
        offset: params.page * params.pageSize || 0
      };

      if (params.searchPhrase) {
        searchData.q += ` AND "${params.searchPhrase}"`;
      }

      if (params.filterProperty && params.filterValue) {
        searchData.q += ` AND ${params.filterProperty}:${params.filterValue}`;
      }

      if (params.ordering) {
        searchData.ordering = params.ordering;
      }

      if (params.metadata === true) {
        searchData.metadata = 'on';
      }

      if (params.status) {
        searchData.status = params.status;
      }

      return $ajax({
        url: `${ROOT_URL}/api/v2/assets/`,
        dataType: 'json',
        data: searchData,
        method: 'GET'
      });
    },
    _searchMetadataWithPredefinedQuery(params, predefinedQuery) {
      const searchData = {
        q: predefinedQuery,
        limit: params.pageSize || DEFAULT_PAGE_SIZE,
        offset: params.page * params.pageSize || 0
      };

      if (params.searchPhrase) {
        searchData.q += ` AND "${params.searchPhrase}"`;
      }

      if (params.filterProperty && params.filterValue) {
        searchData.q += ` AND ${params.filterProperty}:"${params.filterValue}"`;
      }

      if (params.ordering) {
        searchData.ordering = params.ordering;
      }

      if (params.status) {
        searchData.status = params.status;
      }

      return $ajax({
        url: `${ROOT_URL}/api/v2/assets/metadata/`,
        dataType: 'json',
        data: searchData,
        method: 'GET'
      });
    },
    searchMyLibraryAssets(params = {}) {
      return this._searchAssetsWithPredefinedQuery(
        params,
        // we only want orphans (assets not inside collection)
        `${COMMON_QUERIES.get('qbtc')} AND parent:null`,
      );
    },
    searchMyLibraryMetadata(params = {}) {
      return this._searchMetadataWithPredefinedQuery(
        params,
        // we only want orphans (assets not inside collection)
        `${COMMON_QUERIES.get('qbtc')} AND parent:null`,
      );
    },
    searchPublicCollections(params = {}) {
      params.status = 'public-discoverable';
      return this._searchAssetsWithPredefinedQuery(
        params,
        COMMON_QUERIES.get('c'),
      );
    },
    searchPublicCollectionsMetadata(params = {}) {
      params.status = 'public-discoverable';
      return this._searchMetadataWithPredefinedQuery(
        params,
        COMMON_QUERIES.get('c'),
      );
    },
    assetsHash () {
      return $ajax({
        url: `${ROOT_URL}/api/v2/assets/hash/`,
        method: 'GET'
      });
    },
    createResource (details) {
      return $ajax({
        method: 'POST',
        url: `${ROOT_URL}/api/v2/assets/`,
        data: details
      });
    },
    patchAsset (uid, data) {
      return $ajax({
        url: `${ROOT_URL}/api/v2/assets/${uid}/`,
        method: 'PATCH',
        data: data
      });
    },
    listTags (data) {
      return $ajax({
        url: `${ROOT_URL}/tags/`,
        method: 'GET',
        data: assign({
          limit: 9999,
        }, data),
      });
    },
    loadNextPageUrl(nextPageUrl){
      return $ajax({
        url: nextPageUrl,
        method: 'GET'
      });
    },
    deployAsset (asset, redeployment) {
      var data = {
        'active': true,
      };
      var method = 'POST';
      if (redeployment) {
        method = 'PATCH';
        data.version_id = asset.version_id;
      }
      return $ajax({
        method: method,
        url: `${asset.url}deployment/`,
        data: data
      });
    },
    setDeploymentActive ({asset, active}) {
      return $ajax({
        method: 'PATCH',
        url: `${asset.url}deployment/`,
        data: {
          active: active
        }
      });
    },
    createImport(contents) {
      var formData = new FormData();
      Object.keys(contents).forEach((key) => {
        formData.append(key, contents[key]);
      });
      return $ajax({
        method: 'POST',
        url: `${ROOT_URL}/imports/`,
        data: formData,
        processData: false,
        contentType: false
      });
    },
    getResource ({id}) {
      // how can we avoid pulling asset type from the 1st character of the uid?
      var assetType = assetMapping[id[0]];
      return $.getJSON(`${ROOT_URL}/${assetType}/${id}/`);
    },
    getSubmissions(uid, pageSize=DEFAULT_PAGE_SIZE, page=0, sort=[], fields=[], filter='') {
      const query = `limit=${pageSize}&start=${page}`;
      var s = '&sort={"_id":-1}'; // default sort
      var f = '';
      if (sort.length)
        s = sort[0].desc === true ? `&sort={"${sort[0].id}":-1}` : `&sort={"${sort[0].id}":1}`;
      if (fields.length)
        f = `&fields=${JSON.stringify(fields)}`;

      return $ajax({
        url: `${ROOT_URL}/api/v2/assets/${uid}/data/?${query}${s}${f}${filter}`,
        method: 'GET'
      });
    },
    getSubmission(uid, sid) {
      return $ajax({
        url: `${ROOT_URL}/api/v2/assets/${uid}/data/${sid}/`,
        method: 'GET'
      });
    },
    patchSubmissions(uid, data) {
      return $ajax({
        url: `${ROOT_URL}/api/v2/assets/${uid}/data/validation_statuses/`,
        method: 'PATCH',
        data: {'payload': JSON.stringify(data)}
      });
    },
    bulkRemoveSubmissionsValidationStatus(uid, data) {
      return $ajax({
        url: `${ROOT_URL}/api/v2/assets/${uid}/data/validation_statuses/`,
        method: 'DELETE',
        data: {'payload': JSON.stringify(data)}
      });
    },
    updateSubmissionValidationStatus(uid, sid, data) {
      return $ajax({
        url: `${ROOT_URL}/api/v2/assets/${uid}/data/${sid}/validation_status/`,
        method: 'PATCH',
        data: data
      });
    },
    removeSubmissionValidationStatus(uid, sid) {
      return $ajax({
        url: `${ROOT_URL}/api/v2/assets/${uid}/data/${sid}/validation_status/`,
        method: 'DELETE'
      });
    },
    getSubmissionsQuery(uid, query='') {
      return $ajax({
        url: `${ROOT_URL}/api/v2/assets/${uid}/data/?${query}`,
        method: 'GET'
      });
    },
    deleteSubmission(uid, sid) {
      return $ajax({
        url: `${ROOT_URL}/api/v2/assets/${uid}/data/${sid}`,
        method: 'DELETE'
      });
    },
    bulkDeleteSubmissions(uid, data) {
      return $ajax({
        url: `${ROOT_URL}/api/v2/assets/${uid}/data/bulk/`,
        method: 'DELETE',
        data: {'payload': JSON.stringify(data)}
      });
    },
    getEnketoEditLink(uid, sid) {
      return $ajax({
        url: `${ROOT_URL}/api/v2/assets/${uid}/data/${sid}/edit/?return_url=false`,
        method: 'GET'
      });
    },
    uploadAssetFile(uid, data) {
      var formData = new FormData();
      Object.keys(data).forEach(function(key) {
        formData.append(key, data[key]);
      });

      return $ajax({
        url: `${ROOT_URL}/api/v2/assets/${uid}/files/`,
        method: 'POST',
        data: formData,
        processData: false,
        contentType: false
      });
    },
    getAssetFiles(uid) {
      return $ajax({
        url: `${ROOT_URL}/api/v2/assets/${uid}/files/`,
        method: 'GET'
      });
    },
    deleteAssetFile(assetUid, uid) {
      return $ajax({
        url: `${ROOT_URL}/api/v2/assets/${assetUid}/files/${uid}/`,
        method: 'DELETE'
      });
    },

    getHelpInAppMessages() {
      return $ajax({
        url: `${ROOT_URL}/help/in_app_messages/`,
        method: 'GET'
      });
    },
    patchHelpInAppMessage(uid, data) {
      return $ajax({
        url: `${ROOT_URL}/help/in_app_messages/${uid}/`,
        method: 'PATCH',
        data: JSON.stringify(data),
        dataType: 'json',
        contentType: 'application/json'
      });
    },

    setLanguage(data) {
      return $ajax({
        url: `${ROOT_URL}/i18n/setlang/`,
        method: 'POST',
        data: data
      });
    },
    environment() {
      return $ajax({url: `${ROOT_URL}/environment/`,method: 'GET'});
    },
    login: (creds)=> {
      return $ajax({ url: `${ROOT_URL}/api-auth/login/?next=/me/`, data: creds, method: 'POST'});
    }
  });
}).call(dataInterface = {});<|MERGE_RESOLUTION|>--- conflicted
+++ resolved
@@ -8,20 +8,13 @@
  */
 
 import alertify from 'alertifyjs';
-<<<<<<< HEAD
-import {
-  assign
-} from './utils';
+import {assign} from 'utils';
 import {
   ROOT_URL,
   COMMON_QUERIES
 } from './constants';
 
 const DEFAULT_PAGE_SIZE = 100;
-=======
-import {assign} from 'utils';
-import {ROOT_URL} from './constants';
->>>>>>> 7186bff3
 
 export var dataInterface;
 (function(){
