--- conflicted
+++ resolved
@@ -8,7 +8,6 @@
 )
 from django.contrib.auth.models import User
 from django.db.models import Count, Sum
-<<<<<<< HEAD
 from django.forms import CharField
 from django.utils import timezone
 
@@ -17,10 +16,6 @@
     USERNAME_INVALID_MESSAGE,
     username_validators,
 )
-=======
-from django.utils import timezone
-
->>>>>>> 1e09fa81
 from kpi.deployment_backends.kc_access.shadow_models import (
     ReadOnlyKobocatMonthlyXFormSubmissionCounter,
 )
@@ -28,7 +23,6 @@
 from .models import SitewideMessage, ConfigurationFile, PerUserSetting
 
 
-<<<<<<< HEAD
 class UserChangeForm(DjangoUserChangeForm):
 
     username = CharField(
@@ -49,8 +43,6 @@
     )
 
 
-=======
->>>>>>> 1e09fa81
 class ExtendedUserAdmin(UserAdmin):
     """
     Deleting users used to a two-step process since KPI and KoBoCAT
@@ -68,13 +60,9 @@
     permission
     """
 
-<<<<<<< HEAD
     form = UserChangeForm
     add_form = UserCreationForm
-
-=======
     change_form_template = 'admin/loginas/change_form.html'
->>>>>>> 1e09fa81
     list_display = UserAdmin.list_display + ('date_joined',)
     list_filter = UserAdmin.list_filter + ('date_joined',)
     readonly_fields = UserAdmin.readonly_fields + (
@@ -145,7 +133,6 @@
                 messages.ERROR
             )
 
-<<<<<<< HEAD
     def get_search_results(self, request, queryset, search_term):
         queryset, use_distinct = super().get_search_results(request, queryset, search_term)
 
@@ -155,8 +142,6 @@
 
         return queryset, use_distinct
 
-=======
->>>>>>> 1e09fa81
     def monthly_submission_count(self, obj):
         """
         Gets the number of this month's submissions a user has to be
