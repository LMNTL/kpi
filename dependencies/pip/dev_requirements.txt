#
# This file is autogenerated by pip-compile with Python 3.10
# by the following command:
#
#    pip-compile dependencies/pip/dev_requirements.in
#
-e git+https://github.com/dimagi/django-digest@419f7306443f9a800b07d832b2cc147941062d59#egg=django_digest
    # via -r dependencies/pip/requirements.in
-e git+https://github.com/kobotoolbox/formpack.git@43daf1d1bd9ffecaeb0e66f8ffb5a957a6e9b9e2#egg=formpack
    # via -r dependencies/pip/requirements.in
-e git+https://github.com/kobotoolbox/kobo-service-account.git@871762cdd099ed543d36f0a29bfbff1de4766a8b#egg=kobo-service-account
    # via -r dependencies/pip/requirements.in
-e git+https://github.com/dimagi/python-digest@5c94bb74516b977b60180ee832765c0695ff2b56#egg=python_digest
    # via -r dependencies/pip/requirements.in
-e git+https://github.com/kobotoolbox/ssrf-protect@9b97d3f0fd8f737a38dd7a6b64efeffc03ab3cdd#egg=ssrf_protect
    # via -r dependencies/pip/requirements.in
amqp==5.1.1
    # via
    #   -r dependencies/pip/requirements.in
    #   kombu
asgiref==3.5.0
    # via django
asttokens==2.0.5
    # via stack-data
async-timeout==4.0.2
    # via redis
attrs==21.4.0
    # via
    #   jsonschema
    #   pytest
azure-core==1.24.1
    # via
    #   azure-storage-blob
    #   msrest
azure-storage-blob==12.12.0
    # via django-storages
backcall==0.2.0
    # via ipython
bcrypt==3.2.0
    # via paramiko
begins==0.9
    # via formpack
billiard==3.6.4.0
    # via
    #   -r dependencies/pip/requirements.in
    #   celery
boto3==1.22.2
    # via
    #   django-amazon-ses
    #   django-storages
botocore==1.25.2
    # via
    #   boto3
    #   s3transfer
cachetools==5.2.0
    # via google-auth
celery[redis]==5.2.6
    # via
    #   -r dependencies/pip/requirements.in
    #   django-celery-beat
certifi==2021.10.8
    # via
    #   msrest
    #   requests
    #   sentry-sdk
cffi==1.15.0
    # via
    #   bcrypt
    #   cryptography
    #   pynacl
charset-normalizer==2.0.12
    # via requests
click==8.1.2
    # via
    #   celery
    #   click-didyoumean
    #   click-plugins
    #   click-repl
click-didyoumean==0.3.0
    # via celery
click-plugins==1.1.1
    # via celery
click-repl==0.2.0
    # via celery
coverage[toml]==6.3.2
    # via
    #   -r dependencies/pip/dev_requirements.in
    #   coveralls
    #   pytest-cov
coveralls==3.3.1
    # via -r dependencies/pip/dev_requirements.in
cryptography==37.0.1
    # via
    #   azure-storage-blob
    #   jwcrypto
    #   paramiko
    #   pyjwt
    #   pyopenssl
cssselect==1.1.0
    # via pyquery
decorator==5.1.1
    # via ipython
deepmerge==1.0.1
    # via -r dependencies/pip/requirements.in
defusedxml==0.7.1
    # via
    #   djangorestframework-xml
    #   python3-openid
    #   pyxform
deprecated==1.2.13
    # via
    #   jwcrypto
    #   redis
dict2xml==1.7.1
    # via -r dependencies/pip/requirements.in
dj-static==0.0.6
    # via -r dependencies/pip/requirements.in
dj-stripe==2.6.2
    # via -r dependencies/pip/requirements.in
django==3.2.15
    # via
    #   -r dependencies/pip/requirements.in
    #   dj-stripe
    #   django-allauth
    #   django-amazon-ses
    #   django-braces
    #   django-celery-beat
    #   django-cors-headers
    #   django-csp
    #   django-debug-toolbar
    #   django-extensions
    #   django-filter
    #   django-js-asset
    #   django-markdownx
    #   django-oauth-toolkit
    #   django-organizations
    #   django-picklefield
    #   django-redis
    #   django-reversion
    #   django-storages
    #   django-taggit
    #   django-timezone-field
    #   djangorestframework
    #   jsonfield
    #   kobo-service-account
    #   model-bakery
django-allauth==0.52.0
    # via -r dependencies/pip/requirements.in
django-amazon-ses==4.0.1
    # via -r dependencies/pip/requirements.in
django-braces==1.15.0
    # via -r dependencies/pip/requirements.in
django-celery-beat==2.2.1
    # via -r dependencies/pip/requirements.in
django-constance[database]==2.8.0
    # via -r dependencies/pip/requirements.in
django-cors-headers==3.11.0
    # via -r dependencies/pip/requirements.in
django-csp==3.7
    # via -r dependencies/pip/requirements.in
django-debug-toolbar==3.2.4
    # via -r dependencies/pip/requirements.in
django-environ==0.8.1
    # via -r dependencies/pip/requirements.in
django-extensions==3.1.5
    # via -r dependencies/pip/requirements.in
django-filter==21.1
    # via -r dependencies/pip/requirements.in
django-js-asset==2.0.0
    # via django-mptt
django-loginas==0.3.10
    # via -r dependencies/pip/requirements.in
django-markdownx==3.0.1
    # via -r dependencies/pip/requirements.in
django-markitup==4.0.0
    # via -r dependencies/pip/requirements.in
django-mptt==0.13.4
    # via -r dependencies/pip/requirements.in
django-oauth-toolkit==2.0.0
    # via -r dependencies/pip/requirements.in
django-organizations==2.0.2
    # via -r dependencies/pip/requirements.in
django-picklefield==3.0.1
    # via django-constance
django-private-storage==3.0
    # via -r dependencies/pip/requirements.in
django-redis==5.2.0
    # via -r dependencies/pip/requirements.in
django-redis-sessions==0.6.2
    # via -r dependencies/pip/requirements.in
<<<<<<< HEAD
django-registration-redux==2.10
    # via -r dependencies/pip/requirements.in
django-request-cache==1.4.0
=======
django-request-cache==1.2
>>>>>>> 380ce7bf
    # via -r dependencies/pip/requirements.in
django-reversion==5.0.0
    # via -r dependencies/pip/requirements.in
django-storages[azure,boto3]==1.12.3
    # via -r dependencies/pip/requirements.in
django-taggit==2.1.0
    # via -r dependencies/pip/requirements.in
django-timezone-field==4.2.3
    # via django-celery-beat
django-trench==0.3.1
    # via -r dependencies/pip/requirements.in
django-userforeignkey==0.4.0
    # via django-request-cache
django-webpack-loader==1.5.0
    # via -r dependencies/pip/requirements.in
djangorestframework==3.13.1
    # via
    #   -r dependencies/pip/requirements.in
    #   drf-extensions
    #   kobo-service-account
djangorestframework-xml==2.0.0
    # via -r dependencies/pip/requirements.in
docopt==0.6.2
    # via coveralls
docutils==0.18.1
    # via statistics
drf-extensions==0.7.1
    # via -r dependencies/pip/requirements.in
et-xmlfile==1.1.0
    # via openpyxl
executing==0.8.3
    # via stack-data
fabric==2.7.0
    # via -r dependencies/pip/dev_requirements.in
future==0.18.2
    # via -r dependencies/pip/requirements.in
geojson-rewind==1.0.2
    # via
    #   -r dependencies/pip/requirements.in
    #   formpack
google-api-core[grpc]==2.8.2
    # via
    #   google-api-python-client
    #   google-cloud-core
    #   google-cloud-speech
    #   google-cloud-storage
    #   google-cloud-translate
google-api-python-client==2.62.0
    # via -r dependencies/pip/requirements.in
google-auth==2.8.0
    # via
    #   google-api-core
    #   google-api-python-client
    #   google-auth-httplib2
    #   google-cloud-core
    #   google-cloud-storage
google-auth-httplib2==0.1.0
    # via google-api-python-client
google-cloud-core==2.3.1
    # via
    #   google-cloud-storage
    #   google-cloud-translate
google-cloud-speech==2.14.1
    # via -r dependencies/pip/requirements.in
google-cloud-storage==2.4.0
    # via -r dependencies/pip/requirements.in
google-cloud-translate==3.7.4
    # via -r dependencies/pip/requirements.in
google-crc32c==1.3.0
    # via google-resumable-media
google-resumable-media==2.3.3
    # via google-cloud-storage
googleapis-common-protos==1.56.2
    # via
    #   google-api-core
    #   grpcio-status
grpcio==1.46.3
    # via
    #   google-api-core
    #   grpcio-status
grpcio-status==1.46.3
    # via google-api-core
httplib2==0.20.4
    # via
    #   google-api-python-client
    #   google-auth-httplib2
idna==3.3
    # via requests
iniconfig==1.1.1
    # via pytest
invoke==1.7.0
    # via fabric
ipython==8.2.0
    # via -r dependencies/pip/dev_requirements.in
isodate==0.6.1
    # via msrest
jedi==0.18.1
    # via ipython
jmespath==1.0.0
    # via
    #   boto3
    #   botocore
jsonfield==3.1.0
    # via
    #   -r dependencies/pip/requirements.in
    #   dj-stripe
jsonschema==4.4.0
    # via
    #   -r dependencies/pip/requirements.in
    #   formpack
jwcrypto==1.2
    # via django-oauth-toolkit
kombu==5.2.4
    # via
    #   -r dependencies/pip/requirements.in
    #   celery
lxml==4.8.0
    # via
    #   -r dependencies/pip/requirements.in
    #   formpack
    #   pyquery
markdown==3.3.6
    # via
    #   -r dependencies/pip/requirements.in
    #   django-markdownx
matplotlib-inline==0.1.3
    # via ipython
mock==4.0.3
    # via -r dependencies/pip/dev_requirements.in
model-bakery==1.7.0
    # via -r dependencies/pip/dev_requirements.in
mongomock==4.0.0
    # via -r dependencies/pip/dev_requirements.in
msrest==0.7.1
    # via azure-storage-blob
ndg-httpsclient==0.5.1
    # via -r dependencies/pip/requirements.in
oauthlib==3.2.0
    # via
    #   -r dependencies/pip/requirements.in
    #   django-oauth-toolkit
    #   requests-oauthlib
openpyxl==3.0.9
    # via
    #   -r dependencies/pip/requirements.in
    #   pyxform
packaging==21.3
    # via
    #   mongomock
    #   pytest
    #   redis
paramiko==2.10.4
    # via fabric
parso==0.8.3
    # via jedi
path==16.4.0
    # via path-py
path-py==12.5.0
    # via formpack
pathlib2==2.3.7.post1
    # via fabric
pexpect==4.8.0
    # via ipython
pickleshare==0.7.5
    # via ipython
pillow==9.1.0
    # via django-markdownx
pluggy==1.0.0
    # via pytest
prompt-toolkit==3.0.29
    # via
    #   click-repl
    #   ipython
proto-plus==1.20.6
    # via
    #   google-cloud-speech
    #   google-cloud-translate
protobuf==3.20.1
    # via
    #   google-api-core
    #   google-cloud-speech
    #   google-cloud-translate
    #   googleapis-common-protos
    #   grpcio-status
    #   proto-plus
psycopg2==2.9.3
    # via -r dependencies/pip/requirements.in
ptyprocess==0.7.0
    # via pexpect
pure-eval==0.2.2
    # via stack-data
py==1.11.0
    # via pytest
pyasn1==0.4.8
    # via
    #   -r dependencies/pip/requirements.in
    #   ndg-httpsclient
    #   pyasn1-modules
    #   rsa
pyasn1-modules==0.2.8
    # via google-auth
pycparser==2.21
    # via cffi
pygments==2.12.0
    # via
    #   -r dependencies/pip/requirements.in
    #   ipython
pyjwt[crypto]==2.3.0
    # via
    #   django-allauth
    #   twilio
pymongo==3.12.3
    # via -r dependencies/pip/requirements.in
pynacl==1.5.0
    # via paramiko
pyopenssl==22.0.0
    # via
    #   -r dependencies/pip/requirements.in
    #   ndg-httpsclient
pyotp==2.6.0
    # via django-trench
pyparsing==3.0.8
    # via
    #   httplib2
    #   packaging
pyquery==1.4.3
    # via formpack
pyrsistent==0.18.1
    # via jsonschema
pytest==7.1.2
    # via
    #   -r dependencies/pip/dev_requirements.in
    #   pytest-cov
    #   pytest-django
    #   pytest-env
pytest-cov==3.0.0
    # via -r dependencies/pip/dev_requirements.in
pytest-django==4.5.2
    # via -r dependencies/pip/dev_requirements.in
pytest-env==0.6.2
    # via -r dependencies/pip/dev_requirements.in
python-crontab==2.6.0
    # via django-celery-beat
python-dateutil==2.8.2
    # via
    #   -r dependencies/pip/requirements.in
    #   botocore
    #   python-crontab
python3-openid==3.2.0
    # via django-allauth
pytz==2022.1
    # via
    #   celery
    #   django
    #   django-timezone-field
    #   djangorestframework
    #   twilio
pyxform==1.9.0
    # via
    #   -r dependencies/pip/requirements.in
    #   formpack
redis==4.2.2
    # via
    #   celery
    #   django-redis
    #   django-redis-sessions
    #   kobo-service-account
requests==2.27.1
    # via
    #   -r dependencies/pip/requirements.in
    #   azure-core
    #   coveralls
    #   django-allauth
    #   django-oauth-toolkit
    #   google-api-core
    #   google-cloud-storage
    #   msrest
    #   requests-oauthlib
    #   responses
    #   smsapi-client
    #   stripe
    #   twilio
    #   yubico-client
requests-oauthlib==1.3.1
    # via
    #   django-allauth
    #   msrest
responses==0.20.0
    # via -r dependencies/pip/requirements.in
rsa==4.8
    # via google-auth
s3transfer==0.5.2
    # via boto3
sentinels==1.0.0
    # via mongomock
sentry-sdk==1.5.12
    # via -r dependencies/pip/requirements.in
shortuuid==1.0.8
    # via -r dependencies/pip/requirements.in
six==1.16.0
    # via
    #   asttokens
    #   azure-core
    #   bcrypt
    #   click-repl
    #   django-organizations
    #   google-auth
    #   google-auth-httplib2
    #   grpcio
    #   isodate
    #   mongomock
    #   paramiko
    #   pathlib2
    #   python-dateutil
smsapi-client==2.6.0
    # via django-trench
sqlparse==0.4.2
    # via
    #   -r dependencies/pip/requirements.in
    #   django
    #   django-debug-toolbar
stack-data==0.2.0
    # via ipython
static3==0.7.0
    # via
    #   -r dependencies/pip/requirements.in
    #   dj-static
statistics==1.0.3.5
    # via formpack
stripe==4.1.0
    # via dj-stripe
tabulate==0.8.9
    # via -r dependencies/pip/requirements.in
tomli==2.0.1
    # via
    #   coverage
    #   pytest
traitlets==5.1.1
    # via
    #   ipython
    #   matplotlib-inline
twilio==7.8.2
    # via django-trench
typing-extensions==4.2.0
    # via azure-core
uritemplate==4.1.1
    # via google-api-python-client
urllib3==1.26.9
    # via
    #   botocore
    #   requests
    #   responses
    #   sentry-sdk
uwsgi==2.0.20
    # via -r dependencies/pip/requirements.in
vine==5.0.0
    # via
    #   amqp
    #   celery
    #   kombu
wcwidth==0.2.5
    # via prompt-toolkit
werkzeug==2.0.3
    # via -r dependencies/pip/requirements.in
wrapt==1.14.0
    # via deprecated
xlrd==2.0.1
    # via
    #   -r dependencies/pip/requirements.in
    #   pyxform
    #   xlutils
xlsxwriter==3.0.3
    # via
    #   -r dependencies/pip/requirements.in
    #   formpack
xlutils==2.0.0
    # via -r dependencies/pip/requirements.in
xlwt==1.3.0
    # via
    #   -r dependencies/pip/requirements.in
    #   xlutils
yubico-client==1.13.0
    # via django-trench

# The following packages are considered to be unsafe in a requirements file:
# setuptools
backports-zoneinfo==0.2.1; python_version < '3.9'<|MERGE_RESOLUTION|>--- conflicted
+++ resolved
@@ -188,13 +188,9 @@
     # via -r dependencies/pip/requirements.in
 django-redis-sessions==0.6.2
     # via -r dependencies/pip/requirements.in
-<<<<<<< HEAD
 django-registration-redux==2.10
     # via -r dependencies/pip/requirements.in
 django-request-cache==1.4.0
-=======
-django-request-cache==1.2
->>>>>>> 380ce7bf
     # via -r dependencies/pip/requirements.in
 django-reversion==5.0.0
     # via -r dependencies/pip/requirements.in
