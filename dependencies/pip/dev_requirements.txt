--- conflicted
+++ resolved
@@ -492,13 +492,10 @@
     #   azure-core
     #   bcrypt
     #   click-repl
-<<<<<<< HEAD
     #   google-auth
     #   google-auth-httplib2
     #   grpcio
-=======
     #   django-organizations
->>>>>>> b0c3feb3
     #   isodate
     #   mongomock
     #   paramiko
