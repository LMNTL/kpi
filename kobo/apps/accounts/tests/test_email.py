--- conflicted
+++ resolved
@@ -1,4 +1,3 @@
-from allauth.account.models import EmailAddress
 from django.core import mail
 from django.urls import reverse
 from model_bakery import baker
@@ -17,12 +16,8 @@
         user_email = baker.make('account.emailaddress', user=self.user)
         other_email = baker.make('account.emailaddress')
         # Auth, Count, Queryset
-<<<<<<< HEAD
-        with self.assertNumQueries(4):
-=======
         queries = FuzzyInt(3, 5)
         with self.assertNumQueries(queries):
->>>>>>> 924ec942
             res = self.client.get(self.url_list)
         self.assertContains(res, user_email.email)
         self.assertNotContains(res, other_email.email)
@@ -52,12 +47,8 @@
         # Add second unconfirmed email, overrides the first
         data = {'email': 'morenew@example.com'}
         # Auth, Select, Delete (many), Get or Create
-<<<<<<< HEAD
-        with self.assertNumQueries(11):
-=======
         queries = FuzzyInt(11, 15)
         with self.assertNumQueries(queries):
->>>>>>> 924ec942
             res = self.client.post(self.url_list, data, format='json')
         self.assertContains(res, data['email'], status_code=201)
         self.assertEqual(self.user.emailaddress_set.count(), 2)
