--- conflicted
+++ resolved
@@ -14,13 +14,8 @@
     class Meta:
         model = Hook
         fields = ("url", "logs_url", "asset", "uid", "name", "endpoint", "active", "export_type",
-<<<<<<< HEAD
-                  "security_level", "success_count", "failed_count", "pending_count", "settings",
+                  "auth_level", "success_count", "failed_count", "pending_count", "settings",
                   "date_modified", "email_notification")
-=======
-                  "auth_level", "success_count", "failed_count", "pending_count", "settings",
-                  "date_modified")
->>>>>>> d07bc734
 
         read_only_fields = ("asset", "uid", "date_modified", "success_count", "failed_count", "pending_count")
 
