# coding: utf-8
import json
import re

from lxml import etree

from kpi.constants import SUBMISSION_FORMAT_TYPE_XML
from kpi.utils.strings import to_str
from .hook_test_case import HookTestCase


class ParserTestCase(HookTestCase):

    def test_json_parser(self):
        hook = self._create_hook(subset_fields=['_id', 'subgroup1', 'q3'])

        ServiceDefinition = hook.get_service_definition()
        submissions = hook.asset.deployment.get_submissions(hook.asset.owner)
        uuid = submissions[0]['_id']
        service_definition = ServiceDefinition(hook, uuid)
        expected_data = {
            '_id': 1,
            'group1/q3': u'¿Cómo está en el grupo uno la segunda vez?',
            'group2/subgroup1/q4': u'¿Cómo está en el subgrupo uno la primera vez?',
            'group2/subgroup1/q5': u'¿Cómo está en el subgrupo uno la segunda vez?',
            'group2/subgroup1/q6': u'¿Cómo está en el subgrupo uno la tercera vez?',
        }
        self.assertEqual(service_definition._get_data(), expected_data)

    def test_xml_parser(self):
        self.asset = self.create_asset(
            "some_asset_with_xml_submissions",
            content=json.dumps(self.asset.content),
            format="json")
        self.asset.deploy(backend='mock', active=True)
        self.asset.save()

        hook = self._create_hook(subset_fields=['_id', 'subgroup1', 'q3'],
                                 format_type=SUBMISSION_FORMAT_TYPE_XML)

        ServiceDefinition = hook.get_service_definition()
        submissions = hook.asset.deployment.get_submissions(
<<<<<<< HEAD
            self.asset.owner, format_type=INSTANCE_FORMAT_TYPE_XML)
=======
            self.asset.owner, format_type=SUBMISSION_FORMAT_TYPE_XML)
>>>>>>> 1e30b398
        xml_doc = etree.fromstring(submissions[0].encode())
        tree = etree.ElementTree(xml_doc)
        uuid = tree.find('_id').text

        service_definition = ServiceDefinition(hook, uuid)
        expected_etree = etree.fromstring(
            f'<{self.asset.uid}>'
            f'   <_id>{uuid}</_id>'
<<<<<<< HEAD
            '   <group1>'
            '      <q3>¿Cómo está en el grupo uno la segunda vez?</q3>'
            '   </group1>'
            '   <group2>'
            '      <subgroup1>'
            '          <q4>¿Cómo está en el subgrupo uno la primera vez?</q4>'
            '          <q5>¿Cómo está en el subgrupo uno la segunda vez?</q5>'
            '          <q6>¿Cómo está en el subgrupo uno la tercera vez?</q6>'
            '      </subgroup1>'
            '   </group2>'
=======
            f'   <group1>'
            f'      <q3>¿Cómo está en el grupo uno la segunda vez?</q3>'
            f'   </group1>'
            f'   <group2>'
            f'      <subgroup1>'
            f'          <q4>¿Cómo está en el subgrupo uno la primera vez?</q4>'
            f'          <q5>¿Cómo está en el subgrupo uno la segunda vez?</q5>'
            f'          <q6>¿Cómo está en el subgrupo uno la tercera vez?</q6>'
            f'      </subgroup1>'
            f'   </group2>'
>>>>>>> 1e30b398
            f'</{self.asset.uid}>'
        )
        expected_xml = etree.tostring(expected_etree, pretty_print=True,
                                      xml_declaration=True, encoding='utf-8')

        def remove_whitespace(str_):
            return re.sub(r'>\s+<', '><', to_str(str_))

        self.assertEqual(remove_whitespace(service_definition._get_data()),
                         remove_whitespace(expected_xml.decode()))<|MERGE_RESOLUTION|>--- conflicted
+++ resolved
@@ -40,11 +40,7 @@
 
         ServiceDefinition = hook.get_service_definition()
         submissions = hook.asset.deployment.get_submissions(
-<<<<<<< HEAD
-            self.asset.owner, format_type=INSTANCE_FORMAT_TYPE_XML)
-=======
             self.asset.owner, format_type=SUBMISSION_FORMAT_TYPE_XML)
->>>>>>> 1e30b398
         xml_doc = etree.fromstring(submissions[0].encode())
         tree = etree.ElementTree(xml_doc)
         uuid = tree.find('_id').text
@@ -53,18 +49,6 @@
         expected_etree = etree.fromstring(
             f'<{self.asset.uid}>'
             f'   <_id>{uuid}</_id>'
-<<<<<<< HEAD
-            '   <group1>'
-            '      <q3>¿Cómo está en el grupo uno la segunda vez?</q3>'
-            '   </group1>'
-            '   <group2>'
-            '      <subgroup1>'
-            '          <q4>¿Cómo está en el subgrupo uno la primera vez?</q4>'
-            '          <q5>¿Cómo está en el subgrupo uno la segunda vez?</q5>'
-            '          <q6>¿Cómo está en el subgrupo uno la tercera vez?</q6>'
-            '      </subgroup1>'
-            '   </group2>'
-=======
             f'   <group1>'
             f'      <q3>¿Cómo está en el grupo uno la segunda vez?</q3>'
             f'   </group1>'
@@ -75,7 +59,6 @@
             f'          <q6>¿Cómo está en el subgrupo uno la tercera vez?</q6>'
             f'      </subgroup1>'
             f'   </group2>'
->>>>>>> 1e30b398
             f'</{self.asset.uid}>'
         )
         expected_xml = etree.tostring(expected_etree, pretty_print=True,
