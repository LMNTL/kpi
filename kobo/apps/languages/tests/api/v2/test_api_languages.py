--- conflicted
+++ resolved
@@ -13,13 +13,8 @@
 
     def test_cannot_list_as_anonymous_user(self):
         self.client.logout()
-<<<<<<< HEAD
         response = self.client.get(reverse(self._get_endpoint('language-list')))
-        self.assertEqual(response.status_code, status.HTTP_403_FORBIDDEN)
-=======
-        response = self.client.get(reverse('language-list'))
         self.assertEqual(response.status_code, status.HTTP_401_UNAUTHORIZED)
->>>>>>> 910e90b2
 
     def test_list_with_search(self):
         """
