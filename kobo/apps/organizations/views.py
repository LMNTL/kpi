from django.conf import settings
from django.contrib.postgres.aggregates import ArrayAgg
from django.db.models import QuerySet
from django.utils.decorators import method_decorator
from django.views.decorators.cache import cache_page
from django_dont_vary_on.decorators import only_vary_on
from kpi import filters
from rest_framework import viewsets, status
from rest_framework.decorators import action
from rest_framework.response import Response

from kpi.constants import ASSET_TYPE_SURVEY
from kpi.models.asset import Asset
from kpi.paginators import AssetUsagePagination
from kpi.permissions import IsAuthenticated
from kpi.serializers.v2.service_usage import (
    CustomAssetUsageSerializer,
    ServiceUsageSerializer,
)
from kpi.utils.object_permission import get_database_user
from .models import Organization, create_organization
from .permissions import IsOrgAdminOrReadOnly
from .serializers import OrganizationSerializer
from ..stripe.constants import ACTIVE_STRIPE_STATUSES


@method_decorator(cache_page(settings.ENDPOINT_CACHE_DURATION), name='service_usage')
# django uses the Vary header in its caching, and each middleware can potentially add more Vary headers
# we use this decorator to remove any Vary headers except 'origin' (we don't want to cache between different installs)
@method_decorator(only_vary_on('Origin'), name='service_usage')
class OrganizationViewSet(viewsets.ModelViewSet):
    """
    Organizations are groups of users with assigned permissions and configurations

    - Organization admins can manage the organization and it's membership
    - Connect to authentication mechanisms and enforce policy
    - Create teams and projects under the organization
    """

    queryset = Organization.objects.all()
    serializer_class = OrganizationSerializer
    lookup_field = 'id'
    permission_classes = (IsAuthenticated, IsOrgAdminOrReadOnly)
    pagination_class = AssetUsagePagination

    def get_queryset(self) -> QuerySet:
        user = self.request.user
        queryset = super().get_queryset().filter(users=user)
        if self.action == "list" and not queryset:
            # Very inefficient get or create queryset.
            # It's temporary and should be removed later.
            create_organization(user, f"{user.username}'s organization")
            queryset = queryset.all()  # refresh
        return queryset

    @action(detail=True, methods=['get'])
    def service_usage(self, request, pk=None, *args, **kwargs):
        """
        ## Organization Usage Tracker
        <p>Tracks the total usage of different services for each account in an organization</p>
        <p>Tracks the submissions and NLP seconds/characters for the current month/year/all time</p>
        <p>Tracks the current total storage used</p>
        <p>If no organization is found with the provided ID, returns the usage for the logged-in user</p>
        <strong>This endpoint is cached for an amount of time determined by ENDPOINT_CACHE_DURATION</strong>

        <pre class="prettyprint">
        <b>GET</b> /api/v2/organizations/{organization_id}/service_usage/
        </pre>

        > Example
        >
        >       curl -X GET https://[kpi]/api/v2/organizations/{organization_id}/service_usage/
        >       {
        >           "total_nlp_usage": {
        >               "asr_seconds_current_month": {integer},
        >               "asr_seconds_current_year": {integer},
        >               "asr_seconds_all_time": {integer},
        >               "mt_characters_current_month": {integer},
        >               "mt_characters_current_year": {integer},
        >               "mt_characters_all_time": {integer},
        >           },
        >           "total_storage_bytes": {integer},
        >           "total_submission_count": {
        >               "current_month": {integer},
        >               "current_year": {integer},
        >               "all_time": {integer},
        >           },
        >           "current_month_start": {string (date), YYYY-MM-DD format},
        >           "current_year_start": {string (date), YYYY-MM-DD format},
        >           "billing_period_end": {string (date), YYYY-MM-DD format}|{None},
        >       }
        ### CURRENT ENDPOINT
        """

        context = {
            'organization_id': kwargs.get('id', None),
            **self.get_serializer_context(),
        }

        serializer = ServiceUsageSerializer(
            get_database_user(request.user),
            context=context,
        )
        return Response(data=serializer.data)

    @action(detail=True, methods=['get'])
    def asset_usage(self, request, pk=None, *args, **kwargs):
        """
        ## Organization Asset Usage Tracker
        <p>Tracks the total usage of each asset for the user in the given organization</p>

        <pre class="prettyprint">
        <b>GET</b> /api/v2/organizations/{organization_id}/asset_usage/
        </pre>

        > Example
        >
        >       curl -X GET https://[kpi]/api/v2/organizations/{organization_id}/asset_usage/
        >       {
        >           "count": {integer},
        >           "next": {url_to_next_page},
        >           "previous": {url_to_previous_page},
        >           "results": [
        >               {
        >                   "asset_type": {string},
        >                   "asset": {asset_url},
        >                   "asset_name": {string},
        >                   "nlp_usage_current_month": {
        >                       "total_asr_seconds": {integer},
        >                       "total_mt_characters": {integer},
        >                   }
        >                   "nlp_usage_all_time": {
        >                       "total_asr_seconds": {integer},
        >                       "total_mt_characters": {integer},
        >                   }
        >                   "storage_bytes": {integer},
        >                   "submission_count_current_month": {integer},
        >                   "submission_count_all_time": {integer},
        >                   "deployment_status": {string},
        >               },{...}
        >           ]
        >       }
        ### CURRENT ENDPOINT
        """

        org_id = kwargs.get('id', None)
        # Check if the organization exists and if the user is the owner
        try:
            organization = Organization.objects.prefetch_related('organization_users__user').filter(
                id=org_id, owner__organization_user__user_id=request.user.id,
            ).annotate(
                user_ids=ArrayAgg('organization_users__user_id')
            )[0]
        except IndexError:
            return Response(
                {'error': "There was a problem finding the organization."},
                status=status.HTTP_400_BAD_REQUEST,
            )

        # default to showing all users for this org
        asset_users = organization.user_ids
        # if Stripe is enabled, check that the org is on a plan that supports Organization features
        if settings.STRIPE_ENABLED and not Organization.objects.filter(
            id=org_id,
            djstripe_customers__subscriptions__status__in=ACTIVE_STRIPE_STATUSES,
            djstripe_customers__subscriptions__items__price__product__metadata__has_key='plan_type',
            djstripe_customers__subscriptions__items__price__product__metadata__plan_type='enterprise',
        ).exists():
            # No active subscription that supports multiple users, just get this user's data
            asset_users = [request.user.id]

        assets = (
            Asset.objects.only(
                'pk',
                'uid',
                '_deployment_status',
                'owner_id',
            )
            .select_related('owner')
            .filter(
                owner__in=asset_users,
                asset_type=ASSET_TYPE_SURVEY,
            )
        )

        context = {
            'organization': organization,
            **self.get_serializer_context(),
        }

        filtered_assets = (
            filters.AssetOrganizationUsageFilter().filter_queryset(
                request, assets, self
            )
        )

        page = self.paginate_queryset(filtered_assets)

        serializer = CustomAssetUsageSerializer(
<<<<<<< HEAD
            page, many=True, context=context
=======
            filtered_assets, many=True, context=context
>>>>>>> c0020a65
        )
        return self.get_paginated_response(serializer.data)<|MERGE_RESOLUTION|>--- conflicted
+++ resolved
@@ -197,10 +197,6 @@
         page = self.paginate_queryset(filtered_assets)
 
         serializer = CustomAssetUsageSerializer(
-<<<<<<< HEAD
             page, many=True, context=context
-=======
-            filtered_assets, many=True, context=context
->>>>>>> c0020a65
         )
         return self.get_paginated_response(serializer.data)