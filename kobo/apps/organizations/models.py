--- conflicted
+++ resolved
@@ -1,22 +1,7 @@
-<<<<<<< HEAD
 from django.conf import settings
 from django.db.models import F
-
-from kobo.apps.stripe.constants import ACTIVE_STRIPE_STATUSES
-from kpi.fields import KpiUidField
-
-from organizations.abstract import (
-    AbstractOrganization,
-    AbstractOrganizationInvitation,
-    AbstractOrganizationOwner,
-    AbstractOrganizationUser,
-)
-=======
-import uuid
 from functools import partial
 
-from django.db import models
-from django.forms.fields import EmailField
 from organizations.abstract import (
     AbstractOrganization,
     AbstractOrganizationInvitation,
@@ -25,8 +10,8 @@
 )
 from organizations.utils import create_organization as create_organization_base
 
+from kobo.apps.stripe.constants import ACTIVE_STRIPE_STATUSES
 from kpi.fields import KpiUidField
->>>>>>> b2932f75
 
 
 class Organization(AbstractOrganization):
@@ -40,7 +25,6 @@
         """
         return self.owner.organization_user.user.email
 
-<<<<<<< HEAD
     @property
     def active_subscription_billing_details(self):
         """
@@ -62,8 +46,6 @@
             )[0]
         return None
 
-=======
->>>>>>> b2932f75
 
 class OrganizationUser(AbstractOrganizationUser):
     pass
