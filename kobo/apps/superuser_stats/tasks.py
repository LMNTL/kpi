# coding: utf-8
from __future__ import annotations

import csv
from celery import shared_task
from collections import Counter
from datetime import datetime
from typing import Union
try:
    from zoneinfo import ZoneInfo
except ImportError:
    from backports.zoneinfo import ZoneInfo

from dateutil.relativedelta import relativedelta
from django.conf import settings
from django.contrib.auth.models import User
from django.core.files.storage import default_storage
from django.db.models import (
    CharField,
    Count,
    DateField,
    IntegerField,
    F,
    Q,
    Sum,
    Value,
)
from django.db.models.functions import Cast, Concat

from hub.models import ExtraUserDetail
from kobo.apps.trackers.models import NLPUsageCounter
from kobo.static_lists import COUNTRIES
from kpi.constants import ASSET_TYPE_SURVEY
from kpi.deployment_backends.kc_access.shadow_models import (
    KobocatMonthlyXFormSubmissionCounter,
    KobocatXForm,
    KobocatUser,
    KobocatUserProfile,
    ReadOnlyKobocatInstance,
<<<<<<< HEAD
    KobocatMonthlyXFormSubmissionCounter,
=======
>>>>>>> 752d7eb7
)
from kpi.models.asset import Asset, AssetDeploymentStatus


# Make sure this app is listed in `INSTALLED_APPS`; otherwise, Celery will
# complain that the task is unregistered


@shared_task
def generate_country_report(
    output_filename: str, start_date: str, end_date: str
):

    def get_row_for_country(code_: str, label_: str):
        row_ = []

        xform_ids = Asset.objects.values_list(
            '_deployment_data__backend_response__formid', flat=True
        ).filter(
            settings__country_codes__in_array=[code_],
            _deployment_status=AssetDeploymentStatus.DEPLOYED,
            asset_type=ASSET_TYPE_SURVEY,
        )
        # Doing it this way because this report is focused on crises in
        # very specific time frames
        instances_count = ReadOnlyKobocatInstance.objects.filter(
            xform_id__in=list(xform_ids),
            date_created__date__range=(start_date, end_date),
        ).count()

        row_.append(label_)
        row_.append(instances_count)

        return row_

    columns = [
        'Country',
        'Count',
    ]

    with default_storage.open(output_filename, 'w') as output_file:
        writer = csv.writer(output_file)
        writer.writerow(columns)

        for code, label in COUNTRIES:

            try:
                row = get_row_for_country(code, label)
            except Exception as e:
                row = ['!FAILED!', 'Country: {}'.format(label), repr(e)]
            writer.writerow(row)


@shared_task
def generate_continued_usage_report(output_filename: str, end_date: str):
    data = []

    # We need to work with UTC timezone-aware datetime objects
    end_date_obj = datetime.strptime(end_date, '%Y-%m-%d').date()

    twelve_months_time = end_date_obj - relativedelta(years=1)
    six_months_time = end_date_obj - relativedelta(months=6)
    three_months_time = end_date_obj - relativedelta(months=3)

    users = User.objects.filter(
        last_login__date__range=(twelve_months_time, end_date),
    )

    for user in users.iterator():
        # twelve months
        assets = user.assets.values('pk', 'date_created').filter(
            date_created__date__range=(twelve_months_time, end_date),
        )
        submissions_count = (
            KobocatMonthlyXFormSubmissionCounter.objects.annotate(
                date=Cast(
                    Concat(F('year'), Value('-'), F('month'), Value('-'), 1),
                    DateField(),
                )
            ).filter(
                user_id=user.id,
                date__range=(twelve_months_time, end_date),
            )
        )
        twelve_asset_count = assets.aggregate(asset_count=Count('pk'))
        twelve_submission_count = submissions_count.aggregate(
            submissions_count=Sum('counter'),
        )

        # six months
        assets = assets.filter(date_created__gte=six_months_time)
        submissions_count = submissions_count.filter(
            date__gte=six_months_time,
        )
        six_asset_count = assets.aggregate(asset_count=Count('pk'))
        six_submissions_count = submissions_count.aggregate(
            submissions_count=Sum('counter'),
        )

        # three months
        assets = assets.filter(date_created__gte=three_months_time)
        submissions_count = submissions_count.filter(
            date__gte=three_months_time,
        )
        three_asset_count = assets.aggregate(asset_count=Count('pk'))
        three_submissions_count = submissions_count.aggregate(
            submissions_count=Sum('counter'),
        )
        data.append([
            user.username,
            user.date_joined,
            user.last_login,
            three_asset_count['asset_count'] or 0,
            six_asset_count['asset_count'] or 0,
            twelve_asset_count['asset_count'] or 0,
            three_submissions_count['submissions_count'] or 0,
            six_submissions_count['submissions_count'] or 0,
            twelve_submission_count['submissions_count'] or 0,
        ])

    headers = [
        'Username',
        'Date Joined',
        'Last Login',
        'Assets 3m',
        'Assets 6m',
        'Assets 12m',
        'Submissions 3m',
        'Submissions 6m',
        'Submissions 12M',
    ]

    with default_storage.open(output_filename, 'w') as output:
        writer = csv.writer(output)
        writer.writerow(headers)
        writer.writerows(data)


@shared_task
def generate_domain_report(output_filename: str, start_date: str, end_date: str):

    emails = User.objects.filter(
        date_joined__date__range=(start_date, end_date),
    ).values_list('email', flat=True)

    # get a list of the domains
    domains = [
        email.split('@')[1] if '@' in email else 'Invalid domain ' + email
        for email in emails.iterator()
    ]
    domain_users = Counter(domains)

    # get a count of the assets
    domain_assets = {
        domain:
            Asset.objects.filter(
                owner__email__endswith='@' + domain,
                date_created__date__range=(start_date, end_date),
            ).count()
        for domain in domain_users.keys()
    }

    # get a count of the submissions
    domain_submissions = {
        domain: KobocatMonthlyXFormSubmissionCounter.objects.annotate(
            date=Cast(
                Concat(F('year'), Value('-'), F('month'), Value('-'), 1),
                DateField(),
            )
        ).filter(
            user__email__endswith='@' + domain,
            date__range=(start_date, end_date),
        ).aggregate(
            Sum('counter')
        )['counter__sum']
        if domain_assets[domain] else 0
        for domain in domain_users.keys()
    }

    # create the CSV file
    columns = ['Email Domain', 'Users', 'Projects', 'Submissions']

    with default_storage.open(output_filename, 'w') as output:
        writer = csv.writer(output)
        writer.writerow(columns)

        for domain, users in domain_users.most_common():
            row = [
                domain,
                users,
                domain_assets[domain],
                domain_submissions[domain]
            ]
            writer.writerow(row)


@shared_task(
    soft_time_limit=settings.CELERY_LONG_RUNNING_TASK_SOFT_TIME_LIMIT,
    time_limit=settings.CELERY_LONG_RUNNING_TASK_TIME_LIMIT
)
def generate_forms_count_by_submission_range(output_filename: str):
    # List of submissions count ranges
    ranges = [
        {
            'label': '0',
            'orm_criteria': {'count': 0}
        },
        {
            'label': '1 - 500',
            'orm_criteria': {'count__range': (1, 500)}
        },
        {
            'label': '501 - 1000',
            'orm_criteria': {'count__range': (501, 1000)}
        },
        {
            'label': '1001 - 10000',
            'orm_criteria': {'count__range': (1001, 10000)}
        },
        {
            'label': '10001 - 50000',
            'orm_criteria': {'count__range': (10001, 50000)}
        },
        {
            'label': '50001 and more',
            'orm_criteria': {'count__gte': 50001}
        },
    ]

    # store data for csv
    data = []

    today = datetime.today()
    date_ = today - relativedelta(years=1)
    no_submissions = KobocatXForm.objects.filter(
        date_created__date__gte=date_,
        num_of_submissions=0
    )
    queryset = ReadOnlyKobocatInstance.objects.values(
        'xform_id'
    ).filter(
        date_created__date__gte=date_,
    ).annotate(count=Count('xform_id'))

    for r in ranges:
        if r['label'] == '0':
            forms_count = no_submissions.count()
        else:
            forms_count = queryset.filter(**r['orm_criteria']).count()
        data.append([r['label'], forms_count])

    headers = ['Range', 'Count']

    # Crate a csv with output filename
    with default_storage.open(output_filename, 'w') as output:
        writer = csv.writer(output)
        writer.writerow(headers)
        writer.writerows(data)


@shared_task
def generate_media_storage_report(output_filename: str):
    attachments = KobocatUserProfile.objects.all().values(
        'user__username',
        'attachment_storage_bytes',
    )

    data = []

    for attachment_count in attachments.iterator():
        data.append([
            attachment_count['user__username'],
            attachment_count['attachment_storage_bytes'],
        ])

    headers = ['Username', 'Storage Used (Bytes)']

    with default_storage.open(output_filename, 'w') as output:
        writer = csv.writer(output)
        writer.writerow(headers)
        writer.writerows(data)


@shared_task
def generate_user_count_by_organization(output_filename: str):
    # get users organizations
    organizations = (
        User.objects.filter(extra_details__data__has_key='organization')
        .values('extra_details__data__organization')
        .annotate(total=Count('extra_details__data__organization'))
    ).order_by('extra_details__data__organization')

    no_organizations_count = User.objects.exclude(
        Q(pk=settings.ANONYMOUS_USER_ID)
        | Q(extra_details__data__has_key='organization')
    ).count()

    has_no_organizations = False
    data = []
    for o in organizations.iterator():
        if not o['extra_details__data__organization']:
            has_no_organizations = True
            o['extra_details__data__organization'] = 'Unspecified'
            o['total'] += no_organizations_count

        data.append([o['extra_details__data__organization'], o['total']])

    if not has_no_organizations:
        data.insert(0, ['Unspecified', no_organizations_count])

    # write data to a csv file
    columns = ['Organization', 'Count']

    with default_storage.open(output_filename, 'w') as output_file:
        writer = csv.writer(output_file)
        writer.writerow(columns)
        writer.writerows(data)


@shared_task
def generate_user_report(output_filename: str):
    def format_date(d):
        if hasattr(d, 'strftime'):
            return d.strftime('%F')
        else:
            return d

    def get_row_for_user(u: KobocatUser) -> list:
        row_ = []

        try:
            profile = KobocatUserProfile.objects.get(user=u)
        except KobocatUserProfile.DoesNotExist:
            profile = None

        try:
            extra_user_detail = ExtraUserDetail.objects.get(user_id=u.pk)
        except ExtraUserDetail.DoesNotExist:
            extra_details = None
        else:
            extra_details = extra_user_detail.data

        row_.append(u.username)
        row_.append(u.email)
        row_.append(u.pk)
        row_.append(u.first_name)
        row_.append(u.last_name)

        if extra_details:
            name = extra_details.get('name', '')
        else:
            name = ''
        if name:
            row_.append(name)
        elif profile:
            row_.append(profile.name)
        else:
            row_.append('')

        if extra_details:
            organization = extra_details.get('organization', '')
        else:
            organization = ''
        if organization:
            row_.append(organization)
        elif profile:
            row_.append(profile.organization)
        else:
            row_.append('')

        row_.append(KobocatXForm.objects.filter(user=u).count())

        if profile:
            row_.append(profile.num_of_submissions)
        else:
            row_.append(0)

        row_.append(format_date(u.date_joined))
        row_.append(format_date(u.last_login))

        return row_

    CHUNK_SIZE = 1000
    columns = [
        'username',
        'email',
        'pk',
        'first_name',
        'last_name',
        'name',
        'organization',
        'XForm count',
        'num_of_submissions',
        'date_joined',
        'last_login',
    ]

    with default_storage.open(output_filename, 'w') as output_file:
        writer = csv.writer(output_file)
        writer.writerow(columns)
        kc_users = KobocatUser.objects.exclude(
            pk=settings.ANONYMOUS_USER_ID
        ).order_by('pk')
        for kc_user in kc_users.iterator(CHUNK_SIZE):
            try:
                row = get_row_for_user(kc_user)
            except Exception as e:
                row = ['!FAILED!', 'User PK: {}'.format(kc_user.pk), repr(e)]
            writer.writerow(row)


@shared_task
def generate_user_statistics_report(
    output_filename: str,
    start_date: str,
    end_date: str
):
    data = []

    asset_queryset = Asset.objects.values(
        'owner_id', 'owner__extra_details'
    ).filter(
        asset_type=ASSET_TYPE_SURVEY, date_created__date__range=(start_date, end_date)
    )
    records = asset_queryset.annotate(form_count=Count('pk')).order_by()
    forms_count = {
        record['owner_id']: record['form_count'] for record in records
    }

    # Filter the asset_queryset for active deployments
    asset_queryset = asset_queryset.filter(
        _deployment_status=AssetDeploymentStatus.DEPLOYED
    )
    records = asset_queryset.annotate(deployment_count=Count('pk')).order_by()
    deployment_count = {
        record['owner_id']: record['deployment_count']
        for record in records.iterator()
    }

    # Get records from SubmissionCounter
    records = (
        KobocatMonthlyXFormSubmissionCounter.objects.annotate(
            date=Cast(
                Concat(F('year'), Value('-'), F('month'), Value('-'), 1),
                DateField(),
            )
        ).filter(date__range=(start_date, end_date)).values(
            'user_id',
            'user__username',
            'user__email',
            'user__date_joined',
        ).order_by('user__date_joined').annotate(count_sum=Sum('counter'))
    )

    # get NLP statistics
    nlp_counters = (
        NLPUsageCounter.objects.filter(
            date__range=(start_date, end_date)
        ).values(
            'user_id',
        ).annotate(
            total_google_asr=Sum(
                Cast(F('counters__google_asr_seconds'), IntegerField()),
            ),
            total_google_mt=Sum(
                Cast(F('counters__google_mt_characters'), IntegerField()),
            ),
        )
    )

    def _get_country_value(value: Union[dict, list]) -> str:
        if isinstance(value, dict):
            return value['value']
        elif isinstance(value, list):
            return ', '.join([item['value'] for item in value])

        return value

    for record in records.iterator():
        user_id = record['user_id']
        user_details, created = ExtraUserDetail.objects.get_or_create(
            user_id=user_id
        )
        # Users will only have a counter if they have used NLP services in the
        # specified period so a fallback is needed
        try:
            nlp_totals = nlp_counters.get(user_id=user_id)
        except NLPUsageCounter.DoesNotExist:
            nlp_totals = {}
        data.append([
            record['user__username'],
            user_details.data.get('name', ''),
            record['user__date_joined'],
            record['user__email'],
            user_details.data.get('organization_type', ''),
            user_details.data.get('organization', ''),
            user_details.data.get('organization_website', ''),
            _get_country_value(user_details.data.get('country', '')),
            record['count_sum'],
            forms_count.get(user_id, 0),
            deployment_count.get(user_id, 0),
            nlp_totals.get('total_google_asr', 0),
            nlp_totals.get('total_google_mt', 0),
        ])

    columns = [
        'Username',
        'Name',
        'Date Joined',
        'Email',
        'Organization Type',
        'Organization',
        'Organization Website',
        'Country',
        'Submissions Count',
        'Forms Count',
        'Deployments Count',
        'Google ASR Seconds',
        'Google MT Seconds',
    ]

    with default_storage.open(output_filename, 'w') as output:
        writer = csv.writer(output)
        writer.writerow(columns)
        writer.writerows(data)


@shared_task
def generate_user_details_report(
    output_filename: str,
    start_date: str,
    end_date: str
):
    USER_COLS = [
        'id',
        'username',
        'is_superuser',
        'joined_date',
        'last_login_date',
        'removal_request_date',
        'removed_date',
        'is_active',
        'email',
        'mfa_is_active',
        'asset_count',
    ]
    METADATA_COL = ['metadata']
    EXTRA_DETAILS_COLS = [
        'name',
        'gender',
        'sector',
        'country',
        'city',
        'bio',
        'organization_type',
        'organization',
        'organization_website',
        'primarySector',
        'twitter',
        'linkedin',
        'instagram',
        'newsletter_subscription',
        'metadata',
        'last_ui_language',
    ]

    def flatten_metadata_inplace(metadata: dict):
        for k, v in metadata.items():
            if isinstance(v, list) and v:
                metadata[k] = ', '.join([item['value'] for item in v])
            if isinstance(v, dict) and 'value' in v:
                metadata[k] = v['value']

    def get_row_value(
        row: dict, col: str
    ) -> Union[str, int, float, bool, None]:
        val = row.get(col, '')
        # remove any new lines from text
        if isinstance(val, str):
            val = val.replace('\n', '')
        return val

    values = USER_COLS + METADATA_COL

    data = (
        User.objects.filter(
            date_joined__date__range=(start_date, end_date),
        )
        .exclude(pk=settings.ANONYMOUS_USER_ID)
        .annotate(
            mfa_is_active=F('mfa_methods__is_active'),
            metadata=F('extra_details__data'),
            joined_date=Cast('date_joined', CharField()),
            last_login_date=Cast('last_login', CharField()),
            removal_request_date=Cast(
                'extra_details__date_removal_requested', CharField()
            ),
            removed_date=Cast('extra_details__date_removed', CharField()),
            asset_count=Count('assets'),
        )
        .values(*values)
        .order_by('id')
    )

    with default_storage.open(output_filename, 'w') as f:
        columns = USER_COLS + EXTRA_DETAILS_COLS
        writer = csv.writer(f)
        writer.writerow(columns)
        for row in data.iterator():
            metadata = row.pop('metadata', {}) or {}
            flatten_metadata_inplace(metadata)
            row.update(metadata)
            flat_row = [get_row_value(row, col) for col in columns]
            writer.writerow(flat_row)<|MERGE_RESOLUTION|>--- conflicted
+++ resolved
@@ -37,10 +37,6 @@
     KobocatUser,
     KobocatUserProfile,
     ReadOnlyKobocatInstance,
-<<<<<<< HEAD
-    KobocatMonthlyXFormSubmissionCounter,
-=======
->>>>>>> 752d7eb7
 )
 from kpi.models.asset import Asset, AssetDeploymentStatus
 
