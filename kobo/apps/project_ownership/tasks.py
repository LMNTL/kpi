from datetime import timedelta

from celery.signals import task_failure, task_retry
from celery.exceptions import SoftTimeLimitExceeded, TimeLimitExceeded
from constance import config
from django.apps import apps
from django.conf import settings
from django.utils import timezone

from kobo.celery import celery_app
from .exceptions import AsyncTaskException
from .models.choices import TransferStatusChoices, TransferStatusTypeChoices
from .utils import move_attachments, move_media_files, rewrite_mongo_userform_id


@celery_app.task(
    acks_late=True,
    autoretry_for=(
        SoftTimeLimitExceeded,
        TimeLimitExceeded,
    ),
    max_retry=5,
    retry_backoff=60,
    retry_jitter=False,
    queue='kpi_low_priority_queue',
    soft_time_limit=settings.CELERY_LONG_RUNNING_TASK_SOFT_TIME_LIMIT,
    time_limit=settings.CELERY_LONG_RUNNING_TASK_TIME_LIMIT,
)
def async_task(transfer_id: int, async_task_type: str):
    # Avoid circular import
    Transfer = apps.get_model('project_ownership', 'Transfer')  # noqa
    TransferStatus = apps.get_model('project_ownership', 'TransferStatus')  # noqa

    transfer = Transfer.objects.get(pk=transfer_id)

    if transfer.status != TransferStatusChoices.IN_PROGRESS.value:
        raise AsyncTaskException(f'`{transfer}` is not in progress')

    TransferStatus.update_status(
        transfer_id=transfer_id,
        status=TransferStatusChoices.IN_PROGRESS.value,
        status_type=async_task_type,
    )

    if async_task_type == TransferStatusTypeChoices.ATTACHMENTS.value:
        move_attachments(transfer)
    elif async_task_type == TransferStatusTypeChoices.MEDIA_FILES.value:
        move_media_files(transfer)
    elif async_task_type == TransferStatusTypeChoices.SUBMISSIONS.value:
        rewrite_mongo_userform_id(transfer)
        # Attachments cannot be moved before `_userform_id` is updated for
        # each submission
        async_task.delay(transfer_id, TransferStatusTypeChoices.ATTACHMENTS.value)
    else:
        raise NotImplementedError(f'`{async_task_type}` is not supported')


@task_failure.connect(sender=async_task)
def async_task_failure(sender=None, **kwargs):
    # Avoid circular import
    TransferStatus = apps.get_model('project_ownership', 'TransferStatus')  # noqa

    async_task_type = kwargs['args'][1]
    error = str(kwargs['exception'])
    transfer_id = kwargs['args'][0]

    if 'SIGKILL' in error:
        # We want the process to recover if it is killed
        TransferStatus.update_status(
            transfer_id=transfer_id,
            status=TransferStatusChoices.IN_PROGRESS.value,
            status_type=async_task_type,
            error=error,
        )
    else:
        TransferStatus.update_status(
            transfer_id=transfer_id,
            status=TransferStatusChoices.FAILED.value,
            status_type=async_task_type,
            error=error,
        )


@task_retry.connect(sender=async_task)
def async_task_retry(sender=None, **kwargs):
    # This may be useless because errors can be overwritten at a later retry, but
    # it could help to debug if something breaks before retry

    # Avoid circular import
    TransferStatus = apps.get_model('project_ownership', 'TransferStatus')  # noqa

    async_task_type = kwargs['request'].get('args')[1]
    error = str(kwargs['reason'])
    transfer_id = kwargs['request'].get('args')[0]

    TransferStatus.update_status(
       transfer_id, TransferStatusChoices.FAILED.value, async_task_type, error
    )


@celery_app.task
def task_scheduler():
    """
    This task restarts previous tasks which have been stopped accidentally,
    e.g.: docker container/k8s pod restart or OOM killed.

    FIXME `ack_late=True` would have been a better (more reliable) option, i.e.:
        delegate to celery internal mechanism to restart tasks itself.
        Unfortunately, it does not seem to work as a parameter of @celery_app.task
        decorator (it is ignored), but as a global setting - which would have
        affect all celery tasks across the app.
<<<<<<< HEAD
=======
    TODO Use username to detect uncompleted tasks
>>>>>>> 42a6490c
    """
    TransferStatus = apps.get_model('project_ownership', 'TransferStatus')  # noqa
    resume_threshold = timezone.now() - timedelta(
        minutes=config.PROJECT_OWNERSHIP_RESUME_THRESHOLD
    )
    stuck_threshold = timezone.now() - timedelta(
        minutes=config.PROJECT_OWNERSHIP_STUCK_THRESHOLD
    )

    # Resume stopped involuntarily tasks
    for transfer_status in TransferStatus.objects.filter(
        date_modified__lte=resume_threshold,
        date_created__gt=stuck_threshold,
        status=TransferStatusChoices.IN_PROGRESS.value,
    ).exclude(status_type=TransferStatusTypeChoices.GLOBAL.value):
        async_task.delay(
            transfer_status.transfer.pk, transfer_status.status_type
        )


@celery_app.task
def garbage_collector():
    """
    Flag tasks as failed if they have been created for a long time
    """
    TransferStatus = apps.get_model('project_ownership', 'TransferStatus')  # noqa
    stuck_threshold = timezone.now() - timedelta(
        minutes=config.PROJECT_OWNERSHIP_STUCK_THRESHOLD
    )

    # Stop hung tasks
    for transfer_status in TransferStatus.objects.filter(
        date_created__lte=stuck_threshold,
        status=TransferStatusChoices.IN_PROGRESS.value,
    ).exclude(status_type=TransferStatusTypeChoices.GLOBAL.value):
        TransferStatus.update_status(
            transfer_id=transfer_status.transfer.pk,
            status=TransferStatusChoices.FAILED.value,
            status_type=transfer_status.status_type,
            error=(
                f'Task has been stuck for more than {stuck_threshold} minutes',
            )
<<<<<<< HEAD
        )
=======
        )

    # TODO remove old completed transfers
>>>>>>> 42a6490c
<|MERGE_RESOLUTION|>--- conflicted
+++ resolved
@@ -109,10 +109,7 @@
         Unfortunately, it does not seem to work as a parameter of @celery_app.task
         decorator (it is ignored), but as a global setting - which would have
         affect all celery tasks across the app.
-<<<<<<< HEAD
-=======
     TODO Use username to detect uncompleted tasks
->>>>>>> 42a6490c
     """
     TransferStatus = apps.get_model('project_ownership', 'TransferStatus')  # noqa
     resume_threshold = timezone.now() - timedelta(
@@ -155,10 +152,6 @@
             error=(
                 f'Task has been stuck for more than {stuck_threshold} minutes',
             )
-<<<<<<< HEAD
-        )
-=======
         )
 
-    # TODO remove old completed transfers
->>>>>>> 42a6490c
+    # TODO remove old completed transfers