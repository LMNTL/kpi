import stripe

from django.conf import settings
<<<<<<< HEAD
from django.core.exceptions import ObjectDoesNotExist
from djstripe.models import Customer, Product, Subscription, Price
from djstripe.settings import djstripe_settings
from organizations.utils import create_organization
from rest_framework import mixins, status, viewsets
=======
from django.db.models import Prefetch
from djstripe.models import Plan, Product, Subscription
from rest_framework import mixins, renderers, viewsets
>>>>>>> dac6ca3a
from rest_framework.permissions import IsAuthenticated
from rest_framework.response import Response
from rest_framework.views import APIView

<<<<<<< HEAD
from kobo.apps.stripe.serializers import (
    SubscriptionSerializer,
    CheckoutLinkSerializer,
    CustomerPortalSerializer
)

from kobo.apps.organizations.models import (
    OrganizationUser,
    Organization
)
=======
from kobo.apps.stripe.serializers import SubscriptionSerializer
from .serializers import ProductSerializer
>>>>>>> dac6ca3a


class CheckoutLinkView(
    APIView
):
    permission_classes = (IsAuthenticated,)
    serializer_class = CheckoutLinkSerializer

    @staticmethod
    def generate_payment_link(price_id, user, organization_uid):
        try:
            organization = Organization.objects.get(uid=organization_uid)
        except ObjectDoesNotExist:
            # Create an organization and organization user
            organization = create_organization(
                user,
                f"{user.username}'s organization",
                model=Organization
            )
        customer, created = Customer.get_or_create(
            subscriber=organization,
            livemode=settings.STRIPE_LIVE_MODE
        )
        # dj-stripe doesn't support adding metadata to customer on creation
        # So we use Stripe API methods to set the organization uid on the meta
        # See https://github.com/dj-stripe/dj-stripe/issues/399
        if created:
            stripe.Customer.modify(
                customer.id,
                api_key=djstripe_settings.STRIPE_SECRET_KEY,
                metadata={
                    'organization_uid': organization.uid
                },
            )
        session = CheckoutLinkView.start_checkout_session(customer.id, price_id, organization.uid)
        return session

    @staticmethod
    def start_checkout_session(customer_id, price_id, organization_uid):
        session = stripe.checkout.Session.create(
            api_key=djstripe_settings.STRIPE_SECRET_KEY,
            automatic_tax={
                'enabled': False
            },
            customer=customer_id,
            line_items=[
                {
                    "price": price_id,
                    "quantity": 1,
                },
            ],
            metadata={
                'organization_uid': organization_uid
            },
            mode="subscription",
            payment_method_types=["card"],
            success_url=f'{settings.KOBOFORM_URL}/#/plans?checkout_complete=true',
        )
        return session

    def post(self, request):
        serializer = CheckoutLinkSerializer(data=request.query_params)
        if not serializer.is_valid():
            return Response(serializer.errors, status=status.HTTP_400_BAD_REQUEST)
        price_id = serializer.validated_data['price_id']
        organization_uid = serializer.validated_data['organization_uid']
        try:
            Price.objects.get(
                active=True,
                product__active=True,
                id=price_id
            )
        except ObjectDoesNotExist:
            return Response({'status': 'Price not found or inactive'}, status=status.HTTP_404_NOT_FOUND)
        session = self.generate_payment_link(price_id, request.user, organization_uid)
        return Response({'url': session.url})


class CustomerPortalView(
    APIView
):
    permission_classes = (IsAuthenticated,)

    @staticmethod
    def generate_portal_link(organization_uid):
        organization = Organization.objects.get(uid=organization_uid)
        customer = Customer.objects.get(
            subscriber=organization,
            livemode=settings.STRIPE_LIVE_MODE
        )
        session = stripe.billing_portal.Session.create(
            api_key=djstripe_settings.STRIPE_SECRET_KEY,
            customer=customer.id,
            return_url=f'{settings.KOBOFORM_URL}/#/plans'
        )
        return session

    def post(self, request):
        serializer = CustomerPortalSerializer(data=request.query_params)
        if not serializer.is_valid():
            return Response(serializer.errors, status=status.HTTP_400_BAD_REQUEST)
        organization_uid = serializer.validated_data['organization_uid']
        session = self.generate_portal_link(organization_uid)
        return Response({'url': session.url})


class SubscriptionViewSet(
    mixins.ListModelMixin,
    mixins.RetrieveModelMixin,
    viewsets.GenericViewSet,
):
    queryset = Subscription.objects.all()
    serializer_class = SubscriptionSerializer
    lookup_field = 'id'
    permission_classes = (IsAuthenticated,)

    def get_queryset(self):
        return self.queryset.filter(
            livemode=settings.STRIPE_LIVE_MODE,
            customer__subscriber__users=self.request.user,
        )


class ProductViewSet(viewsets.GenericViewSet, mixins.ListModelMixin):
    queryset = (
        Product.objects.filter(
            active=True,
            livemode=settings.STRIPE_LIVE_MODE,
            plan__active=True,
        )
        .prefetch_related(
            Prefetch("plan_set", queryset=Plan.objects.filter(active=True))
        )
        .distinct()
    )
    serializer_class = ProductSerializer<|MERGE_RESOLUTION|>--- conflicted
+++ resolved
@@ -1,22 +1,19 @@
 import stripe
 
 from django.conf import settings
-<<<<<<< HEAD
 from django.core.exceptions import ObjectDoesNotExist
 from djstripe.models import Customer, Product, Subscription, Price
 from djstripe.settings import djstripe_settings
 from organizations.utils import create_organization
 from rest_framework import mixins, status, viewsets
-=======
+
 from django.db.models import Prefetch
 from djstripe.models import Plan, Product, Subscription
 from rest_framework import mixins, renderers, viewsets
->>>>>>> dac6ca3a
 from rest_framework.permissions import IsAuthenticated
 from rest_framework.response import Response
 from rest_framework.views import APIView
 
-<<<<<<< HEAD
 from kobo.apps.stripe.serializers import (
     SubscriptionSerializer,
     CheckoutLinkSerializer,
@@ -24,14 +21,10 @@
 )
 
 from kobo.apps.organizations.models import (
+    ProductSerializer,
     OrganizationUser,
     Organization
 )
-=======
-from kobo.apps.stripe.serializers import SubscriptionSerializer
-from .serializers import ProductSerializer
->>>>>>> dac6ca3a
-
 
 class CheckoutLinkView(
     APIView
