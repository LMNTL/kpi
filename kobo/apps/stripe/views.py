--- conflicted
+++ resolved
@@ -1,19 +1,15 @@
 import stripe
 
 from django.conf import settings
-from django.core.exceptions import ObjectDoesNotExist
-from djstripe.models import Customer, Product, Subscription, Price
+from django.core.exceptions import ObjectDoesNotExist'
+from django.db.models import Prefetch
+
+from djstripe.models import Customer, Price, Product, Subscription, SubscriptionItem
 from djstripe.settings import djstripe_settings
+
 from organizations.utils import create_organization
+
 from rest_framework import mixins, status, viewsets
-
-from django.db.models import Prefetch
-<<<<<<< HEAD
-from djstripe.models import Price, Product, Subscription, SubscriptionItem
-from rest_framework import mixins, viewsets
-from rest_framework.permissions import IsAuthenticated
-=======
-from djstripe.models import Plan, Product, Subscription
 from rest_framework.permissions import IsAuthenticated
 from rest_framework.response import Response
 from rest_framework.views import APIView
@@ -124,7 +120,6 @@
             return_url=f'{settings.KOBOFORM_URL}/#/plans'
         )
         return session
->>>>>>> 2fb85f57
 
     def post(self, request):
         serializer = CustomerPortalSerializer(data=request.query_params)
