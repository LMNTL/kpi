--- conflicted
+++ resolved
@@ -1,5 +1,4 @@
-<<<<<<< HEAD
-from django.core.exceptions import SuspiciousOperation
+from django.core.exceptions import SuspiciousOperation, ValidationError
 from djstripe.models import (
     Customer,
     Price,
@@ -7,10 +6,7 @@
     Subscription,
     SubscriptionItem,
 )
-=======
-from django.core.exceptions import SuspiciousOperation, ValidationError
-from djstripe.models import Customer, Plan, Product, Subscription
->>>>>>> 2fb85f57
+
 from rest_framework import serializers
 
 
@@ -20,7 +16,6 @@
         fields = ('id', 'name', 'description', 'type', 'metadata')
 
 
-<<<<<<< HEAD
 class BasePriceSerializer(serializers.ModelSerializer):
     class Meta:
         model = Price
@@ -34,7 +29,6 @@
             "metadata",
         )
 
-=======
 class CustomerPortalSerializer(serializers.Serializer):
     organization_uid = serializers.CharField(required=True)
 
@@ -58,8 +52,6 @@
             return organization_uid
         raise ValidationError('Invalid organization ID')
 
-class PlanSerializer(serializers.ModelSerializer):
->>>>>>> 2fb85f57
 
 class PriceSerializer(BasePriceSerializer):
     product = BaseProductSerializer()
