--- conflicted
+++ resolved
@@ -66,11 +66,6 @@
     'django.contrib.messages',
     'django.contrib.staticfiles',
     'reversion',
-<<<<<<< HEAD
-    'haystack',
-=======
-    'mptt',
->>>>>>> 2b7461f2
     'private_storage',
     'kobo.apps.KpiConfig',
     'hub',
@@ -344,34 +339,9 @@
     DEFAULT_DEPLOYMENT_BACKEND = 'mock'
 
 
-<<<<<<< HEAD
-''' Haystack search settings '''
-WHOOSH_PATH = os.path.join(
-    os.environ.get('KPI_WHOOSH_DIR', os.path.dirname(__file__)),
-    'whoosh_index'
-)
-HAYSTACK_CONNECTIONS = {
-    'default': {
-        'ENGINE': 'haystack.backends.whoosh_backend.WhooshEngine',
-        'PATH': WHOOSH_PATH,
-    },
-}
-# Listed models will be indexed in real time. TaggedItem is handled differently
-# and hard-coded into kpi.haystack_utils.SignalProcessor, so do not list it
-# here.
-HAYSTACK_SIGNAL_MODELS = (
-    # Each tuple must be (app_label, model_name)
-    ('kpi', 'Asset'),
-    ('taggit', 'Tag'),
-)
-# If this causes performance trouble, see
-# http://django-haystack.readthedocs.org/en/latest/best_practices.html#use-of-a-queue-for-a-better-user-experience
-HAYSTACK_SIGNAL_PROCESSOR = 'kpi.haystack_utils.SignalProcessor'
-=======
 ''' Search parser configuration '''
 # Lookup to use when a search term appears by itself without a specified field
 SEARCH_DEFAULT_FIELD_LOOKUP = 'summary__icontains'
->>>>>>> 2b7461f2
 
 
 ''' Enketo configuration '''
