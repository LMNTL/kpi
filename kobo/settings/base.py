# coding: utf-8
import json
import logging
import os
import string
import subprocess
from mimetypes import add_type
from urllib.parse import quote_plus

import django.conf.locale
from celery.schedules import crontab
from django.conf.global_settings import LOGIN_URL
from django.urls import reverse_lazy
from django.utils.translation import get_language_info
import environ
from pymongo import MongoClient

from ..static_lists import EXTRA_LANG_INFO, SECTOR_CHOICE_DEFAULTS


env = environ.Env()

# Build paths inside the project like this: os.path.join(BASE_DIR, ...)
settings_dirname = os.path.dirname(os.path.abspath(__file__))
parent_dirname = os.path.dirname(settings_dirname)
BASE_DIR = os.path.abspath(os.path.dirname(parent_dirname))


# SECURITY WARNING: keep the secret key used in production secret!
SECRET_KEY = env.str('DJANGO_SECRET_KEY', '@25)**hc^rjaiagb4#&q*84hr*uscsxwr-cv#0joiwj$))obyk')

# Optionally treat proxied connections as secure.
# See: https://docs.djangoproject.com/en/1.8/ref/settings/#secure-proxy-ssl-header.
# Example environment: `export SECURE_PROXY_SSL_HEADER='HTTP_X_FORWARDED_PROTO, https'`.
# SECURITY WARNING: If enabled, outer web server must filter out the `X-Forwarded-Proto` header.
SECURE_PROXY_SSL_HEADER = env.tuple("SECURE_PROXY_SSL_HEADER", str, None)

if env.str('PUBLIC_REQUEST_SCHEME', '').lower() == 'https' or SECURE_PROXY_SSL_HEADER:
    SESSION_COOKIE_SECURE = True
    CSRF_COOKIE_SECURE = True

SECURE_HSTS_INCLUDE_SUBDOMAINS = env.bool('SECURE_HSTS_INCLUDE_SUBDOMAINS', False)
SECURE_HSTS_PRELOAD = env.bool('SECURE_HSTS_PRELOAD', False)
SECURE_HSTS_SECONDS = env.int('SECURE_HSTS_SECONDS', 0)

# Make Django use NginX $host. Useful when running with ./manage.py runserver_plus
# It avoids adding the debugger webserver port (i.e. `:8000`) at the end of urls.
USE_X_FORWARDED_HOST = env.bool("USE_X_FORWARDED_HOST", False)

# Domain must not exclude KoBoCAT when sharing sessions
SESSION_COOKIE_DOMAIN = env.str('SESSION_COOKIE_DOMAIN', None)
if SESSION_COOKIE_DOMAIN:
    SESSION_COOKIE_NAME = env.str('SESSION_COOKIE_NAME', 'kobonaut')
    # The trusted CSRF origins must encompass Enketo's subdomain. See
    # https://docs.djangoproject.com/en/2.2/ref/settings/#std:setting-CSRF_TRUSTED_ORIGINS
    CSRF_TRUSTED_ORIGINS = [SESSION_COOKIE_DOMAIN]
ENKETO_CSRF_COOKIE_NAME = env.str('ENKETO_CSRF_COOKIE_NAME', '__csrf')

# Limit sessions to 1 week (the default is 2 weeks)
SESSION_COOKIE_AGE = 604800

# SECURITY WARNING: don't run with debug turned on in production!
DEBUG = env.bool("DJANGO_DEBUG", False)

ALLOWED_HOSTS = env.str('DJANGO_ALLOWED_HOSTS', '*').split(' ')

LOGIN_REDIRECT_URL = 'kpi-root'
LOGOUT_REDIRECT_URL = 'kobo_login'  # Use URL pattern instead of hard-coded value

# Application definition

# The order of INSTALLED_APPS is important for template resolution. When two
# apps both define templates for the same view, the first app listed receives
# precedence
INSTALLED_APPS = (
    # Always put `contenttypes` before `auth`; see
    # https://code.djangoproject.com/ticket/10827
    'django.contrib.contenttypes',
    'django.contrib.auth',
    'django.contrib.sessions',
    'django.contrib.messages',
    'django.contrib.staticfiles',
    'reversion',
    'private_storage',
    'kobo.apps.KpiConfig',
    'hub',
    'loginas',
    'webpack_loader',
    'registration',         # Order is important
    'kobo.apps.admin.NoLoginAdminConfig',  # Must come AFTER registration; replace `django.contrib.admin`
    'django_extensions',
    'django_filters',
    'taggit',
    'rest_framework',
    'rest_framework.authtoken',
    'oauth2_provider',
    'markitup',
    'django_digest',
    'kobo.apps.organizations',
    'kobo.apps.superuser_stats.SuperuserStatsAppConfig',
    'kobo.apps.service_health',
    'kobo.apps.subsequences',
    'constance',
    'constance.backends.database',
    'kobo.apps.hook',
    'django_celery_beat',
    'corsheaders',
    'kobo.apps.external_integrations.ExternalIntegrationsAppConfig',
    'markdownx',
    'kobo.apps.help',
    'kobo.apps.shadow_model.ShadowModelAppConfig',
    'trench',
    'kobo.apps.mfa.apps.MfaAppConfig',
<<<<<<< HEAD
=======
    'kobo.apps.languages.LanguageAppConfig',
>>>>>>> e8f33aac
    'kobo.apps.audit_log.AuditLogAppConfig',
)

MIDDLEWARE = [
    'corsheaders.middleware.CorsMiddleware',
    'django.middleware.security.SecurityMiddleware',
    'django.contrib.sessions.middleware.SessionMiddleware',
    'django.middleware.locale.LocaleMiddleware',
    'django.middleware.common.CommonMiddleware',
    'django.middleware.csrf.CsrfViewMiddleware',
    'django.contrib.auth.middleware.AuthenticationMiddleware',
    'django.contrib.messages.middleware.MessageMiddleware',
    'django.middleware.clickjacking.XFrameOptionsMiddleware',
    'hub.middleware.UsernameInResponseHeaderMiddleware',
    'django_userforeignkey.middleware.UserForeignKeyMiddleware',
    'django_request_cache.middleware.RequestCacheMiddleware',
]

if os.environ.get('DEFAULT_FROM_EMAIL'):
    DEFAULT_FROM_EMAIL = env.str('DEFAULT_FROM_EMAIL')
    SERVER_EMAIL = DEFAULT_FROM_EMAIL

# Configuration options that superusers can modify in the Django admin
# interface. Please note that it's not as simple as moving a setting into the
# `CONSTANCE_CONFIG` dictionary: each place where the setting's value is needed
# must use `constance.config.THE_SETTING` instead of
# `django.conf.settings.THE_SETTING`
CONSTANCE_CONFIG = {
    'REGISTRATION_OPEN': (
        True,
        'Allow new users to register accounts for themselves',
    ),
    'REGISTRATION_ALLOWED_EMAIL_DOMAINS': (
        '',
        'Email domains allowed to register new accounts, one per line, '
        'or blank to allow all email domains'
    ),
    'REGISTRATION_DOMAIN_NOT_ALLOWED_ERROR_MESSAGE': (
        'This email domain is not allowed to create an account',
        'Error message for emails not listed in REGISTRATION_ALLOWED_EMAIL_DOMAINS '
        'if field is not blank'
    ),
    'TERMS_OF_SERVICE_URL': ('', 'URL for terms of service document'),
    'PRIVACY_POLICY_URL': ('', 'URL for privacy policy'),
    'SOURCE_CODE_URL': (
        'https://github.com/kobotoolbox/',
        'URL of source code repository. When empty, a link will not be shown '
        'in the user interface',
    ),
    'SUPPORT_EMAIL': (
        env.str('KOBO_SUPPORT_EMAIL', env.str('DEFAULT_FROM_EMAIL', 'help@kobotoolbox.org')),
        'Email address for users to contact, e.g. when they encounter '
        'unhandled errors in the application',
    ),
    'SUPPORT_URL': (
        env.str('KOBO_SUPPORT_URL', 'https://support.kobotoolbox.org/'),
        'URL for "KoboToolbox Help Center"',
    ),
    'COMMUNITY_URL': (
        env.str(
            'KOBO_COMMUNITY_URL', 'https://community.kobotoolbox.org/'
        ),
        'URL for "KoboToolbox Community Forum"',
    ),
    'SYNCHRONOUS_EXPORT_CACHE_MAX_AGE': (
        300,
        'A synchronus export request will return the last export generated '
        'with the same settings unless it is older than this value (seconds)'
    ),
    'ALLOW_UNSECURED_HOOK_ENDPOINTS': (
        True,
        'Allow the use of unsecured endpoints for hooks. '
        '(e.g http://hook.example.com)',
    ),
    'HOOK_MAX_RETRIES': (
        3,
        'Number of times the system will retry to send data to remote server '
        'before giving up',
    ),
    'SSRF_ALLOWED_IP_ADDRESS': (
        '',
        'Whitelisted IP addresses to bypass SSRF protection\nOne per line',
    ),
    'SSRF_DENIED_IP_ADDRESS': (
        '',
        'Blacklisted IP addresses to bypass SSRF protection\nOne per line',
    ),
    'EXPOSE_GIT_REV': (
        False,
        'Display information about the running commit to non-superusers',
    ),
    'FRONTEND_MIN_RETRY_TIME': (
        2,
        'Minimum number of seconds the front end waits before retrying a '
        'failed request to the back end',
        int,
    ),
    'FRONTEND_MAX_RETRY_TIME': (
        120,
        'Maximum number of seconds the front end waits before retrying a '
        'failed request to the back end',
        int,
    ),
    'MFA_ISSUER_NAME': (
        'KoboToolbox',
        'Issuer name displayed in multi-factor applications'
    ),
    'MFA_ENABLED': (
        True,
        'Enable two-factor authentication'
    ),
    'MFA_LOCALIZED_HELP_TEXT': (
        json.dumps({
            'default': (
                'If you cannot access your authenticator app, please enter one '
                'of your backup codes instead. If you cannot access those '
                'either, then you will need to request assistance by '
                'contacting [##support email##](mailto:##support email##).'
            ),
            'some-other-language': (
                'This will never appear because `some-other-language` is not '
                'a valid language code, but this entry is here to show you '
                'an example of adding another message in a different language.'
            )
        }, indent=0),  # `indent=0` at least adds newlines
        (
            'JSON object of guidance messages presented to users when they '
            'click the "Problems with the token" link after being prompted for '
            'their verification token. Markdown syntax is supported, and '
            '`##support email##` will be replaced with the value of the '
            '`SUPPORT_EMAIL` setting on this page.\n'
            'To add messages in other languages, follow the example of '
            '`some-other-language`, but use a valid language code (e.g. `fr` '
            'for French).'
        ),
        # Use custom field for schema validation
        'mfa_help_text_fields_jsonschema'
    ),
    'ASR_MT_INVITEE_USERNAMES': (
        '',
        'List of invited usernames, one per line, who will have access to NLP '
        'ASR/MT processing via external (costly) APIs. Enter * to invite '
        'all users'
    ),
    'ASR_MT_GOOGLE_CREDENTIALS': (
        '',
        'The JSON content of a private key file generated by the Google Cloud '
        'IAM & Admin console. Leave blank to use a different Google '
        'authentication mechanism'
    ),
    'USER_METADATA_FIELDS': (
        json.dumps([
            {'name': 'organization', 'required': False},
            {'name': 'organization_website', 'required': False},
            {'name': 'sector', 'required': False},
            {'name': 'gender', 'required': False},
            {'name': 'bio', 'required': False},
            {'name': 'city', 'required': False},
            {'name': 'country', 'required': False},
            {'name': 'twitter', 'required': False},
            {'name': 'linkedin', 'required': False},
            {'name': 'instagram', 'required': False},
        ]),
        # The available fields are hard-coded in the front end
        'Display (and optionally require) these metadata fields for users. '
        "Possible fields are 'organization', 'organization_website', "
        "'sector', 'gender', 'bio', 'city', 'country', 'twitter', 'linkedin', "
        "and 'instagram'",
        # Use custom field for schema validation
        'metadata_fields_jsonschema'
    ),
    'PROJECT_METADATA_FIELDS': (
        json.dumps([
            {'name': 'sector', 'required': False},
            {'name': 'country', 'required': False},
            # {'name': 'operational_purpose', 'required': False},
            # {'name': 'collects_pii', 'required': False},
        ]),
        # The available fields are hard-coded in the front end
        'Display (and optionally require) these metadata fields for projects. '
        "Possible fields are 'sector', 'country', 'operational_purpose', and "
        "'collects_pii'.",
        # Use custom field for schema validation
        'metadata_fields_jsonschema'
    ),
    'SECTOR_CHOICES': (
        '\n'.join((s[0] for s in SECTOR_CHOICE_DEFAULTS)),
        "Options available for the 'sector' metadata field, one per line."
    ),
    'OPERATIONAL_PURPOSE_CHOICES': (
        '',
        "Options available for the 'operational purpose of data' metadata "
        'field, one per line.'
    ),
    'ASSET_SNAPSHOT_DAYS_RETENTION': (
        30,
        "Number of days to keep asset snapshots"
    ),
}

CONSTANCE_ADDITIONAL_FIELDS = {
    'metadata_fields_jsonschema': [
        'kpi.fields.jsonschema_form_field.MetadataFieldsListField',
        {'widget': 'django.forms.Textarea'},
    ],
    'mfa_help_text_fields_jsonschema': [
        'kpi.fields.jsonschema_form_field.MfaHelpTextField',
        {'widget': 'django.forms.Textarea'},
    ],
}

# Tell django-constance to use a database model instead of Redis
CONSTANCE_BACKEND = 'kobo.apps.constance_backends.database.DatabaseBackend'
CONSTANCE_DATABASE_CACHE_BACKEND = 'default'


# Warn developers to use `pytest` instead of `./manage.py test`
class DoNotUseRunner:
    def __init__(self, *args, **kwargs):
        raise NotImplementedError('Please run tests with `pytest` instead')


TEST_RUNNER = __name__ + '.DoNotUseRunner'

# used in kpi.models.sitewide_messages
MARKITUP_FILTER = ('markdown.markdown', {'safe_mode': False})

# The backend that handles user authentication must match KoBoCAT's when
# sharing sessions. ModelBackend does not interfere with object-level
# permissions: it always denies object-specific requests (see
# https://github.com/django/django/blob/1.7/django/contrib/auth/backends.py#L44).
# KoBoCAT also lists ModelBackend before
# guardian.backends.ObjectPermissionBackend.
AUTHENTICATION_BACKENDS = (
    'django.contrib.auth.backends.ModelBackend',
    'kpi.backends.ObjectPermissionBackend',
)

ROOT_URLCONF = 'kobo.urls'

WSGI_APPLICATION = 'kobo.wsgi.application'

# What User object should be mapped to AnonymousUser?
ANONYMOUS_USER_ID = -1
# Permissions assigned to AnonymousUser are restricted to the following
ALLOWED_ANONYMOUS_PERMISSIONS = (
    'kpi.view_asset',
    'kpi.discover_asset',
    'kpi.view_submissions',
)

# run heavy migration scripts by default
# NOTE: this should be set to False for major deployments. This can take a long time
SKIP_HEAVY_MIGRATIONS = env.bool('SKIP_HEAVY_MIGRATIONS', False)

# Database
# https://docs.djangoproject.com/en/1.7/ref/settings/#databases
DATABASES = {
    'default': env.db_url(
        'KPI_DATABASE_URL' if 'KPI_DATABASE_URL' in os.environ else 'DATABASE_URL',
        default='sqlite:///%s/db.sqlite3' % BASE_DIR
    ),
}

if 'KC_DATABASE_URL' in os.environ:
    DATABASES['kobocat'] = env.db_url('KC_DATABASE_URL')

DATABASE_ROUTERS = ['kpi.db_routers.DefaultDatabaseRouter']

# Internationalization
# https://docs.djangoproject.com/en/1.8/topics/i18n/

django.conf.locale.LANG_INFO.update(EXTRA_LANG_INFO)

LANGUAGES = [
    (lang_code, get_language_info(lang_code)['name_local'])
        for lang_code in env.str('DJANGO_LANGUAGE_CODES', 'en').split(' ')
]

LANGUAGE_CODE = 'en-us'

TIME_ZONE = 'UTC'

LOCALE_PATHS = (os.path.join(BASE_DIR, 'locale'),)

USE_I18N = True

USE_L10N = True

USE_TZ = True

CAN_LOGIN_AS = lambda request, target_user: request.user.is_superuser

# Impose a limit on the number of records returned by the submission list
# endpoint. This overrides any `?limit=` query parameter sent by a client
SUBMISSION_LIST_LIMIT = 30000

# uWSGI, NGINX, etc. allow only a limited amount of time to process a request.
# Set this value to match their limits
SYNCHRONOUS_REQUEST_TIME_LIMIT = 120  # seconds

# REMOVE the oldest if a user exceeds this many exports for a particular form
MAXIMUM_EXPORTS_PER_USER_PER_FORM = 10

# Private media file configuration
PRIVATE_STORAGE_ROOT = os.path.join(BASE_DIR, 'media')
PRIVATE_STORAGE_AUTH_FUNCTION = \
    'kpi.utils.private_storage.superuser_or_username_matches_prefix'

# django-markdownx, for in-app messages
MARKDOWNX_UPLOAD_URLS_PATH = reverse_lazy('in-app-message-image-upload')
# Github-flavored Markdown from `py-gfm`,
# ToDo Uncomment when it's compatible with Markdown 3.x
# MARKDOWNX_MARKDOWN_EXTENSIONS = ['mdx_gfm']

# Static files (CSS, JavaScript, Images)
# https://docs.djangoproject.com/en/1.7/howto/static-files/

STATIC_ROOT = os.path.join(BASE_DIR, 'staticfiles')
STATIC_URL = '/static/'
MEDIA_ROOT = os.path.join(BASE_DIR, 'media')
MEDIA_URL = '/' + os.environ.get('KPI_MEDIA_URL', 'media').strip('/') + '/'

# `PUBLIC_MEDIA_PATH` sets the `upload_to` attribute of explicitly-public
# `FileField`s, e.g. in `ConfigurationFile`. The corresponding location on the
# file system (usually `MEDIA_ROOT + PUBLIC_MEDIA_PATH`) should be exposed to
# everyone via NGINX. For more information, see
# https://docs.djangoproject.com/en/2.2/ref/models/fields/#django.db.models.FileField.upload_to
PUBLIC_MEDIA_PATH = '__public/'

# Following the uWSGI mountpoint convention, this should have a leading slash
# but no trailing slash
KPI_PREFIX = env.str('KPI_PREFIX', 'False')
if KPI_PREFIX.lower() == 'false':
    KPI_PREFIX = False
else:
    KPI_PREFIX = '/' + KPI_PREFIX.strip('/')

# KPI_PREFIX should be set in the environment when running in a subdirectory
if KPI_PREFIX and KPI_PREFIX != '/':
    STATIC_URL = KPI_PREFIX + '/' + STATIC_URL.lstrip('/')
    MEDIA_URL = KPI_PREFIX + '/' + MEDIA_URL.lstrip('/')
    LOGIN_URL = KPI_PREFIX + '/' + LOGIN_URL.lstrip('/')
    LOGIN_REDIRECT_URL = KPI_PREFIX + '/' + LOGIN_REDIRECT_URL.lstrip('/')

STATICFILES_DIRS = (
    os.path.join(BASE_DIR, 'jsapp'),
    os.path.join(BASE_DIR, 'static'),
    ('mocha', os.path.join(BASE_DIR, 'node_modules', 'mocha'),),
    ('chai', os.path.join(BASE_DIR, 'node_modules', 'chai'),),
)

if os.path.exists(os.path.join(BASE_DIR, 'dkobo', 'jsapp')):
    STATICFILES_DIRS = STATICFILES_DIRS + (
        os.path.join(BASE_DIR, 'dkobo', 'jsapp'),
        os.path.join(BASE_DIR, 'dkobo', 'dkobo', 'static'),
    )

REST_FRAMEWORK = {
    'URL_FIELD_NAME': 'url',
    'DEFAULT_PAGINATION_CLASS': 'kpi.paginators.Paginated',
    'PAGE_SIZE': 100,
    'DEFAULT_AUTHENTICATION_CLASSES': [
        # SessionAuthentication and BasicAuthentication would be included by
        # default
        'rest_framework.authentication.SessionAuthentication',
        'kpi.authentication.BasicAuthentication',
        'kpi.authentication.TokenAuthentication',
        'oauth2_provider.contrib.rest_framework.OAuth2Authentication',
    ],
    'DEFAULT_RENDERER_CLASSES': [
       'rest_framework.renderers.JSONRenderer',
       'rest_framework.renderers.BrowsableAPIRenderer',
       'kpi.renderers.XMLRenderer',
    ],
    'DEFAULT_VERSIONING_CLASS': 'kpi.versioning.APIVersioning',
    # Cannot be placed in kpi.exceptions.py because of circular imports
    'EXCEPTION_HANDLER': 'kpi.utils.drf_exceptions.custom_exception_handler',
}

TEMPLATES = [
    {
        'BACKEND': 'django.template.backends.django.DjangoTemplates',
        'DIRS': [],
        'APP_DIRS': True,
        'OPTIONS': {
            'context_processors': [
                # Default processors per
                # https://docs.djangoproject.com/en/1.8/ref/templates/upgrading/#the-templates-settings
                'django.contrib.auth.context_processors.auth',
                'django.template.context_processors.debug',
                'django.template.context_processors.i18n',
                'django.template.context_processors.media',
                'django.template.context_processors.static',
                'django.template.context_processors.tz',
                'django.template.context_processors.request',
                'django.contrib.messages.context_processors.messages',
                # Additional processors
                'kpi.context_processors.external_service_tokens',
                'kpi.context_processors.email',
                'kpi.context_processors.sitewide_messages',
                'kpi.context_processors.config',
                'kpi.context_processors.mfa',
                'kpi.context_processors.django_settings',
            ],
            'debug': os.environ.get('TEMPLATE_DEBUG', 'False') == 'True',
        },
    },
]

GOOGLE_ANALYTICS_TOKEN = os.environ.get('GOOGLE_ANALYTICS_TOKEN')
RAVEN_JS_DSN_URL = env.url('RAVEN_JS_DSN', default=None)
RAVEN_JS_DSN = None
if RAVEN_JS_DSN_URL:
    RAVEN_JS_DSN = RAVEN_JS_DSN_URL.geturl()

# replace this with the pointer to the kobocat server, if it exists
KOBOCAT_URL = os.environ.get('KOBOCAT_URL', 'http://kobocat')
KOBOCAT_INTERNAL_URL = os.environ.get('KOBOCAT_INTERNAL_URL',
                                      'http://kobocat')

KOBOFORM_URL = os.environ.get('KOBOFORM_URL', 'http://kpi')
KOBOFORM_INTERNAL_URL = os.environ.get('KOBOFORM_INTERNAL_URL', 'http://kpi')

if 'KOBOCAT_URL' in os.environ:
    DEFAULT_DEPLOYMENT_BACKEND = 'kobocat'
else:
    DEFAULT_DEPLOYMENT_BACKEND = 'mock'


''' Stripe configuration intended for kf.kobotoolbox.org only, tracks usage limit exceptions '''
STRIPE_ENABLED = False
if env.str('STRIPE_TEST_SECRET_KEY', None) or env.str('STRIPE_LIVE_SECRET_KEY', None):
    STRIPE_ENABLED = True

DJSTRIPE_SUBSCRIBER_MODEL = "organizations.Organization"
DJSTRIPE_FOREIGN_KEY_TO_FIELD = 'id'
DJSTRIPE_USE_NATIVE_JSONFIELD = True
STRIPE_PRICING_TABLE_ID = env.str("STRIPE_PRICING_TABLE_ID", None)
STRIPE_LIVE_MODE = env.bool('STRIPE_LIVE_MODE', False)
STRIPE_TEST_PUBLIC_KEY = env.str('STRIPE_TEST_PUBLIC_KEY', "pk_test_qliDXQRyVGPWmsYR69tB1NPx00ndTrJfVM")
STRIPE_LIVE_PUBLIC_KEY = "pk_live_7JRQ5elvhnmz4YuWdlSRNmMj00lhvqZz8P"
if STRIPE_ENABLED:
    INSTALLED_APPS += ('djstripe', "kobo.apps.stripe")
    STRIPE_LIVE_SECRET_KEY = env.str('STRIPE_LIVE_SECRET_KEY', None)
    STRIPE_TEST_SECRET_KEY = env.str('STRIPE_TEST_SECRET_KEY', None)
    DJSTRIPE_WEBHOOK_SECRET = env.str('DJSTRIPE_WEBHOOK_SECRET', None)
    DJSTRIPE_WEBHOOK_VALIDATION = env.str('DJSTRIPE_WEBHOOK_VALIDATION', 'verify_signature')
STRIPE_PUBLIC_KEY = STRIPE_LIVE_PUBLIC_KEY if STRIPE_LIVE_MODE else STRIPE_TEST_PUBLIC_KEY


''' Enketo configuration '''
ENKETO_URL = os.environ.get('ENKETO_URL') or os.environ.get('ENKETO_SERVER', 'https://enketo.org')
ENKETO_URL = ENKETO_URL.rstrip('/')  # Remove any trailing slashes
ENKETO_VERSION = os.environ.get('ENKETO_VERSION', 'Legacy').lower()
ENKETO_INTERNAL_URL = os.environ.get('ENKETO_INTERNAL_URL', ENKETO_URL)
ENKETO_INTERNAL_URL = ENKETO_INTERNAL_URL.rstrip('/')  # Remove any trailing slashes

ENKETO_API_TOKEN = os.environ.get('ENKETO_API_TOKEN', 'enketorules')
# http://apidocs.enketo.org/v2/
ENKETO_SURVEY_ENDPOINT = 'api/v2/survey/all'
ENKETO_PREVIEW_ENDPOINT = 'api/v2/survey/preview/iframe'
ENKETO_EDIT_INSTANCE_ENDPOINT = 'api/v2/instance'
ENKETO_VIEW_INSTANCE_ENDPOINT = 'api/v2/instance/view'
ENKETO_FLUSH_CACHE_ENDPOINT = 'api/v2/survey/cache'
# How long to wait before flushing an individual preview from Enketo's cache
ENKETO_FLUSH_CACHED_PREVIEW_DELAY = 1800  # seconds

# Content Security Policy (CSP)
# CSP should "just work" by allowing any possible configuration
# however CSP_EXTRA_DEFAULT_SRC is provided to allow for custom additions
if env.bool("ENABLE_CSP", False):
    MIDDLEWARE.append('csp.middleware.CSPMiddleware')
local_unsafe_allows = [
    "'unsafe-eval'",
    'http://localhost:3000',
    'http://kf.kobo.local:3000',
    'ws://kf.kobo.local:3000'
]
CSP_DEFAULT_SRC = env.list('CSP_EXTRA_DEFAULT_SRC', str, []) + ["'self'", KOBOCAT_URL, ENKETO_URL]
if env.str("FRONTEND_DEV_MODE", None) == "host":
    CSP_DEFAULT_SRC += local_unsafe_allows
CSP_CONNECT_SRC = CSP_DEFAULT_SRC
CSP_SCRIPT_SRC = CSP_DEFAULT_SRC + ["'unsafe-inline'"]
CSP_STYLE_SRC = CSP_DEFAULT_SRC + ["'unsafe-inline'", '*.bootstrapcdn.com']
CSP_FONT_SRC = CSP_DEFAULT_SRC + ['*.bootstrapcdn.com']
CSP_IMG_SRC = CSP_DEFAULT_SRC + [
    'data:',
    'https://*.openstreetmap.org',
    'https://*.opentopomap.org',
    'https://*.arcgisonline.com'
]
CSP_FRAME_SRC = CSP_DEFAULT_SRC

if GOOGLE_ANALYTICS_TOKEN:
    google_domain = '*.google-analytics.com'
    CSP_SCRIPT_SRC.append(google_domain)
    CSP_CONNECT_SRC.append(google_domain)
    CSP_IMG_SRC.append(google_domain)
if RAVEN_JS_DSN_URL and RAVEN_JS_DSN_URL.scheme:
    raven_js_url = RAVEN_JS_DSN_URL.scheme + '://' + RAVEN_JS_DSN_URL.hostname
    CSP_SCRIPT_SRC.append('https://cdn.ravenjs.com')
    CSP_SCRIPT_SRC.append(raven_js_url)
    CSP_CONNECT_SRC.append(raven_js_url)
if STRIPE_ENABLED:
    stripe_domain = "https://js.stripe.com"
    CSP_SCRIPT_SRC.append(stripe_domain)
    CSP_FRAME_SRC.append(stripe_domain)

csp_report_uri = env.url('CSP_REPORT_URI', None)
if csp_report_uri:  # Let environ validate uri, but set as string
    CSP_REPORT_URI = csp_report_uri.geturl()
CSP_REPORT_ONLY = env.bool("CSP_REPORT_ONLY", False)

''' Celery configuration '''
# Celery 4.0 New lowercase settings.
# Uppercase settings can be used when using a PREFIX
# http://docs.celeryproject.org/en/latest/userguide/configuration.html#new-lowercase-settings
# http://docs.celeryproject.org/en/4.0/whatsnew-4.0.html#step-2-update-your-configuration-with-the-new-setting-names

CELERY_TIMEZONE = "UTC"

if os.environ.get('SKIP_CELERY', 'False') == 'True':
    # helpful for certain debugging
    CELERY_TASK_ALWAYS_EAGER = True

# Replace a worker after it completes 7 tasks by default. This allows the OS to
# reclaim memory allocated during large tasks
CELERY_WORKER_MAX_TASKS_PER_CHILD = int(os.environ.get(
    'CELERYD_MAX_TASKS_PER_CHILD', 7))

# Default to a 30-minute soft time limit and a 35-minute hard time limit
CELERY_TASK_TIME_LIMIT = int(
    os.environ.get('CELERYD_TASK_TIME_LIMIT', 2100)  # seconds
)

CELERY_TASK_SOFT_TIME_LIMIT = int(
    os.environ.get('CELERYD_TASK_SOFT_TIME_LIMIT', 1800)  # seconds
)

CELERY_BEAT_SCHEDULE = {
    # Schedule every day at midnight UTC. Can be customized in admin section
    "send-hooks-failures-reports": {
        "task": "kobo.apps.hook.tasks.failures_reports",
        "schedule": crontab(hour=0, minute=0),
        'options': {'queue': 'kpi_low_priority_queue'}
    },
}

CELERY_BROKER_TRANSPORT_OPTIONS = {
    "fanout_patterns": True,
    "fanout_prefix": True,
    # http://docs.celeryproject.org/en/latest/getting-started/brokers/redis.html#redis-visibility-timeout
    # TODO figure out how to pass `Constance.HOOK_MAX_RETRIES` or `HookLog.get_remaining_seconds()
    # Otherwise hardcode `HOOK_MAX_RETRIES` in Settings
    "visibility_timeout": 60 * (10 ** 3)  # Longest ETA for RestService (seconds)
}

CELERY_TASK_DEFAULT_QUEUE = "kpi_queue"

if 'KOBOCAT_URL' in os.environ:
    SYNC_KOBOCAT_PERMISSIONS = (
        os.environ.get('SYNC_KOBOCAT_PERMISSIONS', 'True') == 'True')

CELERY_BROKER_URL = os.environ.get('KPI_BROKER_URL', 'redis://localhost:6379/1')
CELERY_RESULT_BACKEND = CELERY_BROKER_URL


''' Django Registration configuration '''
# http://django-registration-redux.readthedocs.org/en/latest/quickstart.html#settings
ACCOUNT_ACTIVATION_DAYS = 3
REGISTRATION_AUTO_LOGIN = True
REGISTRATION_EMAIL_HTML = False  # Otherwise we have to write HTML templates

WEBPACK_LOADER = {
    'DEFAULT': {
        'BUNDLE_DIR_NAME': 'jsapp/compiled/',
        'POLL_INTERVAL': 0.5,  # seconds
        'TIMEOUT': 5,  # seconds
    }
}


''' Email configuration '''
EMAIL_BACKEND = os.environ.get('EMAIL_BACKEND',
                               'django.core.mail.backends.filebased.EmailBackend')

if EMAIL_BACKEND == 'django.core.mail.backends.filebased.EmailBackend':
    EMAIL_FILE_PATH = os.environ.get(
        'EMAIL_FILE_PATH', os.path.join(BASE_DIR, 'emails'))
    if not os.path.isdir(EMAIL_FILE_PATH):
        os.mkdir(EMAIL_FILE_PATH)

if os.environ.get('EMAIL_HOST'):
    EMAIL_HOST = os.environ.get('EMAIL_HOST')

if os.environ.get('EMAIL_HOST_USER'):
    EMAIL_HOST_USER = os.environ.get('EMAIL_HOST_USER')
    EMAIL_HOST_PASSWORD = os.environ.get('EMAIL_HOST_PASSWORD')

if os.environ.get('EMAIL_PORT'):
    EMAIL_PORT = os.environ.get('EMAIL_PORT')

if os.environ.get('EMAIL_USE_TLS'):
    EMAIL_USE_TLS = os.environ.get('EMAIL_USE_TLS')


''' AWS configuration (email and storage) '''
if env.str('AWS_ACCESS_KEY_ID', False):
    AWS_ACCESS_KEY_ID = env.str('AWS_ACCESS_KEY_ID')
    AWS_SECRET_ACCESS_KEY = env.str('AWS_SECRET_ACCESS_KEY')
    AWS_SES_REGION_NAME = env.str('AWS_SES_REGION_NAME', None)
    AWS_SES_REGION_ENDPOINT = env.str('AWS_SES_REGION_ENDPOINT', None)

    AWS_S3_SIGNATURE_VERSION = env.str('AWS_S3_SIGNATURE_VERSION', 's3v4')
    # Only set the region if it is present in environment.
    if region := env.str('AWS_S3_REGION_NAME', False):
        AWS_S3_REGION_NAME = region


''' Storage configuration '''
if 'KPI_DEFAULT_FILE_STORAGE' in os.environ:
    # To use S3 storage, set this to `kobo.apps.storage_backends.s3boto3.S3Boto3Storage`
    DEFAULT_FILE_STORAGE = os.environ.get('KPI_DEFAULT_FILE_STORAGE')
    if DEFAULT_FILE_STORAGE == 'storages.backends.s3boto3.S3Boto3Storage':
        # Force usage of custom S3 tellable Storage
        DEFAULT_FILE_STORAGE = 'kobo.apps.storage_backends.s3boto3.S3Boto3Storage'
    if 'KPI_AWS_STORAGE_BUCKET_NAME' in os.environ:
        AWS_STORAGE_BUCKET_NAME = os.environ.get('KPI_AWS_STORAGE_BUCKET_NAME')
        AWS_DEFAULT_ACL = 'private'
        # django-private-storage needs its own S3 configuration
        PRIVATE_STORAGE_CLASS = \
            'private_storage.storage.s3boto3.PrivateS3BotoStorage'
            # NB.........There's intentionally no 3 here! ^
        AWS_PRIVATE_STORAGE_BUCKET_NAME = AWS_STORAGE_BUCKET_NAME
        # Proxy S3 through our application instead of redirecting to bucket
        # URLs with query parameter authentication
        PRIVATE_STORAGE_S3_REVERSE_PROXY = True
    if DEFAULT_FILE_STORAGE.endswith("AzureStorage"):
        PRIVATE_STORAGE_CLASS = \
            'kobo.apps.storage_backends.private_azure_storage.PrivateAzureStorage'
        PRIVATE_STORAGE_S3_REVERSE_PROXY = True  # Yes S3
        AZURE_ACCOUNT_NAME = env.str('AZURE_ACCOUNT_NAME')
        AZURE_ACCOUNT_KEY = env.str('AZURE_ACCOUNT_KEY')
        AZURE_CONTAINER = env.str('AZURE_CONTAINER')
        AZURE_URL_EXPIRATION_SECS = env.int('AZURE_URL_EXPIRATION_SECS', None)


if 'KOBOCAT_DEFAULT_FILE_STORAGE' in os.environ:
    # To use S3 storage, set this to `storages.backends.s3boto3.S3Boto3Storage`
    KOBOCAT_DEFAULT_FILE_STORAGE = os.environ.get('KOBOCAT_DEFAULT_FILE_STORAGE')
    if 'KOBOCAT_AWS_STORAGE_BUCKET_NAME' in os.environ:
        KOBOCAT_AWS_STORAGE_BUCKET_NAME = os.environ.get('KOBOCAT_AWS_STORAGE_BUCKET_NAME')
else:
    KOBOCAT_DEFAULT_FILE_STORAGE = 'django.core.files.storage.FileSystemStorage'
    KOBOCAT_MEDIA_PATH = os.environ.get('KOBOCAT_MEDIA_PATH', '/srv/src/kobocat/media')


# Google Cloud Storage
# Not fully supported as a generic storage backend
GS_BUCKET_NAME = env.str('GS_BUCKET_NAME', None)


''' Django error logging configuration '''
LOGGING = {
    'version': 1,
    'disable_existing_loggers': False,
    'formatters': {
        'verbose': {
            'format': '%(levelname)s %(asctime)s %(module)s' +
                      ' %(process)d %(thread)d %(message)s'
        },
        'simple': {
            'format': '%(levelname)s %(message)s'
        },
    },
    'handlers': {
        'console': {
            'level': 'DEBUG',
            'class': 'logging.StreamHandler',
            'formatter': 'verbose'
        }
    },
    'loggers': {
        'console_logger': {
            'handlers': ['console'],
            'level': 'DEBUG',
            'propagate': True
        },
        'django.db.backends': {
            'level': 'ERROR',
            'handlers': ['console'],
            'propagate': True
        },
    }
}


################################
# Sentry settings              #
################################
sentry_dsn = env.str('SENTRY_DSN', env.str('RAVEN_DSN', None))
if sentry_dsn:
    import sentry_sdk
    from sentry_sdk.integrations.django import DjangoIntegration
    from sentry_sdk.integrations.celery import CeleryIntegration
    from sentry_sdk.integrations.logging import LoggingIntegration

    # All of this is already happening by default!
    sentry_logging = LoggingIntegration(
        level=logging.INFO,  # Capture info and above as breadcrumbs
        event_level=logging.WARNING  # Send warnings as events
    )
    sentry_sdk.init(
        dsn=sentry_dsn,
        integrations=[
            DjangoIntegration(),
            CeleryIntegration(),
            sentry_logging
        ],
        traces_sample_rate=env.float('SENTRY_TRACES_SAMPLE_RATE', 0.05),
        send_default_pii=True
    )


''' Try to identify the running codebase for informational purposes '''
# Based upon https://github.com/tblobaum/git-rev/blob/master/index.js
GIT_REV = {}
for git_rev_key, git_command in (
        ('short', ('git', 'rev-parse', '--short', 'HEAD')),
        ('long', ('git', 'rev-parse', 'HEAD')),
        ('branch', ('git', 'rev-parse', '--abbrev-ref', 'HEAD')),
        ('tag', ('git', 'describe', '--exact-match', '--tags')),
):
    try:
        GIT_REV[git_rev_key] = subprocess.check_output(
            git_command, stderr=subprocess.STDOUT).strip()
    except (OSError, subprocess.CalledProcessError) as e:
        GIT_REV[git_rev_key] = False
if GIT_REV['branch'] == 'HEAD':
    GIT_REV['branch'] = False


'''
Since this project handles user creation, we must handle the model-level
permission assignment that would've been done by KoBoCAT's user post_save
signal handler. Here we record the content types of the models listed in KC's
set_api_permissions_for_user(). Verify that this list still matches that
function if you experience permission-related problems. See
https://github.com/kobotoolbox/kobocat/blob/master/onadata/libs/utils/user_auth.py.
'''
KOBOCAT_DEFAULT_PERMISSION_CONTENT_TYPES = [
    # Each tuple must be (app_label, model_name)
    ('main', 'userprofile'),
    ('logger', 'xform'),
    ('logger', 'note'),
]

# A flag set by unit tests to bypass KoBoCAT user syncing
TESTING = False


''' Auxiliary database configuration '''
if not (MONGO_DB_URL := env.str('MONGO_DB_URL', False)):
    # ToDo Remove all this block by the end of 2022.
    #   Update kobo-install accordingly
    logging.warning(
        '`MONGO_DB_URL` is not found. '
        '`KPI_MONGO_HOST`, `KPI_MONGO_PORT`, `KPI_MONGO_NAME`, '
        '`KPI_MONGO_USER`, `KPI_MONGO_PASS` '
        'are deprecated and will not be supported anymore soon.'
    )

    MONGO_DATABASE = {
        'HOST': os.environ.get('KPI_MONGO_HOST', 'mongo'),
        'PORT': int(os.environ.get('KPI_MONGO_PORT', 27017)),
        'NAME': os.environ.get('KPI_MONGO_NAME', 'formhub'),
        'USER': os.environ.get('KPI_MONGO_USER', ''),
        'PASSWORD': os.environ.get('KPI_MONGO_PASS', '')
    }

    if MONGO_DATABASE.get('USER') and MONGO_DATABASE.get('PASSWORD'):
        MONGO_DB_URL = "mongodb://{user}:{password}@{host}:{port}/{db_name}".\
            format(
                user=MONGO_DATABASE['USER'],
                password=quote_plus(MONGO_DATABASE['PASSWORD']),
                host=MONGO_DATABASE['HOST'],
                port=MONGO_DATABASE['PORT'],
                db_name=MONGO_DATABASE['NAME']
            )
    else:
        MONGO_DB_URL = "mongodb://%(HOST)s:%(PORT)s/%(NAME)s" % MONGO_DATABASE
    mongo_db_name = MONGO_DATABASE['NAME']
else:
    # Attempt to get collection name from the connection string
    # fallback on MONGO_DB_NAME or 'formhub' if it is empty or None or unable to parse
    try:
        mongo_db_name = env.db_url('MONGO_DB_URL').get('NAME') or env.str('MONGO_DB_NAME', 'formhub')
    except ValueError:  # db_url is unable to parse replica set strings
        mongo_db_name = env.str('MONGO_DB_NAME', 'formhub')

mongo_client = MongoClient(
    MONGO_DB_URL, connect=False, journal=True, tz_aware=True
)
MONGO_DB = mongo_client[mongo_db_name]

# If a request or task makes a database query and then times out, the database
# server should not spin forever attempting to fulfill that query.
MONGO_QUERY_TIMEOUT = SYNCHRONOUS_REQUEST_TIME_LIMIT + 5  # seconds
MONGO_CELERY_QUERY_TIMEOUT = CELERY_TASK_TIME_LIMIT + 10  # seconds

SESSION_ENGINE = 'redis_sessions.session'
# django-redis-session expects a dictionary with `url`
redis_session_url = env.cache_url(
    'REDIS_SESSION_URL', default='redis://redis_cache:6380/2'
)
SESSION_REDIS = {
    'url': redis_session_url['LOCATION'],
    'prefix': env.str('REDIS_SESSION_PREFIX', 'session'),
    'socket_timeout': env.int('REDIS_SESSION_SOCKET_TIMEOUT', 1),
}

CACHES = {
    # Set CACHE_URL to override
    'default': env.cache(default='redis://redis_cache:6380/3'),
}

ENV = None

# The maximum size in bytes that a request body may be before a
# SuspiciousOperation (RequestDataTooBig) is raised
DATA_UPLOAD_MAX_MEMORY_SIZE = 10485760

# The maximum size (in bytes) that an upload will be before it gets streamed
# to the file system
FILE_UPLOAD_MAX_MEMORY_SIZE = 10485760

# OpenRosa setting in bytes
OPEN_ROSA_DEFAULT_CONTENT_LENGTH = 10000000

# Expiration time in sec. after which paired data xml file must be regenerated
# Should match KoBoCAT setting
PAIRED_DATA_EXPIRATION = 300  # seconds

# Minimum size (in bytes) of files to allow fast calculation of hashes
# Should match KoBoCAT setting
HASH_BIG_FILE_SIZE_THRESHOLD = 0.5 * 1024 * 1024  # 512 kB

# Chunk size in bytes to read per iteration when hash of a file is calculated
# Should match KoBoCAT setting
HASH_BIG_FILE_CHUNK = 16 * 1024  # 16 kB

# add some mimetype
add_type('application/wkt', '.wkt')
add_type('application/geo+json', '.geojson')

KOBOCAT_MEDIA_URL = f'{KOBOCAT_URL}/media/'
KOBOCAT_THUMBNAILS_SUFFIX_MAPPING = {
    'original': '',
    'large': '_large',
    'medium': '_medium',
    'small': '_small',
}

TRENCH_AUTH = {
    'USER_MFA_MODEL': 'mfa.MfaMethod',
    'USER_ACTIVE_FIELD': 'is_active',
    'BACKUP_CODES_QUANTITY': 5,
    'BACKUP_CODES_LENGTH': 12,  # keep (quantity * length) under 200
    'BACKUP_CODES_CHARACTERS': (string.ascii_letters + string.digits),
    'DEFAULT_VALIDITY_PERIOD': 30,
    'ENCRYPT_BACKUP_CODES': True,
    'SECRET_KEY_LENGTH': 32,
    'CONFIRM_DISABLE_WITH_CODE': True,
    'CONFIRM_BACKUP_CODES_REGENERATION_WITH_CODE': True,
    'ALLOW_BACKUP_CODES_REGENERATION': True,
    'MFA_METHODS': {
        'app': {
            'VERBOSE_NAME': 'app',
            'VALIDITY_PERIOD': env.int(
                'MFA_CODE_VALIDITY_PERIOD', 30  # seconds
            ),
            'USES_THIRD_PARTY_CLIENT': True,
            'HANDLER': 'kobo.apps.mfa.backends.application.ApplicationBackend',
        },
    },
    'CODE_LENGTH': env.int('MFA_CODE_LENGTH', 6),
}

# Session Authentication is supported by default.
MFA_SUPPORTED_AUTH_CLASSES = [
    'kpi.authentication.TokenAuthentication',
]

<<<<<<< HEAD
=======
MINIMUM_DEFAULT_SEARCH_CHARACTERS = 3

>>>>>>> e8f33aac
# Django 3.2 required settings
DEFAULT_AUTO_FIELD = 'django.db.models.AutoField'

SERVICE_ACCOUNT = {
    'BACKEND': env.cache_url(
        'SERVICE_ACCOUNT_BACKEND_URL', default='redis://redis_cache:6380/6'
    ),
    'WHITELISTED_HOSTS': env.list('SERVICE_ACCOUNT_WHITELISTED_HOSTS', default=[]),
}<|MERGE_RESOLUTION|>--- conflicted
+++ resolved
@@ -111,10 +111,7 @@
     'kobo.apps.shadow_model.ShadowModelAppConfig',
     'trench',
     'kobo.apps.mfa.apps.MfaAppConfig',
-<<<<<<< HEAD
-=======
     'kobo.apps.languages.LanguageAppConfig',
->>>>>>> e8f33aac
     'kobo.apps.audit_log.AuditLogAppConfig',
 )
 
@@ -1009,11 +1006,8 @@
     'kpi.authentication.TokenAuthentication',
 ]
 
-<<<<<<< HEAD
-=======
 MINIMUM_DEFAULT_SEARCH_CHARACTERS = 3
 
->>>>>>> e8f33aac
 # Django 3.2 required settings
 DEFAULT_AUTO_FIELD = 'django.db.models.AutoField'
 
