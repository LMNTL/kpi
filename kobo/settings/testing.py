# coding: utf-8
from mongomock import MongoClient as MockMongoClient

from .base import *

# For tests, don't use KoBoCAT's DB
DATABASES = {
    'default': env.db_url(
        'KPI_DATABASE_URL'
        if 'KPI_DATABASE_URL' in os.environ
        else 'DATABASE_URL',
        default='sqlite:///%s/db.sqlite3' % BASE_DIR,
    ),
}

DATABASE_ROUTERS = ['kpi.db_routers.TestingDatabaseRouter']

TESTING = True

# Decrease prod value to speed-up tests
SUBMISSION_LIST_LIMIT = 100

ENV = 'testing'

# Run all Celery tasks synchronously during testing
CELERY_TASK_ALWAYS_EAGER = True


MONGO_CONNECTION_URL = 'mongodb://fakehost/formhub_test'
mongo_client = MockMongoClient(
    MONGO_CONNECTION_URL, connect=False, journal=True, tz_aware=True
)
MONGO_DB = mongo_client['formhub_test']

ENKETO_URL = 'http://enketo.mock'
ENKETO_INTERNAL_URL = 'http://enketo.mock'

# Do not use cache with Constance in tests to avoid overwriting production
# cached values
CONSTANCE_DATABASE_CACHE_BACKEND = None

<<<<<<< HEAD
if "djstripe" not in INSTALLED_APPS:
    INSTALLED_APPS += ('djstripe', "kobo.apps.stripe")
=======
if 'djstripe' not in INSTALLED_APPS:
    INSTALLED_APPS += ('djstripe', 'kobo.apps.stripe')
>>>>>>> ef5a307d
STRIPE_ENABLED = True

WEBPACK_LOADER['DEFAULT'][
    'LOADER_CLASS'
] = 'webpack_loader.loader.FakeWebpackLoader'<|MERGE_RESOLUTION|>--- conflicted
+++ resolved
@@ -39,13 +39,8 @@
 # cached values
 CONSTANCE_DATABASE_CACHE_BACKEND = None
 
-<<<<<<< HEAD
-if "djstripe" not in INSTALLED_APPS:
-    INSTALLED_APPS += ('djstripe', "kobo.apps.stripe")
-=======
 if 'djstripe' not in INSTALLED_APPS:
     INSTALLED_APPS += ('djstripe', 'kobo.apps.stripe')
->>>>>>> ef5a307d
 STRIPE_ENABLED = True
 
 WEBPACK_LOADER['DEFAULT'][
