--- conflicted
+++ resolved
@@ -8,11 +8,9 @@
     'default': dj_database_url.config(default="sqlite:///%s/db.sqlite3" % BASE_DIR),
 }
 
-<<<<<<< HEAD
 DATABASE_ROUTERS = ["kpi.db_routers.TestingDatabaseRouter"]
 
 TESTING = True
-=======
+
 if 'KPI_AWS_STORAGE_BUCKET_NAME' in os.environ:
-    PRIVATE_STORAGE_S3_REVERSE_PROXY = False
->>>>>>> b9d5e736
+    PRIVATE_STORAGE_S3_REVERSE_PROXY = False