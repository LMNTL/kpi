FROM python:3.10

ENV DEBIAN_FRONTEND=noninteractive
ENV LANG=en_US.UTF-8
ENV LANGUAGE=en_US:en
ENV LC_ALL=en_US.UTF-8
ENV VIRTUAL_ENV=/opt/venv

ENV KPI_LOGS_DIR=/srv/logs \
    DJANGO_SETTINGS_MODULE=kobo.settings.prod \
    # The mountpoint of a volume shared with the `nginx` container. Static files will
    #   be copied there.
    NGINX_STATIC_DIR=/srv/static \
    KPI_SRC_DIR=/srv/src/kpi \
    KPI_MEDIA_DIR=/srv/src/kpi/media \
    KPI_NODE_PATH=/srv/src/kpi/node_modules \
    TMP_DIR=/srv/tmp \
    UWSGI_USER=kobo \
    UWSGI_GROUP=kobo \
    SERVICES_DIR=/etc/service \
    CELERY_PID_DIR=/var/run/celery \
    INIT_PATH=/srv/init

##########################################
# Create build directories               #
##########################################

RUN mkdir -p "${NGINX_STATIC_DIR}" && \
    mkdir -p "${KPI_SRC_DIR}" && \
    mkdir -p "${KPI_NODE_PATH}" && \
    mkdir -p "${TMP_DIR}" && \
    mkdir -p ${CELERY_PID_DIR} && \
    mkdir -p ${SERVICES_DIR}/uwsgi && \
    mkdir -p ${SERVICES_DIR}/celery && \
    mkdir -p ${SERVICES_DIR}/celery_beat && \
    mkdir -p "${INIT_PATH}"

##########################################
# Install `apt` packages.                #
##########################################

RUN apt-get -qq update && \
    apt-get -qq -y install \
        ffmpeg \
        gdal-bin \
        gettext \
        gosu \
        less \
        libproj-dev \
        locales \
        postgresql-client \
        rsync \
        runit-init \
        vim \
        wait-for-it && \
    apt-get clean && \
        rm -rf /var/lib/apt/lists/* /tmp/* /var/tmp/*

###########################
# Install NodeJS          #
###########################

RUN curl -sL https://deb.nodesource.com/setup_16.x | bash - && \
    apt-get install -y nodejs

###########################
# Install locales         #
###########################

RUN echo 'en_US.UTF-8 UTF-8' > /etc/locale.gen
RUN locale-gen && dpkg-reconfigure locales -f noninteractive

#################################
# Create local user UWSGI_USER` #
#################################
RUN adduser --disabled-password --gecos '' "$UWSGI_USER"

###########################
# Copy KPI directory      #
###########################

COPY . "${KPI_SRC_DIR}"

###########################
# Install `pip` packages. #
###########################

RUN python3 -m venv "$VIRTUAL_ENV"
ENV PATH="$VIRTUAL_ENV/bin:$PATH"
<<<<<<< HEAD
RUN pip install  --quiet pip==22.0.4 && \
    pip install  --quiet pip-tools
COPY ./dependencies/pip/requirements.txt "${TMP_DIR}/pip_dependencies.txt"
=======
RUN pip install --quiet pip==22.0.4 && \
    pip install --quiet pip-tools
COPY ./dependencies/pip/external_services.txt "${TMP_DIR}/pip_dependencies.txt"
>>>>>>> a95e1335
RUN pip-sync "${TMP_DIR}/pip_dependencies.txt" 1>/dev/null && \
    rm -rf ~/.cache/pip

###########################
# Install `npm` packages. #
###########################

WORKDIR ${KPI_SRC_DIR}/

RUN rm -rf ${KPI_NODE_PATH} && \
    npm install -g npm@8.5.5 && \
    npm install -g check-dependencies && \
    npm install --quiet && \
    npm cache clean --force

ENV PATH $PATH:${KPI_NODE_PATH}/.bin

######################
# Build client code. #
######################

RUN rm -rf "${KPI_SRC_DIR}/jsapp/fonts" && \
    rm -rf "${KPI_SRC_DIR}/jsapp/compiled" && \
    npm run copy-fonts && npm run build

###########################
# Organize static assets. #
###########################

RUN python manage.py collectstatic --noinput

#####################################
# Retrieve and compile translations #
#####################################

RUN git submodule init && \
    git submodule update --remote && \
    python manage.py compilemessages

##########################################
# Persist the log and email directories. #
##########################################

RUN mkdir -p "${KPI_LOGS_DIR}/" "${KPI_SRC_DIR}/emails"

#################################################
# Handle runtime tasks and create main process. #
#################################################

# Using `/etc/profile.d/` as a repository for non-hard-coded environment variable overrides.
RUN echo "export PATH=${PATH}" >> /etc/profile && \
    echo 'source /etc/profile' >> /root/.bashrc && \
    echo 'source /etc/profile' >> /home/${UWSGI_USER}/.bashrc


# Remove getty* services to avoid errors of absent tty at sv start-up
RUN rm -rf /etc/runit/runsvdir/default/getty-tty*

# Create symlinks for runsv services
RUN ln -s "${KPI_SRC_DIR}/docker/run_uwsgi.bash" "${SERVICES_DIR}/uwsgi/run" && \
    ln -s "${KPI_SRC_DIR}/docker/run_celery.bash" "${SERVICES_DIR}/celery/run" && \
    ln -s "${KPI_SRC_DIR}/docker/run_celery_beat.bash" "${SERVICES_DIR}/celery_beat/run"


# Add/Restore `UWSGI_USER`'s permissions
RUN chown -R ":${UWSGI_GROUP}" ${CELERY_PID_DIR} && \
    chmod g+w ${CELERY_PID_DIR} && \
    chown -R "${UWSGI_USER}:${UWSGI_GROUP}" ${KPI_SRC_DIR}/emails/ && \
    chown -R "${UWSGI_USER}:${UWSGI_GROUP}" ${KPI_LOGS_DIR} && \
    chown -R "${UWSGI_USER}:${UWSGI_GROUP}" ${TMP_DIR} && \
    chown -R "${UWSGI_USER}:${UWSGI_GROUP}" ${VIRTUAL_ENV}


EXPOSE 8000

CMD ["/bin/bash", "-c", "exec ${KPI_SRC_DIR}/docker/init.bash"]<|MERGE_RESOLUTION|>--- conflicted
+++ resolved
@@ -87,15 +87,9 @@
 
 RUN python3 -m venv "$VIRTUAL_ENV"
 ENV PATH="$VIRTUAL_ENV/bin:$PATH"
-<<<<<<< HEAD
-RUN pip install  --quiet pip==22.0.4 && \
-    pip install  --quiet pip-tools
-COPY ./dependencies/pip/requirements.txt "${TMP_DIR}/pip_dependencies.txt"
-=======
 RUN pip install --quiet pip==22.0.4 && \
     pip install --quiet pip-tools
-COPY ./dependencies/pip/external_services.txt "${TMP_DIR}/pip_dependencies.txt"
->>>>>>> a95e1335
+COPY ./dependencies/pip/requirements.txt "${TMP_DIR}/pip_dependencies.txt"
 RUN pip-sync "${TMP_DIR}/pip_dependencies.txt" 1>/dev/null && \
     rm -rf ~/.cache/pip
 
