import json

import jsonschema
from django.forms import ValidationError
from django.forms.fields import CharField
from django.utils.translation import gettext as t

from kobo.apps.constance_backends.utils import to_python_object


class JsonSchemaFormField(CharField):
    def __init__(self, *args, schema, **kwargs):
        self.schema = schema
        super().__init__(*args, **kwargs)

    def clean(self, value):
        try:
            instance = json.loads(value)
            jsonschema.validate(instance, self.schema)
        except json.JSONDecodeError as e:
            # Message written to match `IntegerField`, which uses the
            # imperative: "Enter a whole number."
            raise ValidationError(t('Enter valid JSON.') + ' ' + str(e))
        except jsonschema.exceptions.ValidationError as e:
            # `str(e)` is too verbose (it includes the entire schema)
            raise ValidationError(t('Enter valid JSON.') + ' ' + e.message)
        return value


class CustomTextWithTranslations(JsonSchemaFormField):
    """
    Validates that the input is an object which contains at least the 'default'
    key.
    """
    def __init__(self, *args, **kwargs):
        schema = {
            'type': 'object',
            'uniqueItems': True,
            'properties': {
                'default': {'type': 'string'},
            },
            'required': ['default'],
            'additionalProperties': True,
        }
        super().__init__(*args, schema=schema, **kwargs)


class FreeTierThresholdField(JsonSchemaFormField):
    """
    Validates that the input has required properties with expected types
    """

    def __init__(self, *args, **kwargs):
        schema = {
            'type': 'object',
            'uniqueItems': True,
            'properties': {
                'storage': {'type': ['integer', 'null']},
                'data': {'type': ['integer', 'null']},
                'transcription_minutes': {'type': ['integer', 'null']},
                'translation_chars': {'type': ['integer', 'null']},
            },
            'required': [
                'storage',
                'data',
                'transcription_minutes',
                'translation_chars',
            ],
            'additionalProperties': False,
        }
        super().__init__(*args, schema=schema, **kwargs)


class FreeTierDisplayField(JsonSchemaFormField):
    """
    Validates that the input has required properties with expected types
    """

    def __init__(self, *args, **kwargs):
        schema = {
            'type': 'object',
            'uniqueItems': True,
            'properties': {
                'name': {'type': ['string', 'null']},
                'feature_list': {
                    'type': 'array',
                    'items': {'type': 'string'},
                },
            },
            'required': ['name', 'feature_list'],
            'additionalProperties': False,
        }
        super().__init__(*args, schema=schema, **kwargs)


class I18nTextJSONField(JsonSchemaFormField):
    """
    Validates that the input is an object which contains at least the 'default'
    key.
    """

    def __init__(self, *args, **kwargs):
        schema = {
            'type': 'object',
            'uniqueItems': True,
            'properties': {
                'default': {'type': 'string'},
            },
            'required': ['default'],
            'additionalProperties': True,
        }
        super().__init__(*args, schema=schema, **kwargs)


class MetadataFieldsListField(JsonSchemaFormField):
    """
    Validates that the input is an array of objects with "name" and "required"
    properties, e.g.
        [
            {
                "name": "important_field",
                "required": true,
                "label": {
                    "default": "Important Field",
                    "fr": "Champ important"
                }
            },
            {
                "name": "whatever_field",
                "required": false,
                "label": {
                    "default": "Whatever Field",
                    "fr": "Champ whatever"
                }
            },
            …
        ]
    """
    REQUIRED_FIELDS = []

    def __init__(self, *args, **kwargs):
        schema = {
            'type': 'array',
            'uniqueItems': True,
            'items': {
                'type': 'object',
                'required': ['name', 'required'],
                'additionalProperties': False,
                'properties': {
                    'name': {'type': 'string'},
                    'required': {'type': 'boolean'},
                    'label': {
                        'type': 'object',
                        'uniqueItems': True,
                        'properties': {
                            'default': {'type': 'string'},
                        },
                        'required': ['default'],
                        'additionalProperties': True,
                    }
                }
            }
        }
<<<<<<< HEAD
=======
        super().__init__(*args, schema=schema, **kwargs)

    def clean(self, value):
        value = super().clean(value)

        if not self.REQUIRED_FIELDS:
            return value

        instance = to_python_object(value)

        if set(self.REQUIRED_FIELDS) - set(d['name'] for d in instance):
            raise ValidationError(
                t('`##place_holder##` field cannot be hidden.').replace(
                    '##place_holder##',
                    '`, `'.join(self.REQUIRED_FIELDS)
                )
            )
        return value


class UserMetadataFieldsListField(MetadataFieldsListField):

    REQUIRED_FIELDS = ['name']


class I18nTextJSONField(JsonSchemaFormField):
    """
    Validates that the input is an object which contains at least the 'default'
    key.
    """

    def __init__(self, *args, **kwargs):
        schema = {
            'type': 'object',
            'uniqueItems': True,
            'properties': {
                'default': {'type': 'string'},
            },
            'required': ['default'],
            'additionalProperties': True,
        }
>>>>>>> d010c79f
        super().__init__(*args, schema=schema, **kwargs)<|MERGE_RESOLUTION|>--- conflicted
+++ resolved
@@ -25,24 +25,6 @@
             # `str(e)` is too verbose (it includes the entire schema)
             raise ValidationError(t('Enter valid JSON.') + ' ' + e.message)
         return value
-
-
-class CustomTextWithTranslations(JsonSchemaFormField):
-    """
-    Validates that the input is an object which contains at least the 'default'
-    key.
-    """
-    def __init__(self, *args, **kwargs):
-        schema = {
-            'type': 'object',
-            'uniqueItems': True,
-            'properties': {
-                'default': {'type': 'string'},
-            },
-            'required': ['default'],
-            'additionalProperties': True,
-        }
-        super().__init__(*args, schema=schema, **kwargs)
 
 
 class FreeTierThresholdField(JsonSchemaFormField):
@@ -161,8 +143,6 @@
                 }
             }
         }
-<<<<<<< HEAD
-=======
         super().__init__(*args, schema=schema, **kwargs)
 
     def clean(self, value):
@@ -185,24 +165,4 @@
 
 class UserMetadataFieldsListField(MetadataFieldsListField):
 
-    REQUIRED_FIELDS = ['name']
-
-
-class I18nTextJSONField(JsonSchemaFormField):
-    """
-    Validates that the input is an object which contains at least the 'default'
-    key.
-    """
-
-    def __init__(self, *args, **kwargs):
-        schema = {
-            'type': 'object',
-            'uniqueItems': True,
-            'properties': {
-                'default': {'type': 'string'},
-            },
-            'required': ['default'],
-            'additionalProperties': True,
-        }
->>>>>>> d010c79f
-        super().__init__(*args, schema=schema, **kwargs)+    REQUIRED_FIELDS = ['name']