# coding: utf-8
from django.conf import settings
from django.contrib.auth.models import AnonymousUser
from django.core.exceptions import FieldError
from django.db.models import Case, Count, F, IntegerField, Q, Value, When
from django.db.models.query import QuerySet
from rest_framework import filters
from rest_framework.request import Request

from kpi.constants import (
    ASSET_SEARCH_DEFAULT_FIELD_LOOKUPS,
    ASSET_STATUS_SHARED,
    ASSET_STATUS_DISCOVERABLE,
    ASSET_STATUS_PRIVATE,
    ASSET_STATUS_PUBLIC,
    PERM_DISCOVER_ASSET,
    PERM_PARTIAL_SUBMISSIONS,
    PERM_VIEW_ASSET,
    PERM_VIEW_SUBMISSIONS,
)
from kpi.exceptions import SearchQueryTooShortException
from kpi.models.asset import UserAssetSubscription
from kpi.utils.query_parser import get_parsed_parameters, parse, ParseError
<<<<<<< HEAD
from kpi.utils.object_permission import (
=======
from kpi.utils.permissions import is_user_anonymous
from .models import Asset, ObjectPermission
from .models.object_permission import (
>>>>>>> 19791f40
    get_objects_for_user,
    get_anonymous_user,
    get_perm_ids_from_code_names,
)
from .models import Asset, ObjectPermission


class AssetOwnerFilterBackend(filters.BaseFilterBackend):
    """
    For use with nested models of Asset.
    Restricts access to items that are owned by the current user
    """

    def filter_queryset(self, request, queryset, view):
        fields = {"asset__owner": request.user}
        return queryset.filter(**fields)


class AssetOrderingFilter(filters.OrderingFilter):

    def filter_queryset(self, request, queryset, view):
        query_params = request.query_params
        collections_first = query_params.get('collections_first',
                                             'false').lower() == 'true'
        ordering = self.get_ordering(request, queryset, view)

        if collections_first:
            # If `collections_first` is `True`, we want the collections to be
            # displayed at the beginning. We add a temporary field to set a
            # priority to 1 for collections and all other asset types to 0.
            # The results are sorted by this priority first and then by what
            # comes next, either:
            # - `ordering` from querystring
            # - model default option
            queryset = queryset.annotate(
                ordering_priority=Case(
                    When(asset_type='collection', then=Value(1)),
                    default=Value(0),
                    output_field=IntegerField(),
                ),
            )
            if ordering is None:
                # Make a copy, we don't want to alter Asset._meta.ordering
                ordering = Asset._meta.ordering.copy()
            ordering.insert(0, '-ordering_priority')

        if ordering:
            if 'subscribers_count' in ordering or \
                    '-subscribers_count' in ordering:
                queryset = queryset.annotate(subscribers_count=
                                             Count('userassetsubscription__user'))
            return queryset.order_by(*ordering)

        return queryset


class KpiObjectPermissionsFilter:

    STATUS_PARAMETER = 'status'
    PARENT_UID_PARAMETER = 'parent__uid'
    DATA_SHARING_PARAMETER = 'data_sharing__enabled'

    def filter_queryset(self, request, queryset, view):
        user = request.user
        if user.is_superuser and view.action != 'list':
            # For a list, we won't deluge the superuser with everyone else's
            # stuff. This isn't a list, though, so return it all
            return queryset

        queryset = self._get_queryset_for_collection_statuses(request, queryset)
        if self._return_queryset:
            return queryset.distinct()

        queryset = self._get_queryset_for_data_sharing_enabled(
            request, queryset
        )
        if self._return_queryset:
            return queryset.distinct()

        # Getting the children of discoverable public collections
        queryset = self._get_queryset_for_discoverable_child_assets(
            request, queryset
        )
        if self._return_queryset:
            return queryset.distinct()

        owned_and_explicit_shared = self._get_owned_and_explicitly_shared(user)

        if view.action != 'list':
            # Not a list, so discoverability doesn't matter
            assets = owned_and_explicit_shared.union(self._get_publics())
            return queryset.filter(pk__in=assets)

        subscribed = self._get_subscribed(user)

        # As other places in the code, coerce `asset_ids` as a list to force
        # the query to be processed right now. Otherwise, because queryset is
        # a lazy query, Django creates (left) joins on tables when queryset is
        # interpreted and it is way slower than running this extra query.
        asset_ids = list(
            (
                owned_and_explicit_shared
                    .union(subscribed)
                    # Since user would be subscribed to a collection and not
                    # the assets themselves, we append children of subscribed
                    # collections to the queryset in order for `?q=parent__uid`
                    # queries to return the collection's children
                    .union(queryset.filter(parent__in=subscribed).values('pk'))
            ).values_list('id', flat=True)
        )
        return queryset.filter(pk__in=asset_ids)

    def _get_queryset_for_data_sharing_enabled(
        self, request: Request, queryset: QuerySet
    ) -> QuerySet:
        """
        Returns a queryset containing the assets that the user is allowed
        to view data.
        I.e., user needs 'view_submissions' or 'partial_submissions'.
        """

        self._return_queryset = False
        parameters = self.__get_parsed_parameters(request)
        try:
            data_sharing = parameters[self.DATA_SHARING_PARAMETER][0]
        except KeyError:
            return queryset

        if not data_sharing:  # No reason to be False, but just in case
            return queryset

        self._return_queryset = True
        required_perm_ids = get_perm_ids_from_code_names(
            [PERM_VIEW_SUBMISSIONS, PERM_PARTIAL_SUBMISSIONS]
        )
        user = request.user
        if is_user_anonymous(user):
            # Avoid giving anonymous users special treatment when viewing
            # public objects
            perms = ObjectPermission.objects.none()
        else:
            perms = ObjectPermission.objects.filter(
                deny=False,
                user=user,
                permission_id__in=required_perm_ids)

        asset_ids = perms.values('asset')

        # `SearchFilter` handles further filtering to include only assets with
        # `data_sharing__enabled` (`self.DATA_SHARING_PARAMETER`) set to true
        return queryset.filter(pk__in=asset_ids)

    def _get_discoverable(self, queryset):
        # We were asked not to consider subscriptions; return all
        # discoverable objects
        return get_objects_for_user(
            get_anonymous_user(), PERM_DISCOVER_ASSET,
            queryset
        )

    def _get_queryset_for_collection_statuses(self, request, queryset):
        """
        Narrow down the queryset based on `status` parameter.
        It is useful when fetching Assets of type `collection`

        If `status` is not detected in `q`, it returns the queryset as is.
        Otherwise, there are 4 scenarios:
        - `status` == 'private': collections owned by user
        - `status` == 'shared': collections user can view
        - `status` == 'public': collections user has subscribed to (ONLY)
        - `status` == 'public-discoverable': all public collections

        Args:
            request
            queryset
        Returns:
            QuerySet
        """

        # Governs whether returned queryset should be processed immediately
        # and should stop other filtering on `queryset` in parent method of
        # `_get_queryset_for_collection_statuses()`
        self._return_queryset = False
        user = request.user

        try:
            status = request.query_params[self.STATUS_PARAMETER].strip()
        except KeyError:
            return queryset

        if status == ASSET_STATUS_PRIVATE:
            self._return_queryset = True
            return queryset.filter(owner=request.user)

        elif status == ASSET_STATUS_SHARED:
            self._return_queryset = True
            return get_objects_for_user(user, PERM_VIEW_ASSET, queryset)

        elif status == ASSET_STATUS_PUBLIC:
            self._return_queryset = True
            return queryset.filter(pk__in=self._get_subscribed(user))

        elif status == ASSET_STATUS_DISCOVERABLE:
            self._return_queryset = True
            discoverable = self._get_discoverable(queryset)
            # We were asked not to consider subscriptions; return all
            # discoverable objects
            return discoverable

        return queryset

    def _get_queryset_for_discoverable_child_assets(
        self, request: Request, queryset: QuerySet
    ) -> QuerySet:
        """
        Returns a queryset containing the children of publically discoverable
        assets based on the discoverability of the child's parent. The parent
        uid is passed in the request query string.
        """

        self._return_queryset = False

        parameters = self.__get_parsed_parameters(request)
        try:
            parent_uids = parameters[self.PARENT_UID_PARAMETER]
        except KeyError:
            return queryset

        # `self.__get_parsed_parameters()` returns a list for each parameters
        # but we should only search only with one parent uid
        parent_obj = queryset.get(uid=parent_uids[0])

        if not isinstance(parent_obj, Asset):
            return queryset

        if parent_obj.has_perm(get_anonymous_user(), PERM_DISCOVER_ASSET):
            self._return_queryset = True
            return queryset.filter(
                pk__in=self._get_publics(), parent=parent_obj
            )

        return queryset

    @staticmethod
    def _get_owned_and_explicitly_shared(user):
        view_asset_perm_id = get_perm_ids_from_code_names(PERM_VIEW_ASSET)
        if is_user_anonymous(user):
            # Avoid giving anonymous users special treatment when viewing
            # public objects
            perms = ObjectPermission.objects.none()
        else:
            perms = ObjectPermission.objects.filter(
                deny=False,
                user=user,
                permission_id=view_asset_perm_id)

        return perms.values('asset')

    @staticmethod
    def _get_publics():
        view_asset_perm_id = get_perm_ids_from_code_names(PERM_VIEW_ASSET)
        return ObjectPermission.objects.filter(
            deny=False,
            user=get_anonymous_user(),
            permission_id=view_asset_perm_id).values('asset')

    @classmethod
    def _get_subscribed(cls, user):
        # Of the public objects, determine to which the user has subscribed
        if is_user_anonymous(user):
            user = get_anonymous_user()

        return UserAssetSubscription.objects.filter(
            asset__in=cls._get_publics(), user=user
        ).values('asset')

    def __get_parsed_parameters(self, request: Request) -> dict:
        """
        Returns the results of `get_parsed_parameters` utility.
        Useful in this class to detect specific parameters and to return
        according queryset
        """
        try:
            q = request.query_params['q']
        except KeyError:
            return {}

        try:
            q_obj = parse(
                q, default_field_lookups=ASSET_SEARCH_DEFAULT_FIELD_LOOKUPS
            )
        except (ParseError, SearchQueryTooShortException):
            # Let's `SearchFilter` handle errors
            return {}
        else:
            return get_parsed_parameters(q_obj)


class RelatedAssetPermissionsFilter(KpiObjectPermissionsFilter):
    """
    Uses KpiObjectPermissionsFilter to determine which assets the user
    may access, and then filters the provided queryset to include only objects
    related to those assets. The queryset's model must be related to `Asset`
    via a field named `asset`.
    """

    def filter_queryset(self, request, queryset, view):
        available_assets = super().filter_queryset(
            request=request,
            queryset=Asset.objects.all(),
            view=view
        )
        return queryset.filter(asset__in=available_assets)


class SearchFilter(filters.BaseFilterBackend):
    """
    If the request includes a `q` parameter specifying a Boolean search string
    with a Whoosh-like syntax, filter the queryset accordingly using the ORM.
    If no `q` is present, return the queryset untouched. If `q` is not
    parseable, references a field that does not exist, or specifies an invalid
    value for a field (e.g. text for an integer field), return an empty
    queryset to make the problem obvious.
    """

    def filter_queryset(self, request, queryset, view):
        try:
            q = request.query_params['q']
        except KeyError:
            return queryset

        try:
            q_obj = parse(
                q, default_field_lookups=view.search_default_field_lookups
            )
        except ParseError:
            return queryset.model.objects.none()
        except SearchQueryTooShortException as e:
            # raising an exception if the default search query without a
            # specified field is less than a set length of characters -
            # currently 3
            raise e

        try:
            # If no search field is specified, the search term is compared
            # to several default fields and therefore may return a copies
            # of the same match, therefore the `distinct()` method is required
            return queryset.filter(q_obj).distinct()
        except (FieldError, ValueError):
            return queryset.model.objects.none()


class KpiAssignedObjectPermissionsFilter(filters.BaseFilterBackend):
    """
    Used by kpi.views.v1.object_permission.ObjectPermissionViewSet only
    """

    def filter_queryset(self, request, queryset, view):
        # TODO: omit objects for which the user has only a deny permission
        user = request.user
        if isinstance(request.user, AnonymousUser):
            user = get_anonymous_user()

        if user.is_superuser:
            # Superuser sees all
            return queryset
        if user.pk == settings.ANONYMOUS_USER_ID:
            # Hide permissions from anonymous users
            return queryset.none()
        """
        A regular user sees their own permissions and the owner's permissions
        for objects to which they have access. For example, if Alana and John
        have view access to an object owned by Richard, John should see all of
        his own permissions and Richard's permissions, but not any of Alana's
        permissions.
        """
        result = ObjectPermission.objects.filter(
            Q(asset__owner=user)  # owner sees everything
            | Q(user=user)  # everyone with access sees their own
            | Q(
                # everyone with access sees the owner's
                asset__permissions__user=user, user=F('asset__owner')
            )
        ).distinct()
        return result<|MERGE_RESOLUTION|>--- conflicted
+++ resolved
@@ -21,17 +21,12 @@
 from kpi.exceptions import SearchQueryTooShortException
 from kpi.models.asset import UserAssetSubscription
 from kpi.utils.query_parser import get_parsed_parameters, parse, ParseError
-<<<<<<< HEAD
 from kpi.utils.object_permission import (
-=======
-from kpi.utils.permissions import is_user_anonymous
-from .models import Asset, ObjectPermission
-from .models.object_permission import (
->>>>>>> 19791f40
     get_objects_for_user,
     get_anonymous_user,
     get_perm_ids_from_code_names,
 )
+from kpi.utils.permissions import is_user_anonymous
 from .models import Asset, ObjectPermission
 
 
