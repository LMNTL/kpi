# coding: utf-8
import re
from distutils.util import strtobool

from django.conf import settings
from django.contrib.auth.models import AnonymousUser
from django.contrib.contenttypes.models import ContentType
from django.core.exceptions import FieldError
from rest_framework import filters

<<<<<<< HEAD
from kpi.constants import PERM_DISCOVER_ASSET
=======
from kpi.utils.query_parser import parse, ParseError
>>>>>>> 1acf9a54
from .models import Asset, ObjectPermission
from .models.object_permission import (
    get_objects_for_user,
    get_anonymous_user,
    get_models_with_object_permissions,
)


class AssetOwnerFilterBackend(filters.BaseFilterBackend):
    """
    For use with nested models of Asset.
    Restricts access to items that are owned by the current user
    """

    def filter_queryset(self, request, queryset, view):
        fields = {"asset__owner": request.user}
        return queryset.filter(**fields)


class KpiObjectPermissionsFilter:
    perm_format = '%(app_label)s.view_%(model_name)s'

    def filter_queryset(self, request, queryset, view):

        user = request.user
        if user.is_superuser and view.action != 'list':
            # For a list, we won't deluge the superuser with everyone else's
            # stuff. This isn't a list, though, so return it all
            return queryset
        # Governs whether unsubscribed (but publicly discoverable) objects are
        # included. Exclude them by default
        all_public = bool(strtobool(
            request.query_params.get('all_public', 'false').lower()))

        model_cls = queryset.model
        kwargs = {
            'app_label': model_cls._meta.app_label,
            'model_name': model_cls._meta.model_name,
        }
        permission = self.perm_format % kwargs

        if user.is_anonymous:
            user = get_anonymous_user()
            # Avoid giving anonymous users special treatment when viewing
            # public objects
            owned_and_explicitly_shared = queryset.none()
        else:
            owned_and_explicitly_shared = get_objects_for_user(
                user, permission, queryset)
        public = get_objects_for_user(
            get_anonymous_user(), permission, queryset)
        if view.action != 'list':
            # Not a list, so discoverability doesn't matter
            return (owned_and_explicitly_shared | public).distinct()

        # For a list, do not include public objects unless they are also
        # discoverable
        # FIXME: clearly asset-specific, not generic; should not be here
        discoverable = get_objects_for_user(
            get_anonymous_user(), PERM_DISCOVER_ASSET, public
        )

        if all_public:
            # We were asked not to consider subscriptions; return all
            # discoverable objects
            return (owned_and_explicitly_shared | discoverable).distinct()

        # Of the discoverable objects, determine to which the user has
        # subscribed
        try:
            subscribed = public.filter(userassetsubscription__user=user)
            # TODO: should this expand beyond the immediate parents to include
            # all ancestors to which the user has subscribed?
            subscribed |= public.filter(
                parent__userassetsubscription__user=user
            )
        except FieldError:
            # The model does not have a subscription relation
            subscribed = public.none()

        return (owned_and_explicitly_shared | subscribed).distinct()


class RelatedAssetPermissionsFilter(KpiObjectPermissionsFilter):
    """
    Uses KpiObjectPermissionsFilter to determine which assets the user
    may access, and then filters the provided queryset to include only objects
    related to those assets. The queryset's model must be related to `Asset`
    via a field named `asset`.
    """

    def filter_queryset(self, request, queryset, view):
        available_assets = super().filter_queryset(
            request=request,
            queryset=Asset.objects.all(),
            view=view
        )
        return queryset.filter(asset__in=available_assets)


class SearchFilter(filters.BaseFilterBackend):
    """
    If the request includes a `q` parameter specifying a Boolean search string
    with a Whoosh-like syntax, filter the queryset accordingly using the ORM.
    If no `q` is present, return the queryset untouched. If `q` is not
    parseable, references a field that does not exist, or specifies an invalid
    value for a field (e.g. text for an integer field), return an empty
    queryset to make the problem obvious.
    """

    def filter_queryset(self, request, queryset, view):
        try:
            q = request.query_params['q']
        except KeyError:
            return queryset

        try:
            q_obj = parse(q)
        except ParseError:
            return queryset.model.objects.none()

        try:
            return queryset.filter(q_obj)
        except (FieldError, ValueError):
            return queryset.model.objects.none()


class KpiAssignedObjectPermissionsFilter(filters.BaseFilterBackend):
    def filter_queryset(self, request, queryset, view):
        # TODO: omit objects for which the user has only a deny permission
        user = request.user
        if isinstance(request.user, AnonymousUser):
            user = get_anonymous_user()
        if user.is_superuser:
            # Superuser sees all
            return queryset
        if user.pk == settings.ANONYMOUS_USER_ID:
            # Hide permissions from anonymous users
            return queryset.none()
        """
        A regular user sees permissions for objects to which they have access.
        For example, if Alana has view access to an object owned by Richard,
        she should see all permissions for that object, including those
        assigned to other users.
        """
        possible_content_types = ContentType.objects.get_for_models(
            *get_models_with_object_permissions()
        ).values()
        result = queryset.none()
        for content_type in possible_content_types:
            # Find all the permissions assigned to the user
            permissions_assigned_to_user = ObjectPermission.objects.filter(
                content_type=content_type,
                user=user,
            )
            # Find all the objects associated with those permissions, and then
            # find all the permissions applied to all of those objects
            result |= ObjectPermission.objects.filter(
                content_type=content_type,
                object_id__in=permissions_assigned_to_user.values(
                    'object_id'
                ).distinct()
            )
        return result<|MERGE_RESOLUTION|>--- conflicted
+++ resolved
@@ -8,11 +8,8 @@
 from django.core.exceptions import FieldError
 from rest_framework import filters
 
-<<<<<<< HEAD
 from kpi.constants import PERM_DISCOVER_ASSET
-=======
 from kpi.utils.query_parser import parse, ParseError
->>>>>>> 1acf9a54
 from .models import Asset, ObjectPermission
 from .models.object_permission import (
     get_objects_for_user,
