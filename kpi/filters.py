--- conflicted
+++ resolved
@@ -131,18 +131,12 @@
             'asset_type:question': {'asset_type': 'question'},
             'asset_type:template': {'asset_type': 'template'},
             'asset_type:survey': {'asset_type': 'survey'},
-<<<<<<< HEAD
-            'asset_type:question OR asset_type:block OR asset_type:template': {
-                'asset_type__in': ('question', 'block', 'template')
-            }
-=======
             'asset_type:question OR asset_type:block': {
                 'asset_type__in': ('question', 'block')
             },
             'asset_type:question OR asset_type:block OR asset_type:template': {
                 'asset_type__in': ('question', 'block', 'template')
             },
->>>>>>> 99be58c1
         }
         try:
             return queryset.filter(**COMMON_QUERY_TO_ORM_FILTER[q])
