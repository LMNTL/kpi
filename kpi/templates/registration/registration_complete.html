{% extends "registration.html" %}
{% load staticfiles %}
{% load i18n %}
{% block content %}
<<<<<<< HEAD
<div class="registration__bg">

  <form action="." method="post" class="registration">
    <div class="registration--logo"><a href="/">
    {% block logo %}{{ block.super }}{% endblock %}
    </a></div>

    <p class="registration__message  registration__message--complete">Thanks for creating a KoBoToolbox account.</p>
    <p class="registration__message  registration__message--complete">Please click the activation link in the email just sent to you.</p>

  </form>

  {% block background_credit %}
  {{ block.super }}
  {% endblock %}
</div>
=======
<form action="." method="post" class="registration registration--complete">
  <div class="registration--logo">
    <a href="/"><img src="{% static 'img/kobologo.svg' %}"/></a>
    <h1>{% trans "Account created!" %}</h1>
  </div>
>>>>>>> a7c88edb

  <p class="registration__message registration__message--complete">
    {% trans "Thanks for creating a KoBoToolbox account." %}
  </p>
  <p class="registration__message registration__message--complete">
    {% trans "Please click the activation link in the email just sent to you." %}
  </p>
</form>
{% endblock %}<|MERGE_RESOLUTION|>--- conflicted
+++ resolved
@@ -2,31 +2,11 @@
 {% load staticfiles %}
 {% load i18n %}
 {% block content %}
-<<<<<<< HEAD
-<div class="registration__bg">
-
-  <form action="." method="post" class="registration">
-    <div class="registration--logo"><a href="/">
-    {% block logo %}{{ block.super }}{% endblock %}
-    </a></div>
-
-    <p class="registration__message  registration__message--complete">Thanks for creating a KoBoToolbox account.</p>
-    <p class="registration__message  registration__message--complete">Please click the activation link in the email just sent to you.</p>
-
-  </form>
-
-  {% block background_credit %}
-  {{ block.super }}
-  {% endblock %}
-</div>
-=======
 <form action="." method="post" class="registration registration--complete">
   <div class="registration--logo">
     <a href="/"><img src="{% static 'img/kobologo.svg' %}"/></a>
     <h1>{% trans "Account created!" %}</h1>
   </div>
->>>>>>> a7c88edb
-
   <p class="registration__message registration__message--complete">
     {% trans "Thanks for creating a KoBoToolbox account." %}
   </p>
