--- conflicted
+++ resolved
@@ -17,12 +17,7 @@
     PERM_DELETE_SUBMISSIONS,
     PERM_VALIDATE_SUBMISSIONS,
 )
-<<<<<<< HEAD
-from kpi.interfaces.sync_backend_media import SyncBackendMediaInterface
-from kpi.models.asset_file import AssetFile
-=======
 from kpi.utils.iterators import to_int
->>>>>>> 56cdd8c3
 from .base_backend import BaseDeploymentBackend
 
 
@@ -35,19 +30,11 @@
         pass
 
     def bulk_update_submissions(
-<<<<<<< HEAD
-        self, request_data: dict, user: int
+        self, data: dict, user: 'auth.User'
     ) -> dict:
 
-        payload = self.__prepare_bulk_update_payload(request_data)
-        all_submissions = copy.deepcopy(self.get_data('submissions'))
-        instance_ids = payload.pop('submission_ids')
-=======
-        self, data: dict, requesting_user: 'auth.User'
-    ) -> dict:
-
         submission_ids = self.validate_write_access_with_partial_perms(
-            user=requesting_user,
+            user=user,
             perm=PERM_CHANGE_SUBMISSIONS,
             submission_ids=data['submission_ids'],
             query=data['query'],
@@ -57,13 +44,12 @@
             submission_ids = data['submission_ids']
 
         submissions = self.get_submissions(
-            requesting_user_id=requesting_user.pk,
+            user=user,
             format_type=INSTANCE_FORMAT_TYPE_JSON,
             instance_ids=submission_ids
         )
 
         submission_ids = to_int(submission_ids)
->>>>>>> 56cdd8c3
 
         responses = []
         for submission in submissions:
@@ -86,11 +72,11 @@
         self.mock_submissions(submissions)
         return self.__prepare_bulk_update_response(responses)
 
-    def calculated_submission_count(self, user: 'auth.User', **kwargs):
-        params = self.validate_submission_list_params(
-            user=user, validate_count=True, **kwargs
-        )
-        instances = self.get_submissions(user, **params)
+    def calculated_submission_count(self, user, **kwargs) -> int:
+        params = self.validate_submission_list_params(user,
+                                                      validate_count=True,
+                                                      **kwargs)
+        instances = self.get_submissions(user=user, **params)
         return len(instances)
 
     def connect(self, active=False):
@@ -105,11 +91,6 @@
             }
         })
 
-<<<<<<< HEAD
-    def delete_submission(self, pk: int, user: 'auth.User'):
-        """
-        Deletes submission
-=======
     def delete_submission(self, pk: int, user: 'auth.User') -> dict:
         """
         Delete a submission
@@ -145,7 +126,6 @@
         Example:
              {"submission_ids": [1, 2, 3]}
 
->>>>>>> 56cdd8c3
         """
         submission_ids = self.validate_write_access_with_partial_perms(
             user=user,
@@ -171,24 +151,20 @@
         }
 
     def duplicate_submission(
-<<<<<<< HEAD
-        self, user: 'auth.User', instance_id: int, **kwargs: dict
-=======
-        self, requesting_user: 'auth.User', instance_id: int
->>>>>>> 56cdd8c3
+        self, user: 'auth.User', instance_id: int
     ) -> dict:
         # TODO: Make this operate on XML somehow and reuse code from
         # KobocatDeploymentBackend, to catch issues like #3054
 
         self.validate_write_access_with_partial_perms(
-            user=requesting_user,
+            user=user,
             perm=PERM_CHANGE_SUBMISSIONS,
             submission_ids=[instance_id],
         )
 
         all_submissions = self.get_data('submissions')
         duplicated_submission = copy.deepcopy(
-            self.get_submission(instance_id, requesting_user)
+            self.get_submission(instance_id, user=user)
         )
         next_id = (
             max((sub[self.INSTANCE_ID_FIELDNAME] for sub in all_submissions))
@@ -263,33 +239,14 @@
                         instance_ids: list = [],
                         **kwargs: dict) -> list:
         """
-<<<<<<< HEAD
-        Retrieves submissions which `user` is allowed to access
+        Retrieves submissions whose `user` is allowed to access
         The format `format_type` can be either:
         - 'json' (See `kpi.constants.INSTANCE_FORMAT_TYPE_JSON)
         - 'xml' (See `kpi.constants.INSTANCE_FORMAT_TYPE_XML)
 
         Results can be filtered on instance ids and/or MongoDB filters can be
         passed through `kwargs`
-=======
-        Retrieves submissions on `format_type`.
-        It can be filtered on instances ids.
-
         TODO support Mongo Query and XML
-
-        Args:
-            requesting_user_id (int)
-            format_type (str): INSTANCE_FORMAT_TYPE_JSON|INSTANCE_FORMAT_TYPE_XML
-            instance_ids (list): Instance ids to retrieve
-            kwargs (dict): Filters to pass to MongoDB. See
-                https://docs.mongodb.com/manual/reference/operator/query/
-
-        Returns:
-            (dict|str|`None`): Depending of `format_type`, it can return:
-                - Mongo JSON representation as a dict
-                - Instances' XML as string
-                - `None` if no results
->>>>>>> 56cdd8c3
         """
 
         submissions = self.get_data("submissions", [])
@@ -301,10 +258,8 @@
 
         if len(instance_ids) > 0:
             if format_type == INSTANCE_FORMAT_TYPE_XML:
-                instance_ids = [
-                    str(instance_id) for instance_id in instance_ids
-                ]
-
+                instance_ids = [str(instance_id) for instance_id in
+                                instance_ids]
                 # ugly way to find matches, but it avoids to load each xml in memory  # noqa
                 pattern = r'<{id_field}>({instance_ids})<\/{id_field}>'.format(
                     instance_ids='|'.join(instance_ids),
@@ -350,19 +305,10 @@
         return submissions
 
     def get_validation_status(self, submission_pk, params, user):
-<<<<<<< HEAD
-        submission = self.get_submission(
-            submission_pk,
-            user=user,
-            format_type=INSTANCE_FORMAT_TYPE_JSON,
-        )
-        return {
-=======
 
         submission = self.get_submission(submission_pk, user.id)
         return {
             'content_type': 'application/json',
->>>>>>> 56cdd8c3
             'data': submission.get('_validation_status')
         }
 
@@ -423,12 +369,6 @@
                               data: dict,
                               user: 'auth.User',
                               method: str) -> dict:
-<<<<<<< HEAD
-        pass
-
-    def set_validation_statuses(self, data: dict, user: 'auth.User') -> dict:
-        pass
-=======
 
         self.validate_write_access_with_partial_perms(
             user=user,
@@ -439,7 +379,7 @@
         # use the owner to retrieve all the submissions to mock them again
         # after the update
         # FIXME Avoid looping on all submissions.
-        submissions = self.get_submissions(requesting_user_id=self.asset.owner)
+        submissions = self.get_submissions(user=self.asset.owner)
         validation_status = {}
         status_code = status.HTTP_204_NO_CONTENT
 
@@ -485,7 +425,7 @@
         # use the owner to retrieve all the submissions to mock them again
         # after the update
         # FIXME Avoid looping on all submissions.
-        submissions = self.get_submissions(requesting_user_id=self.asset.owner)
+        submissions = self.get_submissions(user=self.asset.owner)
 
         if not submission_ids:
             submission_ids = data['submission_ids']
@@ -495,7 +435,7 @@
             data['query'] = {}
 
         user_submissions = self.get_submissions(
-            requesting_user_id=user,
+            user=user,
             instance_ids=submission_ids,
             query=data['query'],
         )
@@ -526,7 +466,6 @@
                 'detail': f'{submissions_count} submissions have been updated'
             }
         }
->>>>>>> 56cdd8c3
 
     @property
     def submission_list_url(self):
@@ -537,28 +476,7 @@
         if namespace is not None:
             view_name = '{}:{}'.format(namespace, view_name)
         return reverse(view_name,
-<<<<<<< HEAD
                        kwargs={'parent_lookup_asset': self.asset.uid})
-
-    def sync_media_files(self, file_type: str = AssetFile.FORM_MEDIA):
-        queryset = self._get_metadata_queryset(file_type=file_type)
-        for obj in queryset:
-            assert issubclass(obj.__class__, SyncBackendMediaInterface)
-=======
-                       kwargs={"parent_lookup_asset": self.asset.uid})
-
-    def _mock_submission(self, submission):
-        """
-        @TODO may be useless because of mock_submissions.
-        Remove if it's not used anymore anywhere else.
-        :param submission:
-        """
-        submissions = self.get_data('submissions', [])
-        submissions.append(submission)
-        self.store_data({
-            'submissions': submissions,
-        })
->>>>>>> 56cdd8c3
 
     def _submission_count(self):
         submissions = self.get_data('submissions', [])
