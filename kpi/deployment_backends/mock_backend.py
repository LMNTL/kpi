--- conflicted
+++ resolved
@@ -213,12 +213,7 @@
         submission = next(
             filter(lambda sub: sub['_id'] == instance_id, all_submissions)
         )
-<<<<<<< HEAD
-        next_id = max([sub['_id'] for sub in all_submissions]) + 1
-        duplicate_submission = copy.copy(submission)
-=======
         next_id = max((sub['_id'] for sub in all_submissions)) + 1
->>>>>>> a666abcf
         updated_time = datetime.now(tz=pytz.UTC).isoformat('T', 'milliseconds')
         updated_fields = {
                 '_id': next_id,
@@ -227,11 +222,7 @@
                 'instanceID': f'uuid:{uuid.uuid4()}'
                 }
 
-<<<<<<< HEAD
-        return {**duplicate_submission, **updated_fields}
-=======
         return {**submission, **updated_fields}
->>>>>>> a666abcf
 
     def get_validation_status(self, submission_pk, params, user):
         submission = self.get_submission(submission_pk, user.id,
