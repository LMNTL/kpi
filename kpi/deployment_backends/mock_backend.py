--- conflicted
+++ resolved
@@ -26,6 +26,7 @@
     AttachmentNotFoundException,
     InvalidXPathException,
     SubmissionNotFoundException,
+    XPathNotFoundException,
 )
 from kpi.interfaces.sync_backend_media import SyncBackendMediaInterface
 from kpi.models.asset_file import AssetFile
@@ -223,26 +224,19 @@
         if not submission_xml:
             raise SubmissionNotFoundException
 
-<<<<<<< HEAD
         if xpath:
             submission_tree = ET.ElementTree(
                 ET.fromstring(submission_xml)
             )
-            element = submission_tree.find(xpath)
+            try:
+                element = submission_tree.find(xpath)
+            except KeyError:
+                raise InvalidXPathException
+
             try:
                 attachment_filename = element.text
             except AttributeError:
-                raise InvalidXPathException
-=======
-        submission_tree = ET.ElementTree(
-            ET.fromstring(submission_xml)
-        )
-        try:
-            element = submission_tree.find(xpath)
-            attachment_filename = element.text
-        except (AttributeError, KeyError):
-            raise InvalidXPathException
->>>>>>> 2dc2a4c4
+                raise XPathNotFoundException
 
         submission_json = self.get_submission(
             submission_id, user, format_type=SUBMISSION_FORMAT_TYPE_JSON
