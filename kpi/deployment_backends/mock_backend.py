--- conflicted
+++ resolved
@@ -29,12 +29,9 @@
     def bulk_update_submissions(
         self, request_data: dict, user: int
     ) -> dict:
+
         payload = self.__prepare_bulk_update_payload(request_data)
-<<<<<<< HEAD
-        all_submissions = copy.copy(self.asset.deployment_data['submissions'])
-=======
-        all_submissions = copy.copy(self.get_data('submissions'))
->>>>>>> 045b9755
+        all_submissions = copy.deepcopy(self.get_data('submissions'))
         instance_ids = payload.pop('submission_ids')
 
         responses = []
@@ -54,19 +51,11 @@
 
         return self.__prepare_bulk_update_response(responses)
 
-<<<<<<< HEAD
     def calculated_submission_count(self, user: 'auth.User', **kwargs):
-        params = self.validate_submission_list_params(user=user,
-                                                      validate_count=True,
-                                                      **kwargs)
+        params = self.validate_submission_list_params(
+            user=user, validate_count=True, **kwargs
+        )
         instances = self.get_submissions(user, **params)
-=======
-    def calculated_submission_count(self, requesting_user_id, **kwargs):
-        params = self.validate_submission_list_params(
-            requesting_user_id, validate_count=True, **kwargs
-        )
-        instances = self.get_submissions(requesting_user_id, **params)
->>>>>>> 045b9755
         return len(instances)
 
     def connect(self, active=False):
@@ -96,11 +85,7 @@
     ) -> dict:
         # TODO: Make this operate on XML somehow and reuse code from
         # KobocatDeploymentBackend, to catch issues like #3054
-<<<<<<< HEAD
-        all_submissions = self.asset.deployment_data['submissions']
-=======
         all_submissions = self.get_data('submissions')
->>>>>>> 045b9755
         submission = next(
             filter(lambda sub: sub['_id'] == instance_id, all_submissions)
         )
@@ -129,13 +114,6 @@
             # 'preview_iframe_url': 'https://enke.to/preview/i/::self',
         }
 
-<<<<<<< HEAD
-    def get_submissions(self,
-                        user: 'auth.User',
-                        format_type: str = INSTANCE_FORMAT_TYPE_JSON,
-                        instance_ids: list = [],
-                        **kwargs: dict) -> list:
-=======
     def get_submission_detail_url(self, submission_pk):
         # This doesn't really need to be implemented.
         # We keep it to stay close to `KobocatDeploymentBackend`
@@ -169,10 +147,11 @@
         )
         return url
 
-    def get_submissions(self, requesting_user_id,
-                        format_type=INSTANCE_FORMAT_TYPE_JSON,
-                        instance_ids=[], **kwargs):
->>>>>>> 045b9755
+    def get_submissions(self,
+                        user: 'auth.User',
+                        format_type: str = INSTANCE_FORMAT_TYPE_JSON,
+                        instance_ids: list = [],
+                        **kwargs: dict) -> list:
         """
         Retrieves submissions which `user` is allowed to access
         The format `format_type` can be either:
@@ -183,11 +162,7 @@
         passed through `kwargs`
         """
 
-<<<<<<< HEAD
-        submissions = self.asset.deployment_data.get('submissions', [])
-=======
         submissions = self.get_data("submissions", [])
->>>>>>> 045b9755
         kwargs['instance_ids'] = instance_ids
         params = self.validate_submission_list_params(user,
                                                       format_type=format_type,
@@ -196,13 +171,11 @@
 
         if len(instance_ids) > 0:
             if format_type == INSTANCE_FORMAT_TYPE_XML:
-                instance_ids = [str(instance_id) for instance_id in
-                                instance_ids]
-<<<<<<< HEAD
-                # ugly way to find matches, but it avoids loading each xml in memory  # noqa
-=======
+                instance_ids = [
+                    str(instance_id) for instance_id in instance_ids
+                ]
+
                 # ugly way to find matches, but it avoids to load each xml in memory  # noqa
->>>>>>> 045b9755
                 pattern = r'<{id_field}>({instance_ids})<\/{id_field}>'.format(
                     instance_ids='|'.join(instance_ids),
                     id_field=self.INSTANCE_ID_FIELDNAME
@@ -301,14 +274,11 @@
         has_active_hooks = self.asset.has_active_hooks
         self.store_data({
             'has_kpi_hooks': has_active_hooks,
-<<<<<<< HEAD
-=======
         })
 
     def set_namespace(self, namespace):
         self.store_data({
             'namespace': namespace,
->>>>>>> 045b9755
         })
 
     def set_validation_status(self,
@@ -332,26 +302,10 @@
         return reverse(view_name,
                        kwargs={'parent_lookup_asset': self.asset.uid})
 
-<<<<<<< HEAD
     def sync_media_files(self, file_type: str = AssetFile.FORM_MEDIA):
         queryset = self._get_metadata_queryset(file_type=file_type)
         for obj in queryset:
             assert issubclass(obj.__class__, SyncBackendMediaInterface)
-=======
-    def sync_media_files(self, *args, **kwargs):
-        pass
-
-    def _mock_submission(self, submission):
-        """
-        @TODO may be useless because of mock_submissions. Remove if it's not used anymore anywhere else.
-        :param submission:
-        """
-        submissions = self.get_data('submissions', [])
-        submissions.append(submission)
-        self.store_data({
-            'submissions': submissions,
-        })
->>>>>>> 045b9755
 
     def _submission_count(self):
         submissions = self.get_data('submissions', [])
