--- conflicted
+++ resolved
@@ -18,11 +18,8 @@
     PERM_PARTIAL_SUBMISSIONS,
     PERM_VIEW_SUBMISSIONS,
 )
-<<<<<<< HEAD
-=======
 from kpi.exceptions import AbstractMethodError
 from kpi.interfaces.sync_backend_media import SyncBackendMediaInterface
->>>>>>> 045b9755
 from kpi.models.asset_file import AssetFile
 from kpi.models.paired_data import PairedData
 from kpi.utils.jsonbfield_helper import ReplaceValues
@@ -44,8 +41,7 @@
         return self.get_data('active', False)
 
     def connect(self, active=False):
-        raise NotImplementedError(
-            'This method should be implemented in subclasses')
+        raise AbstractMethodError
 
     @property
     def backend(self):
@@ -55,22 +51,14 @@
     def backend_response(self):
         return self.get_data('backend_response', {})
 
-<<<<<<< HEAD
     def bulk_assign_mapped_perms(self):
-        raise NotImplementedError(
-            'This method should be implemented in subclasses')
+        raise AbstractMethodError
 
     def bulk_update_submissions(self):
-        raise NotImplementedError(
-            'This method should be implemented in subclasses')
+        raise AbstractMethodError
 
     def calculated_submission_count(self, user: 'auth.User', **kwargs):
-        raise NotImplementedError(
-            'This method should be implemented in subclasses')
-=======
-    def calculated_submission_count(self, requesting_user_id, **kwargs):
-        raise AbstractMethodError
->>>>>>> 045b9755
+        raise AbstractMethodError
 
     def delete(self):
         self.asset._deployment_data.clear()  # noqa
@@ -105,22 +93,18 @@
         return value if value else default
 
     def delete_submission(self, pk: int, user: 'auth.User') -> dict:
-        raise NotImplementedError(
-            'This method should be implemented in subclasses')
+        raise AbstractMethodError
 
     def duplicate_submission(
             self, user: 'auth.User', instance_id: int, **kwargs: dict
     ) -> dict:
-        raise NotImplementedError(
-            'This method should be implemented in subclasses')
+        raise AbstractMethodError
 
     def get_data_download_links(self):
-        raise NotImplementedError(
-            'This method should be implemented in subclasses')
+        raise AbstractMethodError
 
     def get_enketo_survey_links(self):
-        raise NotImplementedError(
-            'This method should be implemented in subclasses')
+        raise AbstractMethodError
 
     def get_submission(self,
                        pk: int,
@@ -128,7 +112,6 @@
                        format_type: str = INSTANCE_FORMAT_TYPE_JSON,
                        **kwargs: dict) -> Union[dict, str, None]:
         """
-<<<<<<< HEAD
         Returns the corresponding submission whose id equals `pk` and which
         `user` is allowed to access.
         Otherwise, it returns `None`.
@@ -138,22 +121,6 @@
 
         MongoDB filters can be passed through `kwargs` to narrow down the
         result.
-=======
-        Returns submission if `pk` exists otherwise `None`
-
-        Args:
-            pk (int): Submission's primary key
-            requesting_user_id (int)
-            format_type (str): INSTANCE_FORMAT_TYPE_JSON|INSTANCE_FORMAT_TYPE_XML
-            kwargs (dict): Filters to pass to MongoDB. See
-                https://docs.mongodb.com/manual/reference/operator/query/
-
-        Returns:
-            (dict|str|`None`): Depending on `format_type`, it can return:
-                - Mongo JSON representation as a dict
-                - Instance's XML as string
-                - `None` if doesn't exist
->>>>>>> 045b9755
         """
 
         submissions = list(self.get_submissions(user,
@@ -166,12 +133,10 @@
         return None
 
     def get_submission_detail_url(self, submission_pk):
-        raise NotImplementedError(
-            'This method should be implemented in subclasses')
+        raise AbstractMethodError
 
     def get_submission_edit_url(self, submission_pk, user, params=None):
-        raise NotImplementedError(
-            'This method should be implemented in subclasses')
+        raise AbstractMethodError
 
     def get_submission_validation_status_url(self, submission_pk):
         # This doesn't really need to be implemented.
@@ -186,8 +151,7 @@
                         format_type: str = INSTANCE_FORMAT_TYPE_JSON,
                         instance_ids: list = [],
                         **kwargs: dict) -> [Iterator[dict], Iterator[str]]:
-        raise NotImplementedError(
-            'This method should be implemented in subclasses')
+        raise AbstractMethodError
 
     def get_validation_status(self, submission_pk, params, user):
         submission = self.get_submission(
@@ -211,21 +175,17 @@
     def mongo_userform_id(self):
         return None
 
-<<<<<<< HEAD
+    def set_active(self, active):
+        raise AbstractMethodError
+
+    def set_has_kpi_hooks(self):
+        raise AbstractMethodError
+
+    def set_status(self, status):
+
     def redeploy(self, active=None):
-        raise NotImplementedError(
-            'This method should be implemented in subclasses')
-
-    def set_active(self, active):
-        raise NotImplementedError(
-            'This method should be implemented in subclasses')
-
-    def set_has_kpi_hooks(self):
-        raise NotImplementedError(
-            'This method should be implemented in subclasses')
-
-    def set_status(self, status):
-=======
+        raise AbstractMethodError
+
     def remove_from_kc_only_flag(self, *args, **kwargs):
         # TODO: This exists only to support KoBoCAT (see #1161) and should be
         # removed, along with all places where it is called, once we remove
@@ -241,7 +201,6 @@
         `updates` is a dictionary of properties to update.
         E.g: `{"active": True, "status": "not-synced"}`
         """
->>>>>>> 045b9755
         # Avoid circular imports
         # use `self.asset.__class__` instead of `from kpi.models import Asset`
         now = timezone.now()
@@ -268,12 +227,10 @@
                               data: dict,
                               user: 'auth.User',
                               method: str) -> dict:
-        raise NotImplementedError(
-            'This method should be implemented in subclasses')
+        raise AbstractMethodError
 
     def set_validation_statuses(self, data: dict, user: 'auth.User') -> dict:
-        raise NotImplementedError(
-            'This method should be implemented in subclasses')
+        raise AbstractMethodError
 
     @property
     def status(self):
@@ -286,46 +243,20 @@
     def submission_count(self):
         return self._submission_count()
 
-<<<<<<< HEAD
     @property
     def submission_list_url(self):
-        raise NotImplementedError(
-            'This method should be implemented in subclasses')
+        raise AbstractMethodError
 
     def sync_media_files(self, file_type: str = AssetFile.FORM_MEDIA):
-        raise NotImplementedError(
-            'This method should be implemented in subclasses')
-
-    def validate_submission_list_params(
-            self,
-            user: 'auth.User',
-            format_type: str = INSTANCE_FORMAT_TYPE_JSON,
-            validate_count: bool = False,
-            **kwargs: dict) -> dict:
-=======
-
-    def remove_from_kc_only_flag(self, *args, **kwargs):
-        # TODO: This exists only to support KoBoCAT (see #1161) and should be
-        # removed, along with all places where it is called, once we remove
-        # KoBoCAT's ability to assign permissions (kobotoolbox/kobocat#642)
-
-        # Do nothing, without complaint, so that callers don't have to worry
-        # about whether the back end is KoBoCAT or something else
-        pass
-
-    def sync_media_files(self, file_type: str = AssetFile.FORM_MEDIA):
-        queryset = self._get_metadata_queryset(file_type=file_type)
-        for obj in queryset:
-            assert issubclass(obj.__class__, SyncBackendMediaInterface)
+        raise AbstractMethodError
 
     def validate_submission_list_params(
         self,
-        requesting_user_id,
-        format_type=INSTANCE_FORMAT_TYPE_JSON,
-        validate_count=False,
-        **kwargs
-    ):
->>>>>>> 045b9755
+        user: 'auth.User',
+        format_type: str = INSTANCE_FORMAT_TYPE_JSON,
+        validate_count: bool = False,
+        **kwargs: dict
+    ) -> dict:
         """
         Validates parameters (`kwargs`) to be passed to Mongo.
         parameters can be:
@@ -373,9 +304,8 @@
         query = kwargs.get('query', {})
         instance_ids = kwargs.get('instance_ids', [])
 
-        # I've copied these `ValidationError` messages verbatim from DRF where
-        # possible. TODO: Should this validation be in (or called directly by)
-        # the view code? Does DRF have a validator for GET params?
+        # TODO: Should this validation be in (or called directly by) the view
+        # code? Does DRF have a validator for GET params?
 
         if isinstance(query, str):
             try:
@@ -485,7 +415,6 @@
     def version_id(self):
         return self.get_data('version')
 
-
     def _get_metadata_queryset(self, file_type: str) -> Union[QuerySet, list]:
         """
         Returns a list of objects, or a QuerySet to pass to Celery to
