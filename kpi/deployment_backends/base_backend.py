# coding: utf-8
import copy
import json
from typing import Union

from bson import json_util
<<<<<<< HEAD
from django.db.models.query import QuerySet
=======
from django.db import transaction
from django.utils import timezone
>>>>>>> 2f1558e7
from django.utils.translation import ugettext_lazy as _
from rest_framework import serializers
from rest_framework.pagination import _positive_int as positive_int

from kpi.constants import INSTANCE_FORMAT_TYPE_XML, INSTANCE_FORMAT_TYPE_JSON
<<<<<<< HEAD
from kpi.interfaces.sync_backend_media import SyncBackendMediaInterface
from kpi.models.asset_file import AssetFile
from kpi.models.paired_data import PairedData
from kpi.utils.jsonbfield_helper import ReplaceValue
=======
from kpi.exceptions import AbstractMethodError
from kpi.utils.jsonbfield_helper import ReplaceValues
>>>>>>> 2f1558e7


class BaseDeploymentBackend:

    INSTANCE_ID_FIELDNAME = '_id'
    STATUS_SYNCED = 'synced'
    STATUS_NOT_SYNCED = 'not-synced'

    def __init__(self, asset):
        self.asset = asset
        # Python-only attribute used by `kpi.views.v2.data.DataViewSet.list()`
        self.current_submissions_count = 0

    @property
    def active(self):
        return self.get_data('active', False)

    @property
    def backend(self):
        return self.get_data('backend', None)

    @property
    def backend_response(self):
        return self.get_data('backend_response', {})

    def calculated_submission_count(self, requesting_user_id, **kwargs):
        raise AbstractMethodError

    def delete(self):
        self.asset._deployment_data.clear()  # noqa

    def get_data(self,
                 dotted_path: str = None,
                 default=None) -> Union[None, int, str, dict]:
        """
        Access `self.asset._deployment_data` and return corresponding value of
        `dotted_path` if it exists. Otherwise, it returns `default`.
        If `dotted_path` is not provided, it returns the whole
        dictionary.
        """
        if not dotted_path:
            # We do not want to return the mutable object whose could be altered
            # later. `self.asset._deployment_data` should never be accessed
            # directly
            return copy.deepcopy(self.asset._deployment_data) # noqa

        value = None
        nested_path = dotted_path.split('.')
        nested_dict = self.asset._deployment_data  # noqa
        for key in nested_path:
            try:
                value = nested_dict[key]
            except KeyError:
                value = None
                break

            nested_dict = value

        return value if value else default

    def get_submission(self, pk, requesting_user_id,
                       format_type=INSTANCE_FORMAT_TYPE_JSON, **kwargs):
        """
        Returns submission if `pk` exists otherwise `None`

        Args:
            pk (int): Submission's primary key
            requesting_user_id (int)
            format_type (str): INSTANCE_FORMAT_TYPE_JSON|INSTANCE_FORMAT_TYPE_XML
            kwargs (dict): Filters to pass to MongoDB. See
                https://docs.mongodb.com/manual/reference/operator/query/

        Returns:
            (dict|str|`None`): Depending on `format_type`, it can return:
                - Mongo JSON representation as a dict
                - Instance's XML as string
                - `None` if doesn't exist
        """

        submissions = list(self.get_submissions(requesting_user_id,
                                                format_type, [int(pk)],
                                                **kwargs))
        try:
            return submissions[0]
        except IndexError:
            pass
        return None

    @property
    def identifier(self):
        return self.get_data('identifier', None)

    @property
    def last_submission_time(self):
        return self._last_submission_time()

    @property
    def mongo_userform_id(self):
        return None

    def remove_from_kc_only_flag(self, *args, **kwargs):
        # TODO: This exists only to support KoBoCAT (see #1161) and should be
        # removed, along with all places where it is called, once we remove
        # KoBoCAT's ability to assign permissions (kobotoolbox/kobocat#642)

        # Do nothing, without complaint, so that callers don't have to worry
        # about whether the back end is KoBoCAT or something else
        pass

    def save_to_db(self, updates: dict):
        """
        Persist values from deployment data into the DB.
        `updates` is a dictionary of properties to update.
        E.g: `{"active": True, "status": "not-synced"}`
        """
        # Avoid circular imports
        # use `self.asset.__class__` instead of `from kpi.models import Asset`
        now = timezone.now()
        with transaction.atomic():
            self.asset.__class__.objects.select_for_update() \
                .filter(id=self.asset.pk).update(
                _deployment_data=ReplaceValues(
                    '_deployment_data',
                    updates=updates,
                ),
                date_modified=now,
            )
        self.store_data(updates)
        self.asset.date_modified = now

    def set_asset_uid(self, **kwargs) -> bool:
        raise AbstractMethodError

    def set_status(self, status):
        self.save_to_db({'status': status})

    @property
    def status(self):
        return self.get_data('status')

    def store_data(self, vals=None):
        self.asset._deployment_data.update(vals)  # noqa

    @property
    def submission_count(self):
        return self._submission_count()

<<<<<<< HEAD
    def sync_media_files(self, file_type: str = AssetFile.FORM_MEDIA):
        queryset = self._get_metadata_queryset(file_type=file_type)
        for obj in queryset:
            assert issubclass(obj.__class__, SyncBackendMediaInterface)

    def remove_from_kc_only_flag(self, *args, **kwargs):
        # TODO: This exists only to support KoBoCAT (see #1161) and should be
        # removed, along with all places where it is called, once we remove
        # KoBoCAT's ability to assign permissions (kobotoolbox/kobocat#642)

        # Do nothing, without complaint, so that callers don't have to worry
        # about whether the back end is KoBoCAT or something else
        pass
=======
    def sync_media_files(self):
        raise AbstractMethodError
>>>>>>> 2f1558e7

    def validate_submission_list_params(
        self,
        requesting_user_id,
        format_type=INSTANCE_FORMAT_TYPE_JSON,
        validate_count=False,
        **kwargs
    ):
        """
        Ensure types of query and each param.

        Args:
            requesting_user_id (int)
            format_type (str): INSTANCE_FORMAT_TYPE_JSON|INSTANCE_FORMAT_TYPE_XML
            validate_count (bool): If `True`, ignores `start`, `limit`, `fields`
            & `sort`
            kwargs (dict): Can contain
                - start
                - limit
                - sort
                - fields
                - query
                - instance_ids


        Returns:
            dict
        """

        if 'count' in kwargs:
<<<<<<< HEAD
            raise serializers.ValidationError({
                'count': _('This param is not implemented.'
                           ' Use `count` property of the response instead.')
            })

        if validate_count is False and format_type == INSTANCE_FORMAT_TYPE_XML:
            if 'sort' in kwargs:
                # FIXME. Use Mongo to sort data and ask PostgreSQL to follow the
                # order.
=======
            raise serializers.ValidationError(
                {
                    'count': _(
                        'This param is not implemented. Use `count` property '
                        'of the response instead.'
                    )
                }
            )

        if validate_count is False and format_type == INSTANCE_FORMAT_TYPE_XML:
            if 'sort' in kwargs:
                # FIXME. Use Mongo to sort data and ask PostgreSQL to follow the order  # noqa
>>>>>>> 2f1558e7
                # See. https://stackoverflow.com/a/867578
                raise serializers.ValidationError({
                    'sort': _('This param is not supported in `XML` format')
                })

            if 'fields' in kwargs:
                raise serializers.ValidationError({
                    'fields': _('This is not supported in `XML` format')
                })

        start = kwargs.get('start', 0)
        limit = kwargs.get('limit')
        sort = kwargs.get('sort', {})
        fields = kwargs.get('fields', [])
        query = kwargs.get('query', {})
        instance_ids = kwargs.get('instance_ids', [])

        # I've copied these `ValidationError` messages verbatim from DRF where
        # possible. TODO: Should this validation be in (or called directly by)
        # the view code? Does DRF have a validator for GET params?

        if isinstance(query, str):
            try:
                query = json.loads(query, object_hook=json_util.object_hook)
            except ValueError:
                raise serializers.ValidationError(
                    {'query': _('Value must be valid JSON.')}
                )

        if not isinstance(instance_ids, list):
            raise serializers.ValidationError(
                {'instance_ids': _('Value must be a list.')}
            )

        # This error should not be returned as `ValidationError` to user.
        # We want to return a 500.
        try:
            permission_filters = self.asset.get_filters_for_partial_perm(
                requesting_user_id)
        except ValueError:
            raise ValueError(_('Invalid `requesting_user_id` param'))

        if validate_count:
            return {
                'query': query,
                'instance_ids': instance_ids,
                'permission_filters': permission_filters
            }

        if isinstance(sort, str):
            try:
                sort = json.loads(sort, object_hook=json_util.object_hook)
            except ValueError:
                raise serializers.ValidationError(
                    {'sort': _('Value must be valid JSON.')}
                )

        try:
            start = positive_int(start)
        except ValueError:
            raise serializers.ValidationError(
                {'start': _('A positive integer is required.')}
            )
        try:
            if limit is not None:
                limit = positive_int(limit, strict=True)
        except ValueError:
            raise serializers.ValidationError(
                {'limit': _('A positive integer is required.')}
            )

        if isinstance(fields, str):
            try:
                fields = json.loads(fields, object_hook=json_util.object_hook)
            except ValueError:
                raise serializers.ValidationError(
                    {'fields': _('Value must be valid JSON.')}
                )

        params = {
            'query': query,
            'start': start,
            'fields': fields,
            'sort': sort,
            'instance_ids': instance_ids,
            'permission_filters': permission_filters
        }

        if limit:
            params['limit'] = limit

        return params

    @property
    def version(self):
        raise NotImplementedError('Use `asset.deployment.version_id`')

    @property
    def version_id(self):
        return self.get_data('version')


    def _get_metadata_queryset(self, file_type: str) -> Union[QuerySet, list]:
        if file_type == AssetFile.FORM_MEDIA:
            # Order by `date_deleted` to process deleted files first in case
            # two entries contain the same file but one is flagged as deleted
            return self.asset.asset_files.filter(
                file_type=AssetFile.FORM_MEDIA
            ).order_by('date_deleted')
        else:
            queryset = PairedData.objects(self.asset).values()
            return queryset<|MERGE_RESOLUTION|>--- conflicted
+++ resolved
@@ -4,26 +4,19 @@
 from typing import Union
 
 from bson import json_util
-<<<<<<< HEAD
 from django.db.models.query import QuerySet
-=======
 from django.db import transaction
 from django.utils import timezone
->>>>>>> 2f1558e7
 from django.utils.translation import ugettext_lazy as _
 from rest_framework import serializers
 from rest_framework.pagination import _positive_int as positive_int
 
 from kpi.constants import INSTANCE_FORMAT_TYPE_XML, INSTANCE_FORMAT_TYPE_JSON
-<<<<<<< HEAD
+from kpi.exceptions import AbstractMethodError
 from kpi.interfaces.sync_backend_media import SyncBackendMediaInterface
 from kpi.models.asset_file import AssetFile
 from kpi.models.paired_data import PairedData
-from kpi.utils.jsonbfield_helper import ReplaceValue
-=======
-from kpi.exceptions import AbstractMethodError
 from kpi.utils.jsonbfield_helper import ReplaceValues
->>>>>>> 2f1558e7
 
 
 class BaseDeploymentBackend:
@@ -171,24 +164,20 @@
     def submission_count(self):
         return self._submission_count()
 
-<<<<<<< HEAD
+
+    def remove_from_kc_only_flag(self, *args, **kwargs):
+        # TODO: This exists only to support KoBoCAT (see #1161) and should be
+        # removed, along with all places where it is called, once we remove
+        # KoBoCAT's ability to assign permissions (kobotoolbox/kobocat#642)
+
+        # Do nothing, without complaint, so that callers don't have to worry
+        # about whether the back end is KoBoCAT or something else
+        pass
+
     def sync_media_files(self, file_type: str = AssetFile.FORM_MEDIA):
         queryset = self._get_metadata_queryset(file_type=file_type)
         for obj in queryset:
             assert issubclass(obj.__class__, SyncBackendMediaInterface)
-
-    def remove_from_kc_only_flag(self, *args, **kwargs):
-        # TODO: This exists only to support KoBoCAT (see #1161) and should be
-        # removed, along with all places where it is called, once we remove
-        # KoBoCAT's ability to assign permissions (kobotoolbox/kobocat#642)
-
-        # Do nothing, without complaint, so that callers don't have to worry
-        # about whether the back end is KoBoCAT or something else
-        pass
-=======
-    def sync_media_files(self):
-        raise AbstractMethodError
->>>>>>> 2f1558e7
 
     def validate_submission_list_params(
         self,
@@ -219,17 +208,6 @@
         """
 
         if 'count' in kwargs:
-<<<<<<< HEAD
-            raise serializers.ValidationError({
-                'count': _('This param is not implemented.'
-                           ' Use `count` property of the response instead.')
-            })
-
-        if validate_count is False and format_type == INSTANCE_FORMAT_TYPE_XML:
-            if 'sort' in kwargs:
-                # FIXME. Use Mongo to sort data and ask PostgreSQL to follow the
-                # order.
-=======
             raise serializers.ValidationError(
                 {
                     'count': _(
@@ -242,7 +220,6 @@
         if validate_count is False and format_type == INSTANCE_FORMAT_TYPE_XML:
             if 'sort' in kwargs:
                 # FIXME. Use Mongo to sort data and ask PostgreSQL to follow the order  # noqa
->>>>>>> 2f1558e7
                 # See. https://stackoverflow.com/a/867578
                 raise serializers.ValidationError({
                     'sort': _('This param is not supported in `XML` format')
