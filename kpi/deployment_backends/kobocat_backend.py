# coding: utf-8
import copy
import io
import json
import posixpath
import re
import uuid
from collections import defaultdict
from datetime import datetime
from typing import Union, Optional
from urllib.parse import urlparse
from xml.etree import ElementTree as ET

import pytz
import requests
from django.conf import settings
from django.core.exceptions import ImproperlyConfigured
from django.utils.translation import ugettext_lazy as _
from rest_framework import status
from rest_framework.authtoken.models import Token

from kpi.constants import (
    INSTANCE_FORMAT_TYPE_JSON,
    INSTANCE_FORMAT_TYPE_XML,
    PERM_FROM_KC_ONLY,
)
from kpi.models.asset_file import AssetFile
from kpi.models.object_permission import ObjectPermission
from kpi.utils.log import logging
from kpi.utils.mongo_helper import MongoHelper
from .base_backend import BaseDeploymentBackend
from .kc_access.shadow_models import (
    ReadOnlyKobocatInstance,
    ReadOnlyKobocatXForm,
)
from .kc_access.utils import (
    assign_applicable_kc_permissions,
    instance_count,
    last_submission_time
)
from ..exceptions import (
    BadFormatException,
    KobocatBulkUpdateSubmissionsClientException,
    KobocatDeploymentException,
    KobocatDuplicateSubmissionException,
)


class KobocatDeploymentBackend(BaseDeploymentBackend):
    """
    Used to deploy a project into KoBoCAT. Stores the project identifiers in the
    `self.asset._deployment_data` JSONBField (referred as "deployment data")
    """

    PROTECTED_XML_FIELDS = [
        '__version__',
        'formhub',
        'meta',
    ]

    def bulk_assign_mapped_perms(self):
        """
        Bulk assign all `kc` permissions related to `kpi` permissions.
        Useful to assign permissions retroactively upon deployment.
        Beware: it only adds permissions, it does not remove or sync permissions.
        """
        users_with_perms = self.asset.get_users_with_perms(attach_perms=True)

        # if only the owner has permissions, no need to go further
        if len(users_with_perms) == 1 and \
                list(users_with_perms)[0].id == self.asset.owner_id:
            return

        for user, perms in users_with_perms.items():
            if user.id == self.asset.owner_id:
                continue
            assign_applicable_kc_permissions(self.asset, user, perms)

    @staticmethod
    def make_identifier(username, id_string):
        """
        Uses `settings.KOBOCAT_URL` to construct an identifier from a
        username and id string, without the caller having to specify a server
        or know the full format of KC identifiers
        """
        # No need to use the internal URL here; it will be substituted in when
        # appropriate
        return '{}/{}/forms/{}'.format(
            settings.KOBOCAT_URL,
            username,
            id_string
        )

    @staticmethod
    def external_to_internal_url(url):
        """
        Replace the value of `settings.KOBOCAT_URL` with that of
        `settings.KOBOCAT_INTERNAL_URL` when it appears at the beginning of
        `url`
        """
        return re.sub(
            pattern='^{}'.format(re.escape(settings.KOBOCAT_URL)),
            repl=settings.KOBOCAT_INTERNAL_URL,
            string=url
        )

    @staticmethod
    def internal_to_external_url(url):
        """
        Replace the value of `settings.KOBOCAT_INTERNAL_URL` with that of
        `settings.KOBOCAT_URL` when it appears at the beginning of
        `url`
        """
        return re.sub(
            pattern='^{}'.format(re.escape(settings.KOBOCAT_INTERNAL_URL)),
            repl=settings.KOBOCAT_URL,
            string=url
        )

<<<<<<< HEAD
    def _kobocat_request(self, method, url, **kwargs):
=======
    @property
    def backend_response(self):
        return self.get_data('backend_response', {})

    def _kobocat_request(self, method, url, expect_formid=True, **kwargs):
>>>>>>> f71bc9a7
        """
        Make a POST or PATCH request and return parsed JSON. Keyword arguments,
        e.g. `data` and `files`, are passed through to `requests.request()`.

        If `expect_formid` is False, it bypasses the presence of 'formid'
        property in KoBoCAT response and returns the KoBoCAT response whatever
        it is.

        `kwargs` contains arguments to be passed to KoBoCAT request.
        """

        expected_status_codes = {
            'GET': 200,
            'POST': 201,
            'PATCH': 200,
            'DELETE': 204,
        }

        try:
            expected_status_code = expected_status_codes[method]
        except KeyError:
            raise NotImplementedError(
                'This backend does not implement the {} method'.format(method)
            )

        # Make the request to KC
        try:
            kc_request = requests.Request(method=method, url=url, **kwargs)
            response = self.__kobocat_proxy_request(kc_request,
                                                    user=self.asset.owner)

        except requests.exceptions.RequestException as e:
            # Failed to access the KC API
            # TODO: clarify that the user cannot correct this
            raise KobocatDeploymentException(detail=str(e))

        # If it's a no-content success, return immediately
        if response.status_code == expected_status_code == 204:
            return {}

        # Parse the response
        try:
            json_response = response.json()
        except ValueError as e:
            # Unparseable KC API output
            # TODO: clarify that the user cannot correct this
            raise KobocatDeploymentException(
                detail=str(e), response=response)

        # Check for failure
        if (
            response.status_code != expected_status_code
            or json_response.get('type') == 'alert-error'
            or expect_formid and 'formid' not in json_response
        ):
            if 'text' in json_response:
                # KC API refused us for a specified reason, likely invalid
                # input Raise a 400 error that includes the reason
                e = KobocatDeploymentException(detail=json_response['text'])
                e.status_code = status.HTTP_400_BAD_REQUEST
                raise e
            else:
                # Unspecified failure; raise 500
                raise KobocatDeploymentException(
                    detail='Unexpected KoBoCAT error {}: {}'.format(
                        response.status_code, response.content),
                    response=response
                )

        return json_response

    @property
    def timestamp(self):
        try:
            return self.backend_response['date_modified']
        except KeyError:
            return None

    @property
    def xform_id_string(self):
        return self.backend_response.get('id_string')

    @property
    def xform_id(self):
        return self.xform.pk

    @property
    def mongo_userform_id(self):
        return '{}_{}'.format(self.asset.owner.username, self.xform_id_string)

    def connect(self, identifier=None, active=False):
        """
        `POST` initial survey content to KoBoCAT and create a new project.
        Store results in deployment data.
        """
        # If no identifier was provided, construct one using
        # `settings.KOBOCAT_URL` and the uid of the asset
        if not identifier:
            # Use the external URL here; the internal URL will be substituted
            # in when appropriate
            if not settings.KOBOCAT_URL or not settings.KOBOCAT_INTERNAL_URL:
                raise ImproperlyConfigured(
                    'Both KOBOCAT_URL and KOBOCAT_INTERNAL_URL must be '
                    'configured before using KobocatDeploymentBackend'
                )
            kc_server = settings.KOBOCAT_URL
            username = self.asset.owner.username
            id_string = self.asset.uid
            identifier = '{server}/{username}/forms/{id_string}'.format(
                server=kc_server,
                username=username,
                id_string=id_string,
            )
        else:
            # Parse the provided identifier, which is expected to follow the
            # format http://kobocat_server/username/forms/id_string
            kc_server, kc_path = self.__parse_identifier(identifier)
            path_head, path_tail = posixpath.split(kc_path)
            id_string = path_tail
            path_head, path_tail = posixpath.split(path_head)
            if path_tail != 'forms':
                raise Exception('The identifier is not properly formatted.')
            path_head, path_tail = posixpath.split(path_head)
            if path_tail != self.asset.owner.username:
                raise Exception(
                    'The username in the identifier does not match the owner '
                    'of this asset.'
                )
            if path_head != '/':
                raise Exception('The identifier is not properly formatted.')

        url = self.external_to_internal_url('{}/api/v1/forms'.format(kc_server))
        xls_io = self.asset.to_xls_io(
            versioned=True, append={
                'settings': {
                    'id_string': id_string,
                    'form_title': self.asset.name,
                }
            }
        )

        # Payload contains `kpi_asset_uid` and `has_kpi_hook` for two reasons:
        # - KC `XForm`'s `id_string` can be different than `Asset`'s `uid`, then
        #   we can't rely on it to find its related `Asset`.
        # - Removing, renaming `has_kpi_hook` will force PostgreSQL to rewrite
        #   every record of `logger_xform`. It can be also used to filter
        #   queries as it is faster to query a boolean than string.
        payload = {
            'downloadable': active,
            'has_kpi_hook': self.asset.has_active_hooks,
            'kpi_asset_uid': self.asset.uid
        }
        files = {'xls_file': ('{}.xls'.format(id_string), xls_io)}
        json_response = self._kobocat_request(
            'POST', url, data=payload, files=files)
        self.store_data({
            'backend': 'kobocat',
            'identifier': self.internal_to_external_url(identifier),
            'active': json_response['downloadable'],
            'backend_response': json_response,
            'version': self.asset.version_id,
        })

    def remove_from_kc_only_flag(self, specific_user: Union[int, 'User'] = None):
        """
        Removes `from_kc_only` flag for ALL USERS unless `specific_user` is
        provided

        Args:
            specific_user (int, User): User object or pk
        """
        # This flag lets us know that permission assignments in KPI exist
        # only because they were copied from KoBoCAT (by `sync_from_kobocat`).
        # As soon as permissions are assigned through KPI, this flag must be
        # removed
        #
        # This method is here instead of `ObjectPermissionMixin` because
        # it's specific to KoBoCat as backend.

        # TODO: Remove this method after kobotoolbox/kobocat#642

        filters = {
            'permission__codename': PERM_FROM_KC_ONLY,
            'asset_id': self.asset.id,
        }
        if specific_user is not None:
            try:
                user_id = specific_user.pk
            except AttributeError:
                user_id = specific_user
            filters['user_id'] = user_id

        ObjectPermission.objects.filter(**filters).delete()

    def redeploy(self, active=None):
        """
        Replace (overwrite) the deployment, keeping the same identifier, and
        optionally changing whether the deployment is active
        """
        if active is None:
            active = self.active
        url = self.external_to_internal_url(self.backend_response['url'])
        id_string = self.backend_response['id_string']
        xls_io = self.asset.to_xls_io(
            versioned=True, append={
                'settings': {
                    'id_string': id_string,
                    'form_title': self.asset.name,
                }
            }
        )
        payload = {
            'downloadable': active,
            'title': self.asset.name,
            'has_kpi_hook': self.asset.has_active_hooks
        }
        files = {'xls_file': ('{}.xls'.format(id_string), xls_io)}
        try:
            json_response = self._kobocat_request(
                'PATCH', url, data=payload, files=files)
            self.store_data({
                'active': json_response['downloadable'],
                'backend_response': json_response,
                'version': self.asset.version_id,
            })
        except KobocatDeploymentException as e:
            if hasattr(e, 'response') and e.response.status_code == 404:
                # Whoops, the KC project we thought we were going to overwrite
                # is gone! Try a standard deployment instead
                return self.connect(self.identifier, active)
            raise

        self.set_asset_uid()

    def set_active(self, active):
        """
        `PATCH` active boolean of the survey.
        Store results in deployment data
        """
        # self.store_data is an alias for
        # self.asset._deployment_data.update(...)
        url = self.external_to_internal_url(
            self.backend_response['url'])
        payload = {
            'downloadable': bool(active)
        }
        json_response = self._kobocat_request('PATCH', url, data=payload)
        assert json_response['downloadable'] == bool(active)

        self.save_to_db({
            'active': json_response['downloadable'],
            'backend_response': json_response,
        })

    def set_asset_uid(self, force: bool = False) -> bool:
        """
        Link KoBoCAT `XForm` back to its corresponding KPI `Asset` by
        populating the `kpi_asset_uid` field (use KoBoCAT proxy to PATCH XForm).
        Useful when a form is created from the legacy upload form.
        Store results in deployment data.

        It returns `True` only if `XForm.kpi_asset_uid` field is updated
        during this call, otherwise `False`.
        """
        is_synchronized = not (
            force or
            self.backend_response.get('kpi_asset_uid', None) is None
        )
        if is_synchronized:
            return False

        url = self.external_to_internal_url(self.backend_response['url'])
        payload = {
            'kpi_asset_uid': self.asset.uid
        }
        json_response = self._kobocat_request('PATCH', url, data=payload)
        is_set = json_response['kpi_asset_uid'] == self.asset.uid
        assert is_set
        self.store_data({
            'backend_response': json_response,
        })
        return True

    def set_has_kpi_hooks(self):
        """
        `PATCH` `has_kpi_hooks` boolean of related KoBoCAT XForm.
        It lets KoBoCAT know whether it needs to notify KPI
        each time a submission comes in.

        Store results in deployment data
        """
        has_active_hooks = self.asset.has_active_hooks
        url = self.external_to_internal_url(
            self.backend_response['url'])
        payload = {
            'has_kpi_hooks': has_active_hooks,
            'kpi_asset_uid': self.asset.uid
        }

        try:
            json_response = self._kobocat_request('PATCH', url, data=payload)
        except KobocatDeploymentException as e:
            if (
                has_active_hooks is False
                and hasattr(e, 'response')
                and e.response.status_code == status.HTTP_404_NOT_FOUND
            ):
                # It's okay if we're trying to unset the active hooks flag and
                # the KoBoCAT project is already gone. See #2497
                pass
            else:
                raise
        else:
            assert json_response['has_kpi_hooks'] == has_active_hooks
            self.store_data({
                'backend_response': json_response,
            })

    def delete(self):
        """
        WARNING! Deletes all submitted data!
        """
        url = self.external_to_internal_url(self.backend_response['url'])
        try:
            self._kobocat_request('DELETE', url)
        except KobocatDeploymentException as e:
            if (
                hasattr(e, 'response')
                and e.response.status_code == status.HTTP_404_NOT_FOUND
            ):
                # The KC project is already gone!
                pass
            else:
                raise
        super().delete()

    def delete_submission(self, pk, user):
        """
        Deletes submission through KoBoCAT proxy
        :param pk: int
        :param user: User
        :return: dict
        """
        kc_url = self.get_submission_detail_url(pk)
        kc_request = requests.Request(method="DELETE", url=kc_url)
        kc_response = self.__kobocat_proxy_request(kc_request, user)

        return self.__prepare_as_drf_response_signature(kc_response)

    def delete_submissions(self, data, user):
        """
        Deletes submissions through KoBoCAT proxy
        :param user: User
        :return: dict
        """

        kc_url = self.submission_list_url
        kc_request = requests.Request(method='DELETE', url=kc_url, data=data)
        kc_response = self.__kobocat_proxy_request(kc_request, user)

        return self.__prepare_as_drf_response_signature(kc_response)

    def get_enketo_survey_links(self):
        data = {
            'server_url': '{}/{}'.format(
                settings.KOBOCAT_URL.rstrip('/'),
                self.asset.owner.username
            ),
            'form_id': self.backend_response['id_string']
        }
        try:
            response = requests.post(
                '{}{}'.format(
                    settings.ENKETO_SERVER, settings.ENKETO_SURVEY_ENDPOINT),
                # bare tuple implies basic auth
                auth=(settings.ENKETO_API_TOKEN, ''),
                data=data
            )
            response.raise_for_status()
        except requests.exceptions.RequestException as e:
            # Don't 500 the entire asset view if Enketo is unreachable
            logging.error(
                'Failed to retrieve links from Enketo', exc_info=True)
            return {}
        try:
            links = response.json()
        except ValueError:
            logging.error('Received invalid JSON from Enketo', exc_info=True)
            return {}
        for discard in ('enketo_id', 'code', 'preview_iframe_url'):
            try:
                del links[discard]
            except KeyError:
                pass
        return links

    def get_data_download_links(self):
        exports_base_url = '/'.join((
            settings.KOBOCAT_URL.rstrip('/'),
            self.asset.owner.username,
            'exports',
            self.backend_response['id_string']
        ))
        reports_base_url = '/'.join((
            settings.KOBOCAT_URL.rstrip('/'),
            self.asset.owner.username,
            'reports',
            self.backend_response['id_string']
        ))
        forms_base_url = '/'.join((
            settings.KOBOCAT_URL.rstrip('/'),
            self.asset.owner.username,
            'forms',
            self.backend_response['id_string']
        ))
        links = {
            # To be displayed in iframes
            'xls_legacy': '/'.join((exports_base_url, 'xls/')),
            'csv_legacy': '/'.join((exports_base_url, 'csv/')),
            'zip_legacy': '/'.join((exports_base_url, 'zip/')),
            'kml_legacy': '/'.join((exports_base_url, 'kml/')),
            # For GET requests that return files directly
            'xls': '/'.join((reports_base_url, 'export.xlsx')),
            'csv': '/'.join((reports_base_url, 'export.csv')),
        }
        return links

    def _submission_count(self):
        id_string = self.backend_response['id_string']
        # avoid migrations from being created for kc_access mocked models
        # there should be a better way to do this, right?
        return instance_count(xform_id_string=id_string,
                              user_id=self.asset.owner.pk,
                              )

    @property
    def submission_list_url(self):
        url = '{kc_base}/api/v1/data/{formid}'.format(
            kc_base=settings.KOBOCAT_INTERNAL_URL,
            formid=self.backend_response['formid']
        )
        return url

    @property
    def submission_url(self) -> str:
        url = '{kc_base}/submission'.format(
            kc_base=settings.KOBOCAT_URL,
        )
        return url

    def get_submission_detail_url(self, submission_pk):
        url = '{list_url}/{pk}'.format(
            list_url=self.submission_list_url,
            pk=submission_pk
        )
        return url

    def get_submission_edit_url(self, submission_pk, user, params=None):
        """
        Gets edit URL of the submission from `kc` through proxy

        :param submission_pk: int
        :param user: User
        :param params: dict
        :return: dict
        """
        url = '{detail_url}/enketo'.format(
            detail_url=self.get_submission_detail_url(submission_pk))
        kc_request = requests.Request(method='GET', url=url, params=params)
        kc_response = self.__kobocat_proxy_request(kc_request, user)

        return self.__prepare_as_drf_response_signature(kc_response)

    def _last_submission_time(self):
        id_string = self.backend_response['id_string']
        return last_submission_time(
            xform_id_string=id_string, user_id=self.asset.owner.pk)

    def get_submission_validation_status_url(self, submission_pk):
        url = '{detail_url}/validation_status'.format(
            detail_url=self.get_submission_detail_url(submission_pk)
        )
        return url

    def get_submissions(self, requesting_user_id,
                        format_type=INSTANCE_FORMAT_TYPE_JSON,
                        instance_ids=[], **kwargs):
        """
        Retrieves submissions through Postgres or Mongo depending on `format_type`.
        It can be filtered on instances ids.

        Args:
            requesting_user_id (int)
            format_type (str): INSTANCE_FORMAT_TYPE_JSON|INSTANCE_FORMAT_TYPE_XML
            instance_ids (list): Instance ids to retrieve
            kwargs (dict): Filters to pass to MongoDB. See
                https://docs.mongodb.com/manual/reference/operator/query/

        Returns:
            (dict|str|`None`): Depending of `format_type`, it can return:
                - Mongo JSON representation as a dict
                - Instances' XML as string
                - `None` if no results
        """

        kwargs['instance_ids'] = instance_ids
        params = self.validate_submission_list_params(requesting_user_id,
                                                      format_type=format_type,
                                                      **kwargs)

        if format_type == INSTANCE_FORMAT_TYPE_JSON:
            submissions = self.__get_submissions_in_json(**params)
        elif format_type == INSTANCE_FORMAT_TYPE_XML:
            submissions = self.__get_submissions_in_xml(**params)
        else:
            raise BadFormatException(
                "The format {} is not supported".format(format_type)
            )
        return submissions

    @staticmethod
    def generate_new_instance_id() -> (str, str):
        """
        Returns:
            - Generated uuid
            - Formatted uuid for OpenRosa xml
        """
        _uuid = str(uuid.uuid4())
        return _uuid, f'uuid:{_uuid}'

    @staticmethod
    def format_openrosa_datetime(dt: Optional[datetime] = None) -> str:
        """
        Format a given datetime object or generate a new timestamp matching the
        OpenRosa datetime formatting
        """
        if dt is None:
            dt = datetime.now(tz=pytz.UTC)

        # Awkward check, but it's prescribed by
        # https://docs.python.org/3/library/datetime.html#determining-if-an-object-is-aware-or-naive
        if dt.tzinfo is None or dt.tzinfo.utcoffset(None) is None:
            raise ValueError('An offset-aware datetime is required')
        return dt.isoformat('T', 'milliseconds')

    def duplicate_submission(
        self, requesting_user_id: int, instance_id: int
    ) -> dict:
        """
        Dupicates a single submission proxied through kobocat. The submission
        with the given `instance_id` is duplicated and the `start`, `end` and
        `instanceID` parameters of the submission are reset before being posted
        to kobocat.
        Args:
            requesting_user_id (int)
            instance_id (int)
        Returns:
            dict: message response from kobocat and uuid of created submission
            if successful
        """
        params = self.validate_submission_list_params(
            requesting_user_id,
            format_type=INSTANCE_FORMAT_TYPE_XML,
            instance_ids=[instance_id],
        )
        submissions = self.__get_submissions_in_xml(**params)

        # parse XML string to ET object
        xml_parsed = ET.fromstring(next(submissions))

        # attempt to update XML fields for duplicate submission. Note that
        # `start` and `end` are not guaranteed to be included in the XML object
        _uuid, uuid_formatted = self.generate_new_instance_id()
        date_formatted = self.format_openrosa_datetime()
        for date_field in ('start', 'end'):
            element = xml_parsed.find(date_field)
            # Even if the element is found, `bool(element)` is `False`. How
            # very un-Pythonic!
            if element is not None:
                element.text = date_formatted
        # Rely on `meta/instanceID` being present. If it's absent, something is
        # fishy enough to warrant raising an exception instead of continuing
        # silently
        xml_parsed.find('meta/instanceID').text = uuid_formatted

        file_tuple = (_uuid, io.BytesIO(ET.tostring(xml_parsed)))
        files = {'xml_submission_file': file_tuple}
        kc_request = requests.Request(
            method='POST', url=self.submission_url, files=files
        )
        kc_response = self.__kobocat_proxy_request(
            kc_request, user=self.asset.owner
        )

        if kc_response.status_code == status.HTTP_201_CREATED:
            return next(
                self.get_submissions(requesting_user_id, query={'_uuid': _uuid})
            )
        else:
            raise KobocatDuplicateSubmissionException

    def get_validation_status(self, submission_pk, params, user):
        url = self.get_submission_validation_status_url(submission_pk)
        kc_request = requests.Request(method='GET', url=url, data=params)
        kc_response = self.__kobocat_proxy_request(kc_request, user)
        return self.__prepare_as_drf_response_signature(kc_response)

    def set_validation_status(self, submission_pk, data, user, method):
        """
        Updates validation status from `kc` through proxy
        If method is `DELETE`, it resets the status to `None`

        Args:
            submission_pk (int)
            data (dict): data to update when `PATCH` is used.
            user (User)
            method (string): 'PATCH'|'DELETE'

        Returns:
            dict (a formatted dict to be passed to a Response object)
        """
        kc_request_params = {
            'method': method,
            'url': self.get_submission_validation_status_url(submission_pk)
        }
        if method == 'PATCH':
            kc_request_params.update({
                'json': data
            })
        kc_request = requests.Request(**kc_request_params)
        kc_response = self.__kobocat_proxy_request(kc_request, user)
        return self.__prepare_as_drf_response_signature(kc_response)

    def set_validation_statuses(self, data, user, method):
        """
        Bulk update for validation status from `kc` through proxy
        If method is `DELETE`, it resets statuses to `None`

        Args:
            data (dict): data to update when `PATCH` is used.
            user (User)
            method (string): 'PATCH'|'DELETE'

        Returns:
            dict (a formatted dict to be passed to a Response object)
        """
        url = self.submission_list_url
        data = data.copy()  # Need to get a copy to update the dict

        # `PATCH` KC even if kpi receives `DELETE`
        kc_request = requests.Request(method='PATCH', url=url, json=data)
        kc_response = self.__kobocat_proxy_request(kc_request, user)
        return self.__prepare_as_drf_response_signature(kc_response)

    def bulk_update_submissions(
        self, request_data: dict, requesting_user_id: int
    ) -> dict:
        """
        Allows for bulk updating of submissions proxied through kobocat. A
        `deprecatedID` for each submission is given the previous value of
        `instanceID` and `instanceID` receives an updated uuid. For each key
        and value within `request_data`, either a new element is created on the
        submission's XML tree, or the existing value is replaced by the updated
        value.

        Args:
            request_data (dict): must contain a list of `submission_ids` and at
                least one other key:value field for updating the submissions
            requesting_user_id (int)

        Returns:
            dict: formatted dict to be passed to a Response object
        """
        payload = self.__prepare_bulk_update_payload(request_data)
        kwargs = {'instance_ids': payload.pop('submission_ids')}
        params = self.validate_submission_list_params(
            requesting_user_id, format_type=INSTANCE_FORMAT_TYPE_XML,
            **kwargs
        )
        submissions = list(self.__get_submissions_in_xml(**params))
        validated_submissions = self.__validate_bulk_update_submissions(
            submissions
        )

        kc_responses = []
        for submission in validated_submissions:
            xml_parsed = ET.fromstring(submission)

            _uuid, uuid_formatted = self.generate_new_instance_id()

            # Updating xml fields for submission. In order to update an existing
            # submission, the current `instanceID` must be moved to the value
            # for `deprecatedID`.
            instance_id = xml_parsed.find('meta/instanceID')
            # If the submission has been edited before, it will already contain
            # a deprecatedID element - otherwise create a new element
            deprecated_id = xml_parsed.find('meta/deprecatedID')
            deprecated_id_or_new = (
                deprecated_id
                if deprecated_id is not None
                else ET.SubElement(xml_parsed.find('meta'), 'deprecatedID')
            )
            deprecated_id_or_new.text = instance_id.text
            instance_id.text = uuid_formatted

            # If the form has been updated with new fields and earlier
            # submissions have been selected as part of the bulk update,
            # a new element has to be created before a value can be set.
            # However, with this new power, arbitrary fields can be added
            # to the XML tree through the API.
            for k, v in payload['data'].items():
                # A potentially clunky way of taking groups and nested groups
                # into account when the elements don't exist on the XML tree
                # (which could be the case if the form has been updated). They
                # are iteratively attached to the tree since we can only
                # append one element deep per iteration
                if '/' in k:
                    accumulated_elements = []
                    for i, element in enumerate(k.split('/')):
                        if i == 0:
                            ET.SubElement(xml_parsed, element)
                            accumulated_elements.append(element)
                        else:
                            updated_xml_path = '/'.join(accumulated_elements)
                            ET.SubElement(
                                xml_parsed.find(updated_xml_path), element
                            )
                            accumulated_elements.append(element)

                element_to_update = xml_parsed.find(k)
                element_to_update_or_new = (
                    element_to_update
                    if element_to_update is not None
                    else ET.SubElement(xml_parsed, k)
                )
                element_to_update_or_new.text = v

            # TODO: Might be worth refactoring this as it is also used when
            # duplicating a submission
            file_tuple = (_uuid, io.BytesIO(ET.tostring(xml_parsed)))
            files = {'xml_submission_file': file_tuple}
            # `POST` is required by OpenRosa spec https://docs.getodk.org/openrosa-form-submission
            kc_request = requests.Request(
                method='POST', url=self.submission_url, files=files
            )
            kc_response = self.__kobocat_proxy_request(
                kc_request, user=self.asset.owner
            )

            kc_responses.append(
                {
                    'uuid': _uuid,
                    'response': kc_response,
                }
            )

        return self.__prepare_bulk_update_response(kc_responses)

    def calculated_submission_count(self, requesting_user_id, **kwargs):
        params = self.validate_submission_list_params(requesting_user_id,
                                                      validate_count=True,
                                                      **kwargs)
        return MongoHelper.get_count(self.mongo_userform_id, **params)

    def __parse_identifier(self, identifier: str) -> tuple:
        """
        Return a tuple of the KoBoCAT server and its path
        """
        parsed_identifier = urlparse(identifier)
        server = '{}://{}'.format(
            parsed_identifier.scheme, parsed_identifier.netloc)
        return server, parsed_identifier.path

    def __get_submissions_in_json(self, **params):
        """
        Retrieve instances directly from Mongo.

        :param params: dict. Filter params
        :return: generator<JSON>
        """

        instances, total_count = MongoHelper.get_instances(
            self.mongo_userform_id, **params)

        # Python-only attribute used by `kpi.views.v2.data.DataViewSet.list()`
        self.current_submissions_count = total_count

        return (
            MongoHelper.to_readable_dict(instance)
            for instance in instances
        )

    def __get_submissions_in_xml(self, **params):
        """
        Retrieves instances directly from Postgres.

        :param params: dict. Filter params
        :return: list<XML>
        """

        mongo_filters = ['query', 'permission_filters']
        use_mongo = any(mongo_filter in mongo_filters for mongo_filter in params
                        if params.get(mongo_filter) is not None)

        if use_mongo:
            # We use Mongo to retrieve matching instances.
            # Get only their ids and pass them to PostgreSQL.
            params['fields'] = [self.INSTANCE_ID_FIELDNAME]
            # Force `sort` by `_id` for Mongo
            # See FIXME about sort in `BaseDeploymentBackend.validate_submission_list_params()`
            params['sort'] = {self.INSTANCE_ID_FIELDNAME: 1}
            instances, count = MongoHelper.get_instances(self.mongo_userform_id,
                                                         **params)
            instance_ids = [instance.get(self.INSTANCE_ID_FIELDNAME) for instance in
                            instances]
            self.current_submissions_count = count

        queryset = ReadOnlyKobocatInstance.objects.filter(
            xform_id=self.xform_id,
            deleted_at=None
        )

        if len(instance_ids) > 0 or use_mongo:
            queryset = queryset.filter(id__in=instance_ids)

        # Python-only attribute used by `kpi.views.v2.data.DataViewSet.list()`
        if not use_mongo:
            self.current_submissions_count = queryset.count()

        # Force Sort by id
        # See FIXME about sort in `BaseDeploymentBackend.validate_submission_list_params()`
        queryset = queryset.order_by('id')

        # When using Mongo, data is already paginated, no need to do it with PostgreSQL too.
        if not use_mongo:
            offset = params.get('start')
            limit = offset + params.get('limit')
            queryset = queryset[offset:limit]

        return (lazy_instance.xml for lazy_instance in queryset)

    def sync_media_files(self):
        identifier = self.identifier
        kc_server, kc_path = self.__parse_identifier(identifier)
        metadata_url = self.external_to_internal_url(
            '{}/api/v1/metadata'.format(kc_server)
        )

        def _delete_kc_file(kc_file_: dict, file_: AssetFile = None):
            """
            A simple utility to delete file in KC through proxy.
            If related KPI file is provided (i.e. `file_`), it is deleted too.
            """
            # Delete file in KC
            self._kobocat_request('DELETE',
                                  url=kc_file_['url'],
                                  expect_formid=False)

            if file_ is None:
                return

            # Delete file in KPI if requested
            file_.delete(force=True)

        def _upload_to_kc(file_):
            """
            Prepares request and data corresponding to the kind of media file
            (i.e. FileStorage or remote URL) to `POST` to KC through proxy.
            """
            kwargs = {
                "data": {
                    'data_value': file_.metadata['filename'],
                    'xform': self.xform_id,
                    'data_type': 'media',
                    'from_kpi': True,
                }
            }

            if file_.is_remote_url:
                # KC stores url in `data_value`
                data = {
                    'data_value': file_.metadata['redirect_url'],
                    'data_file_type': file_.metadata['mimetype'],
                    'file_hash': file_.metadata['hash']
                }
                kwargs['data'].update(data)
            else:
                kwargs['files'] = {
                    'data_file': (
                        file_.metadata['filename'],
                        file_.content.file.read(),
                        file_.metadata['mimetype'],
                    )
                }

            self._kobocat_request('POST',
                                  url=metadata_url,
                                  expect_formid=False,
                                  **kwargs)

        # Process deleted files in case two entries contain the same file but
        # one is flagged as deleted
        asset_files = self.asset.asset_files.filter(
            file_type=AssetFile.FORM_MEDIA
        ).order_by('date_deleted')

        url = self.external_to_internal_url(self.backend_response['url'])
        response = self._kobocat_request('GET', url)
        kc_files = defaultdict(dict)
        for metadata in response.get('metadata', []):
            if metadata['data_type'] == 'media':

                kc_files[metadata['data_value']] = {
                    'url': metadata['url'],
                    'md5': metadata['file_hash'],
                    'from_kpi': metadata['from_kpi'],
                }

        kc_filenames = kc_files.keys()
        for file in asset_files:
            uniq = (
                file.metadata['filename']
                if not file.is_remote_url
                else file.metadata['redirect_url']
            )

            # File does not exist in KC
            if uniq not in kc_filenames:
                if file.date_deleted is None:
                    # New file
                    _upload_to_kc(file)
                else:
                    # Orphan, delete it
                    file.delete(force=True)
                continue

            # Existing file
            if uniq in kc_filenames:
                kc_file = kc_files[uniq]
                if file.date_deleted is None:
                    # If md5 differs, we need to re-upload it.
                    if file.metadata.get('hash') != kc_file['md5']:
                        _delete_kc_file(kc_file)
                        _upload_to_kc(file)
                elif kc_file['from_kpi']:
                    _delete_kc_file(kc_file, file)
                else:
                    # Remote file has been uploaded directly to KC. We
                    # cannot delete it, but we need to vacuum KPI.
                    file.delete(force=True)
                    # Skip deletion of key corresponding to `uniq` in `kc_files`
                    # to avoid unique constraint failure in case user deleted
                    # and re-uploaded the same file in a row between
                    # two deployments
                    # Example:
                    # - User uploads file1.jpg (pk == 1)
                    # - User deletes file1.jpg (pk == 1)
                    # - User re-uploads file1.jpg (pk == 2)
                    # Next time, 'file1.jpg' is encountered in this loop,
                    # it would try to re-upload to KC if its hash differs
                    # from KC version and would fail because 'file1.jpg'
                    # already exists in KC db.
                    continue

                # Remove current filename from `kc_files`.
                # All files which will remain in this dict (after this loop)
                # will be considered obsolete and will be deleted
                del kc_files[uniq]

        # Remove KC orphan files previously uploaded through KPI
        for kc_file in kc_files.values():
            if kc_file['from_kpi']:
                _delete_kc_file(kc_file)

    @property
    def xform(self):
        if not hasattr(self, '_xform'):
            pk = self.backend_response['formid']
            xform = ReadOnlyKobocatXForm.objects.filter(pk=pk).only(
                'user__username', 'id_string').first()
            if not (xform.user.username == self.asset.owner.username and
                    xform.id_string == self.xform_id_string):
                raise Exception('Deployment links to an unexpected KoBoCAT XForm')
            setattr(self, '_xform', xform)

        return self._xform

    @staticmethod
    def __kobocat_proxy_request(kc_request, user=None):
        """
        Send `kc_request`, which must specify `method` and `url` at a minimum.
        If the incoming request to be proxied is authenticated,
        logged-in user's API token will be added to `kc_request.headers`

        :param kc_request: requests.models.Request
        :param user: User
        :return: requests.models.Response
        """
        if not user.is_anonymous and user.pk != settings.ANONYMOUS_USER_ID:
            token, created = Token.objects.get_or_create(user=user)
            kc_request.headers['Authorization'] = 'Token %s' % token.key
        session = requests.Session()
        return session.send(kc_request.prepare())

    @staticmethod
    def __prepare_as_drf_response_signature(requests_response):
        """
        Prepares a dict from `Requests` response.
        Useful to get response from `kc` and use it as a dict or pass it to
        DRF Response
        """

        prepared_drf_response = {}

        # `requests_response` may not have `headers` attribute
        content_type = requests_response.headers.get('Content-Type')
        content_language = requests_response.headers.get('Content-Language')
        if content_type:
            prepared_drf_response['content_type'] = content_type
        if content_language:
            prepared_drf_response['headers'] = {
                'Content-Language': content_language
            }

        prepared_drf_response['status'] = requests_response.status_code

        try:
            prepared_drf_response['data'] = json.loads(requests_response.content)
        except ValueError as e:
            if not requests_response.status_code == status.HTTP_204_NO_CONTENT:
                prepared_drf_response['data'] = {
                    'detail': _(
                        'KoBoCAT returned an unexpected response: {}'.format(str(e))
                    )
                }

        return prepared_drf_response

    @staticmethod
    def __validate_bulk_update_payload(payload: dict) -> dict:
        """
        Validating the request payload for bulk updating of submissions
        """
        if 'submission_ids' not in payload:
            raise KobocatBulkUpdateSubmissionsClientException(
                detail=_('`submission_ids` must be included in the payload')
            )

        if not isinstance(payload['submission_ids'], list):
            raise KobocatBulkUpdateSubmissionsClientException(
                detail=_('`submission_ids` must be an array')
            )

        if len(payload['submission_ids']) == 0:
            raise KobocatBulkUpdateSubmissionsClientException(
                detail=_('`submission_ids` must contain at least one value')
            )

        if 'data' not in payload:
            raise KobocatBulkUpdateSubmissionsClientException(
                detail=_('`data` must be included in the payload')
            )

        if len(payload['data']) == 0:
            raise KobocatBulkUpdateSubmissionsClientException(
                detail=_('Payload must contain data to update the submissions')
            )

        return payload

    @classmethod
    def __prepare_bulk_update_payload(cls, request_data: dict) -> dict:
        """
        Preparing the request payload for bulk updating of submissions
        """
        payload = json.loads(request_data['payload'][0])
        validated_payload = cls.__validate_bulk_update_payload(payload)

        # Ensuring submission ids are integer values and unique
        try:
            validated_payload['submission_ids'] = list(
                set(map(int, validated_payload['submission_ids']))
            )
        except ValueError as e:
            raise KobocatBulkUpdateSubmissionsClientException(
                detail=_('`submission_ids` must only contain integer values')
            )

        # Sanitizing the payload of potentially destructive keys
        santized_payload = copy.deepcopy(validated_payload)
        for key in validated_payload['data']:
            if key in cls.PROTECTED_XML_FIELDS or (
                '/' in key and key.split('/')[0] in cls.PROTECTED_XML_FIELDS
            ):
                santized_payload['data'].pop(key)

        return santized_payload

    @staticmethod
    def __validate_bulk_update_submissions(submissions: list) -> list:
        if len(submissions) == 0:
            raise KobocatBulkUpdateSubmissionsClientException(
                detail=_('No submissions match the given `submission_ids`')
            )
        return submissions

    @staticmethod
    def __prepare_bulk_update_response(kc_responses: list) -> dict:
        """
        Formatting the response to allow for partial successes to be seen
        more explicitly.

        Args:
            kc_responses (list): A list containing dictionaries with keys of
            `_uuid` from the newly generated uuid and `response`, the response
            object received from Kobocat

        Returns:
            dict: formatted dict to be passed to a Response object and sent to
            the client
        """

        OPEN_ROSA_XML_MESSAGE = '{http://openrosa.org/http/response}message'

        # Unfortunately, the response message from OpenRosa is in XML format,
        # so it needs to be parsed before extracting the text
        results = []
        for response in kc_responses:
            try:
                message = _(
                    ET.fromstring(response['response'].content)
                    .find(OPEN_ROSA_XML_MESSAGE)
                    .text
                )
            except ET.ParseError:
                message = _('Something went wrong')

            results.append(
                {
                    'uuid': response['uuid'],
                    'status_code': response['response'].status_code,
                    'message': message,
                }
            )

        total_update_attempts = len(results)
        total_successes = [result['status_code'] for result in results].count(
            status.HTTP_201_CREATED
        )

        return {
            'status': status.HTTP_200_OK
            if total_successes > 0
            else status.HTTP_400_BAD_REQUEST,
            'data': {
                'count': total_update_attempts,
                'successes': total_successes,
                'failures': total_update_attempts - total_successes,
                'results': results,
            },
        }<|MERGE_RESOLUTION|>--- conflicted
+++ resolved
@@ -117,15 +117,7 @@
             string=url
         )
 
-<<<<<<< HEAD
-    def _kobocat_request(self, method, url, **kwargs):
-=======
-    @property
-    def backend_response(self):
-        return self.get_data('backend_response', {})
-
     def _kobocat_request(self, method, url, expect_formid=True, **kwargs):
->>>>>>> f71bc9a7
         """
         Make a POST or PATCH request and return parsed JSON. Keyword arguments,
         e.g. `data` and `files`, are passed through to `requests.request()`.
