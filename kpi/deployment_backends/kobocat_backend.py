--- conflicted
+++ resolved
@@ -597,18 +597,11 @@
         :return: generator<JSON>
         """
 
-<<<<<<< HEAD
-        kwargs['instances_ids'] = instances_ids
-        instances, total_count = MongoHelper.get_instances(self.mongo_userform_id,
-                                                           **kwargs)
-
-        self.current_submissions_count = total_count
-=======
         kwargs["instances_ids"] = instances_ids
         params = self.validate_submission_list_params(**kwargs)
 
-        instances = MongoHelper.get_instances(self.mongo_userform_id, **params)
->>>>>>> a14e2d4e
+        instances, total_count = MongoHelper.get_instances(self.mongo_userform_id, **params)
+        self.current_submissions_count = total_count
 
         return (
             MongoHelper.to_readable_dict(instance)
