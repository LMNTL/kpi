--- conflicted
+++ resolved
@@ -1,9 +1,6 @@
 # coding: utf-8
-<<<<<<< HEAD
 from __future__ import annotations
 
-=======
->>>>>>> b2b47937
 import copy
 import io
 import json
@@ -254,29 +251,6 @@
         )
         return MongoHelper.get_count(self.mongo_userform_id, **params)
 
-    @property
-    def current_month_submission_count(self):
-        try:
-            xform_id = self.xform_id
-        except InvalidXFormException:
-            return 0
-
-        today = timezone.now().date()
-        try:
-            monthly_counter = (
-                ReadOnlyKobocatMonthlyXFormSubmissionCounter.objects.only(
-                    'counter'
-                ).get(
-                    xform_id=xform_id,
-                    year=today.year,
-                    month=today.month,
-                )
-            )
-        except ReadOnlyKobocatMonthlyXFormSubmissionCounter.DoesNotExist:
-            return 0
-        else:
-            return monthly_counter.counter
-
     def connect(self, identifier=None, active=False):
         """
         `POST` initial survey content to KoBoCAT and create a new project.
@@ -369,6 +343,29 @@
             return {}
         else:
             return monthly_nlp_tracking
+
+    @property
+    def current_month_submission_count(self):
+        try:
+            xform_id = self.xform_id
+        except InvalidXFormException:
+            return 0
+
+        today = timezone.now().date()
+        try:
+            monthly_counter = (
+                ReadOnlyKobocatMonthlyXFormSubmissionCounter.objects.only(
+                    'counter'
+                ).get(
+                    xform_id=xform_id,
+                    year=today.year,
+                    month=today.month,
+                )
+            )
+        except ReadOnlyKobocatMonthlyXFormSubmissionCounter.DoesNotExist:
+            return 0
+        else:
+            return monthly_counter.counter
 
     @staticmethod
     def format_openrosa_datetime(dt: Optional[datetime] = None) -> str:
