# coding: utf-8
import copy
import io
import json
import posixpath
import re
import uuid
from collections import defaultdict
from datetime import datetime
from typing import Generator, Optional, Union
from urllib.parse import urlparse, urlencode
from xml.etree import ElementTree as ET

import pytz
import requests
from django.conf import settings
from django.core.exceptions import ImproperlyConfigured
from django.http import FileResponse
from django.utils.translation import gettext_lazy as t
from rest_framework import status
from rest_framework.authtoken.models import Token
from rest_framework.reverse import reverse

from kpi.constants import (
    SUBMISSION_FORMAT_TYPE_JSON,
    SUBMISSION_FORMAT_TYPE_XML,
    PERM_FROM_KC_ONLY,
    PERM_CHANGE_SUBMISSIONS,
    PERM_DELETE_SUBMISSIONS,
    PERM_VALIDATE_SUBMISSIONS,
    PERM_VIEW_SUBMISSIONS,
)
<<<<<<< HEAD
from kpi.exceptions import (
    AttachmentNotFound,
    InvalidXPathException,
    SubmissionNotFound,
)
=======
from kpi.exceptions import AttachmentNotFoundException, InvalidXPathException
>>>>>>> 2e948a96
from kpi.interfaces.sync_backend_media import SyncBackendMediaInterface
from kpi.models.asset_file import AssetFile
from kpi.models.object_permission import ObjectPermission
from kpi.models.paired_data import PairedData
from kpi.utils.log import logging
from kpi.utils.mongo_helper import MongoHelper
from kpi.utils.permissions import is_user_anonymous
from kpi.utils.datetime import several_minutes_from_now
from kpi.utils.xml import edit_submission_xml
from .base_backend import BaseDeploymentBackend
from .kc_access.shadow_models import (
    KobocatOneTimeAuthToken,
    KobocatXForm,
    ReadOnlyKobocatAttachment,
    ReadOnlyKobocatInstance,
)
from .kc_access.utils import (
    assign_applicable_kc_permissions,
    instance_count,
    last_submission_time
)
from ..exceptions import (
    BadFormatException,
    KobocatBulkUpdateSubmissionsClientException,
    KobocatDeploymentException,
    KobocatDuplicateSubmissionException,
)


class KobocatDeploymentBackend(BaseDeploymentBackend):
    """
    Used to deploy a project into KoBoCAT. Stores the project identifiers in the
    `self.asset._deployment_data` JSONBField (referred as "deployment data")
    """

    PROTECTED_XML_FIELDS = [
        '__version__',
        'formhub',
        'meta',
    ]

    SYNCED_DATA_FILE_TYPES = {
        AssetFile.FORM_MEDIA: 'media',
        AssetFile.PAIRED_DATA: 'paired_data',
    }

    def bulk_assign_mapped_perms(self):
        """
        Bulk assign all KoBoCAT permissions related to KPI permissions.
        Useful to assign permissions retroactively upon deployment.
        Beware: it only adds permissions, it does not remove or sync permissions.
        """
        users_with_perms = self.asset.get_users_with_perms(attach_perms=True)

        # if only the owner has permissions, no need to go further
        if len(users_with_perms) == 1 and \
                list(users_with_perms)[0].id == self.asset.owner_id:
            return

        for user, perms in users_with_perms.items():
            if user.id == self.asset.owner_id:
                continue
            assign_applicable_kc_permissions(self.asset, user, perms)

    def bulk_update_submissions(
        self, data: dict, user: 'auth.User'
    ) -> dict:
        """
        Allows for bulk updating of submissions proxied through KoBoCAT. A
        `deprecatedID` for each submission is given the previous value of
        `instanceID` and `instanceID` receives an updated uuid. For each key
        and value within `request_data`, either a new element is created on the
        submission's XML tree, or the existing value is replaced by the updated
        value.

        Args:
            data (dict): must contain a list of `submission_ids` and at
                least one other key:value field for updating the submissions
            user (User)

        Returns:
            dict: formatted dict to be passed to a Response object
        """
        submission_ids = self.validate_access_with_partial_perms(
            user=user,
            perm=PERM_CHANGE_SUBMISSIONS,
            submission_ids=data['submission_ids'],
            query=data['query'],
        )

        # If `submission_ids` is not empty, user has partial permissions.
        # Otherwise, they have have full access.
        if submission_ids:
            partial_perms = True
            # Reset query, because all the submission ids have been already
            # retrieve
            data['query'] = {}
        else:
            partial_perms = False
            submission_ids = data['submission_ids']

        submissions = self.get_submissions(
            user=user,
            format_type=SUBMISSION_FORMAT_TYPE_XML,
            submission_ids=submission_ids,
            query=data['query'],
        )

        if not self.current_submissions_count:
            raise KobocatBulkUpdateSubmissionsClientException(
                detail=t('No submissions match the given `submission_ids`')
            )

        update_data = self.__prepare_bulk_update_data(data['data'])
        kc_responses = []
        for submission in submissions:
            xml_parsed = ET.fromstring(submission)

            _uuid, uuid_formatted = self.generate_new_instance_id()

            # Updating xml fields for submission. In order to update an existing
            # submission, the current `instanceID` must be moved to the value
            # for `deprecatedID`.
            instance_id = xml_parsed.find('meta/instanceID')
            # If the submission has been edited before, it will already contain
            # a deprecatedID element - otherwise create a new element
            deprecated_id = xml_parsed.find('meta/deprecatedID')
            deprecated_id_or_new = (
                deprecated_id
                if deprecated_id is not None
                else ET.SubElement(xml_parsed.find('meta'), 'deprecatedID')
            )
            deprecated_id_or_new.text = instance_id.text
            instance_id.text = uuid_formatted

            # If the form has been updated with new fields and earlier
            # submissions have been selected as part of the bulk update,
            # a new element has to be created before a value can be set.
            # However, with this new power, arbitrary fields can be added
            # to the XML tree through the API.
            for path, value in update_data.items():
                edit_submission_xml(xml_parsed, path, value)

            # TODO: Might be worth refactoring this as it is also used when
            # duplicating a submission
            file_tuple = (_uuid, io.BytesIO(ET.tostring(xml_parsed)))
            files = {'xml_submission_file': file_tuple}
            # `POST` is required by OpenRosa spec https://docs.getodk.org/openrosa-form-submission
            headers = {}
            if partial_perms:
                headers.update(
                    KobocatOneTimeAuthToken.get_or_create_token(
                        user,
                        method='POST',
                        request_identifier='bulk_update_submissions',
                    ).get_header()
                )

            kc_request = requests.Request(
                method='POST',
                url=self.submission_url,
                files=files,
                headers=headers,
            )
            kc_response = self.__kobocat_proxy_request(
                kc_request, user=user
            )

            kc_responses.append(
                {
                    'uuid': _uuid,
                    'response': kc_response,
                }
            )

        return self.__prepare_bulk_update_response(kc_responses)

    def calculated_submission_count(self, user: 'auth.User', **kwargs) -> int:
        params = self.validate_submission_list_params(user,
                                                      validate_count=True,
                                                      **kwargs)
        return MongoHelper.get_count(self.mongo_userform_id, **params)

    def connect(self, identifier=None, active=False):
        """
        `POST` initial survey content to KoBoCAT and create a new project.
        Store results in deployment data.
        """
        # If no identifier was provided, construct one using
        # `settings.KOBOCAT_URL` and the uid of the asset
        if not identifier:
            # Use the external URL here; the internal URL will be substituted
            # in when appropriate
            if not settings.KOBOCAT_URL or not settings.KOBOCAT_INTERNAL_URL:
                raise ImproperlyConfigured(
                    'Both KOBOCAT_URL and KOBOCAT_INTERNAL_URL must be '
                    'configured before using KobocatDeploymentBackend'
                )
            kc_server = settings.KOBOCAT_URL
            username = self.asset.owner.username
            id_string = self.asset.uid
            identifier = '{server}/{username}/forms/{id_string}'.format(
                server=kc_server,
                username=username,
                id_string=id_string,
            )
        else:
            # Parse the provided identifier, which is expected to follow the
            # format http://kobocat_server/username/forms/id_string
            kc_server, kc_path = self.__parse_identifier(identifier)
            path_head, path_tail = posixpath.split(kc_path)
            id_string = path_tail
            path_head, path_tail = posixpath.split(path_head)
            if path_tail != 'forms':
                raise Exception('The identifier is not properly formatted.')
            path_head, path_tail = posixpath.split(path_head)
            if path_tail != self.asset.owner.username:
                raise Exception(
                    'The username in the identifier does not match the owner '
                    'of this asset.'
                )
            if path_head != '/':
                raise Exception('The identifier is not properly formatted.')

        url = self.external_to_internal_url('{}/api/v1/forms'.format(kc_server))
        xls_io = self.asset.to_xls_io(
            versioned=True, append={
                'settings': {
                    'id_string': id_string,
                    'form_title': self.asset.name,
                }
            }
        )

        # Payload contains `kpi_asset_uid` and `has_kpi_hook` for two reasons:
        # - KC `XForm`'s `id_string` can be different than `Asset`'s `uid`, then
        #   we can't rely on it to find its related `Asset`.
        # - Removing, renaming `has_kpi_hook` will force PostgreSQL to rewrite
        #   every record of `logger_xform`. It can be also used to filter
        #   queries as it is faster to query a boolean than string.
        payload = {
            'downloadable': active,
            'has_kpi_hook': self.asset.has_active_hooks,
            'kpi_asset_uid': self.asset.uid
        }
        files = {'xls_file': ('{}.xls'.format(id_string), xls_io)}
        json_response = self._kobocat_request(
            'POST', url, data=payload, files=files)
        self.store_data({
            'backend': 'kobocat',
            'identifier': self.internal_to_external_url(identifier),
            'active': json_response['downloadable'],
            'backend_response': json_response,
            'version': self.asset.version_id,
        })

    @staticmethod
    def format_openrosa_datetime(dt: Optional[datetime] = None) -> str:
        """
        Format a given datetime object or generate a new timestamp matching the
        OpenRosa datetime formatting
        """
        if dt is None:
            dt = datetime.now(tz=pytz.UTC)

        # Awkward check, but it's prescribed by
        # https://docs.python.org/3/library/datetime.html#determining-if-an-object-is-aware-or-naive
        if dt.tzinfo is None or dt.tzinfo.utcoffset(None) is None:
            raise ValueError('An offset-aware datetime is required')
        return dt.isoformat('T', 'milliseconds')

    def delete(self):
        """
        WARNING! Deletes all submitted data!
        """
        url = self.external_to_internal_url(self.backend_response['url'])
        try:
            self._kobocat_request('DELETE', url)
        except KobocatDeploymentException as e:
            if (
                hasattr(e, 'response')
                and e.response.status_code == status.HTTP_404_NOT_FOUND
            ):
                # The KC project is already gone!
                pass
            else:
                raise
        super().delete()

    def delete_submission(self, submission_id: int, user: 'auth.User') -> dict:
        """
        Delete a submission through KoBoCAT proxy

        It returns a dictionary which can used as Response object arguments
        """

        submission_ids = self.validate_access_with_partial_perms(
            user=user,
            perm=PERM_DELETE_SUBMISSIONS,
            submission_ids=[submission_id]
        )
        # If `submission_ids` is not empty, user has partial permissions.
        # Otherwise, they have have full access.
        headers = {}
        if submission_ids:
            headers.update(
                KobocatOneTimeAuthToken.get_or_create_token(
                    user,
                    method='DELETE',
                    request_identifier='delete_submission',
                ).get_header()
            )

        kc_url = self.get_submission_detail_url(submission_id)
        kc_request = requests.Request(
            method='DELETE', url=kc_url, headers=headers
        )
        kc_response = self.__kobocat_proxy_request(kc_request, user)

        return self.__prepare_as_drf_response_signature(kc_response)

    def delete_submissions(self, data: dict, user: 'auth.User') -> dict:
        """
        Bulk delete provided submissions through KoBoCAT proxy,
        authenticated by `user`'s API token.

        `data` should contains the submission ids or the query to get the subset
        of submissions to delete
        Example:
             {"submission_ids": [1, 2, 3]}
             or
             {"query": {"Question": "response"}
        """

        submission_ids = self.validate_access_with_partial_perms(
            user=user,
            perm=PERM_DELETE_SUBMISSIONS,
            submission_ids=data['submission_ids'],
            query=data['query'],
        )

        # If `submission_ids` is not empty, user has partial permissions.
        # Otherwise, they have have full access.
        headers = {}
        if submission_ids:
            # Remove query from `data` because all the submission ids have been
            # already retrieved
            data.pop('query', None)
            data['submission_ids'] = submission_ids
            headers.update(
                KobocatOneTimeAuthToken.get_or_create_token(
                    user,
                    method='DELETE',
                    request_identifier='delete_submissions',
                ).get_header()
            )

        kc_url = self.submission_list_url
        kc_request = requests.Request(
            method='DELETE', url=kc_url, json=data, headers=headers
        )
        kc_response = self.__kobocat_proxy_request(kc_request, user)

        return self.__prepare_as_drf_response_signature(kc_response)

    def duplicate_submission(
        self, submission_id: int, user: 'auth.User'
    ) -> dict:
        """
        Duplicates a single submission proxied through KoBoCAT. The submission
        with the given `submission_id` is duplicated and the `start`, `end` and
        `instanceID` parameters of the submission are reset before being posted
        to KoBoCAT.

        Returns a dict with message response from KoBoCAT and uuid of created
        submission if successful

        """

        submission_ids = self.validate_access_with_partial_perms(
            user=user,
            perm=PERM_CHANGE_SUBMISSIONS,
            submission_ids=[submission_id],
        )

        # If `submission_ids` is not empty, user has partial permissions.
        # Otherwise, they have have full access.
        headers = {}
        if submission_ids:
            headers.update(
                KobocatOneTimeAuthToken.get_or_create_token(
                    user,
                    method='POST',
                    request_identifier='duplicate_submission',
                ).get_header()
            )

        submission = self.get_submission(
            submission_id,
            user=user,
            format_type=SUBMISSION_FORMAT_TYPE_XML,
        )

        # parse XML string to ET object
        xml_parsed = ET.fromstring(submission)

        # attempt to update XML fields for duplicate submission. Note that
        # `start` and `end` are not guaranteed to be included in the XML object
        _uuid, uuid_formatted = self.generate_new_instance_id()
        date_formatted = self.format_openrosa_datetime()
        for date_field in ('start', 'end'):
            element = xml_parsed.find(date_field)
            # Even if the element is found, `bool(element)` is `False`. How
            # very un-Pythonic!
            if element is not None:
                element.text = date_formatted
        # Rely on `meta/instanceID` being present. If it's absent, something is
        # fishy enough to warrant raising an exception instead of continuing
        # silently
        xml_parsed.find('meta/instanceID').text = uuid_formatted

        file_tuple = (_uuid, io.BytesIO(ET.tostring(xml_parsed)))
        files = {'xml_submission_file': file_tuple}
        kc_request = requests.Request(
            method='POST', url=self.submission_url, files=files, headers=headers
        )
        kc_response = self.__kobocat_proxy_request(
            kc_request, user=user
        )

        if kc_response.status_code == status.HTTP_201_CREATED:
            return next(self.get_submissions(user, query={'_uuid': _uuid}))
        else:
            raise KobocatDuplicateSubmissionException

    @staticmethod
    def external_to_internal_url(url):
        """
        Replace the value of `settings.KOBOCAT_URL` with that of
        `settings.KOBOCAT_INTERNAL_URL` when it appears at the beginning of
        `url`
        """
        return re.sub(
            pattern='^{}'.format(re.escape(settings.KOBOCAT_URL)),
            repl=settings.KOBOCAT_INTERNAL_URL,
            string=url
        )

    @staticmethod
    def generate_new_instance_id() -> (str, str):
        """
        Returns:
            - Generated uuid
            - Formatted uuid for OpenRosa xml
        """
        _uuid = str(uuid.uuid4())
        return _uuid, f'uuid:{_uuid}'

    def get_attachment_content(
        self, submission_id: int, user: 'auth.User', xpath: str
    ) -> tuple:
        """
        Return a tuple which contains the file, its name and its mimetype.
        An exception is raised when the submission or the attachment is not found
        """
        submission_xml = self.get_submission(
            submission_id, user, format_type=SUBMISSION_FORMAT_TYPE_XML
        )

        if not submission_xml:
            raise SubmissionNotFound

        submission_tree = ET.ElementTree(ET.fromstring(submission_xml))
        element = submission_tree.find(xpath)

        try:
            attachment_filename = element.text
        except AttributeError:
            raise InvalidXPathException

        try:
            attachment = ReadOnlyKobocatAttachment.objects.get(
                instance_id=submission_id,
                media_file_basename=attachment_filename,
            )
        except ReadOnlyKobocatAttachment.DoesNotExist:
            raise AttachmentNotFound

        content = attachment.media_file.read()
        attachment.media_file.close()

<<<<<<< HEAD
        return (
            attachment.media_file_basename,
            content,
            attachment.mimetype,
        )
=======
        raise AttachmentNotFoundException
>>>>>>> 2e948a96

    def get_data_download_links(self):
        exports_base_url = '/'.join((
            settings.KOBOCAT_URL.rstrip('/'),
            self.asset.owner.username,
            'exports',
            self.backend_response['id_string']
        ))
        reports_base_url = '/'.join((
            settings.KOBOCAT_URL.rstrip('/'),
            self.asset.owner.username,
            'reports',
            self.backend_response['id_string']
        ))
        forms_base_url = '/'.join((
            settings.KOBOCAT_URL.rstrip('/'),
            self.asset.owner.username,
            'forms',
            self.backend_response['id_string']
        ))
        links = {
            # To be displayed in iframes
            'xls_legacy': '/'.join((exports_base_url, 'xls/')),
            'csv_legacy': '/'.join((exports_base_url, 'csv/')),
            'zip_legacy': '/'.join((exports_base_url, 'zip/')),
            'kml_legacy': '/'.join((exports_base_url, 'kml/')),
            # For GET requests that return files directly
            'xls': '/'.join((reports_base_url, 'export.xlsx')),
            'csv': '/'.join((reports_base_url, 'export.csv')),
        }
        return links

    def get_enketo_submission_url(
        self,
        submission_id: int,
        user: 'auth.User',
        params: dict = None,
        action_: str = 'edit',
    ) -> dict:
        """
        Get URLs of the submission from KoBoCAT through proxy
        """
        if action_ == 'edit':
            partial_perm = PERM_CHANGE_SUBMISSIONS
        elif action_ == 'view':
            partial_perm = PERM_VIEW_SUBMISSIONS
        else:
            raise NotImplementedError(
                "Only 'view' and 'edit' actions are currently supported"
            )

        submission_ids = self.validate_access_with_partial_perms(
            user=user,
            perm=partial_perm,
            submission_ids=[submission_id],
        )

        # If `submission_ids` is not empty, user has partial permissions.
        # Otherwise, they have have full access.
        headers = {}
        use_partial_perms = False
        if submission_ids:
            use_partial_perms = True
            headers.update(
                KobocatOneTimeAuthToken.get_or_create_token(
                    user,
                    method='GET',
                    request_identifier=f'get_enketo_submission_url_{action_}',
                ).get_header()
            )
        url = '{detail_url}/enketo_{action}'.format(
            detail_url=self.get_submission_detail_url(submission_id),
            action=action_,
        )
        kc_request = requests.Request(
            method='GET', url=url, params=params, headers=headers
        )
        kc_response = self.__kobocat_proxy_request(kc_request, user)

        # if `headers` is not empty, user has partial permissions. We need to
        # allow Enketo Express to communicate with KoBoCAT when data is
        # submitted. We whitelist the URL through KobocatOneTimeAuthToken
        # to make KoBoCAT accept the edited submission from this user
        if use_partial_perms and kc_response.status_code == status.HTTP_200_OK:
            json_response = kc_response.json()
            try:
                url = json_response['url']
            except KeyError:
                pass
            else:
                # Give the token a longer life in case the edit takes longer
                # than `KobocatOneTimeAuthToken` default expiration time
                KobocatOneTimeAuthToken.get_or_create_token(
                    user=user,
                    method='POST',
                    request_identifier=url,
                    use_identifier_as_token=True,
                    expiration_time=several_minutes_from_now(24 * 60)
                )

        return self.__prepare_as_drf_response_signature(kc_response)

    def get_enketo_survey_links(self):
        data = {
            'server_url': '{}/{}'.format(
                settings.KOBOCAT_URL.rstrip('/'),
                self.asset.owner.username
            ),
            'form_id': self.backend_response['id_string']
        }
        try:
            response = requests.post(
                f'{settings.ENKETO_URL}/{settings.ENKETO_SURVEY_ENDPOINT}',
                # bare tuple implies basic auth
                auth=(settings.ENKETO_API_TOKEN, ''),
                data=data
            )
            response.raise_for_status()
        except requests.exceptions.RequestException as e:
            # Don't 500 the entire asset view if Enketo is unreachable
            logging.error(
                'Failed to retrieve links from Enketo', exc_info=True)
            return {}
        try:
            links = response.json()
        except ValueError:
            logging.error('Received invalid JSON from Enketo', exc_info=True)
            return {}
        for discard in ('enketo_id', 'code', 'preview_iframe_url'):
            try:
                del links[discard]
            except KeyError:
                pass
        return links

    def get_signed_attachment_url_token(
        self,
        submission_id: int,
        user: 'auth.User',
        media_size: str,
        media_file: str,
    ) -> str:
        """
        Get a signed KoBoCAT attachment url which is granted once with a
        one time authentication token (sent through querystring parameters)
        If `user` has full access on submissions, the url is returned as-is.
        """
        submission_ids = self.validate_access_with_partial_perms(
            user=user,
            perm=PERM_VIEW_SUBMISSIONS,
            submission_ids=[submission_id],
        )

        url = (
            f'{settings.KOBOCAT_MEDIA_URL}{media_size}'
            f"?{urlencode({'media_file':media_file})}"
        )
        # If `submission_ids` is not empty, user has partial permissions.
        # Otherwise, they have have full access.
        if submission_ids:
            # Validate that the attachment does really belong to the submission.
            # We want to ensure the user is allowed to this media file.
            submission = self.get_submission(submission_id, user)
            try:
                suffix = settings.KOBOCAT_THUMBNAILS_SUFFIX_MAPPING[media_size]
            except KeyError:
                raise AttachmentNotFound

            is_allowed = False
            for attachment in submission['_attachments']:
                try:
                    kc_url = attachment[f'download{suffix}_url']
                except KeyError:
                    continue

                if kc_url == url:
                    is_allowed = True
                    break

            if not is_allowed:
                raise AttachmentNotFound

            token = KobocatOneTimeAuthToken.get_or_create_token(
                user, method='GET', request_identifier=url
            )
            url += f'&{KobocatOneTimeAuthToken.QS_PARAM}={token.token}'

        return url

    def get_submission_detail_url(self, submission_id: int) -> str:
        url = f'{self.submission_list_url}/{submission_id}'
        return url

    def get_submission_validation_status_url(self, submission_id: int) -> str:
        url = '{detail_url}/validation_status'.format(
            detail_url=self.get_submission_detail_url(submission_id)
        )
        return url

    def get_submissions(
        self,
        user: 'auth.User',
        format_type: str = SUBMISSION_FORMAT_TYPE_JSON,
        submission_ids: list = [],
        request: Optional['rest_framework.request.Request'] = None,
        **mongo_query_params
    ) -> Union[Generator[dict, None, None], list]:
        """
        Retrieve submissions that `user` is allowed to access.

        The format `format_type` can be either:
        - 'json' (See `kpi.constants.SUBMISSION_FORMAT_TYPE_JSON`)
        - 'xml' (See `kpi.constants.SUBMISSION_FORMAT_TYPE_XML`)

        Results can be filtered by submission ids. Moreover MongoDB filters can
        be passed through `query` to narrow down the results.

        If `user` has no access to these submissions or no matches are found,
        an empty generator is returned.

        If `format_type` is 'json', a generator of dictionaries is returned.
        Otherwise, if `format_type` is 'xml', a generator of strings is returned.

        If `request` is provided, submission attachments url are rewritten to
        point to KPI (instead of KoBoCAT).
        See `__rewrite_json_attachment_urls()`
        """

        mongo_query_params['submission_ids'] = submission_ids
        params = self.validate_submission_list_params(user,
                                                      format_type=format_type,
                                                      **mongo_query_params)

        if format_type == SUBMISSION_FORMAT_TYPE_JSON:
            submissions = self.__get_submissions_in_json(request, **params)
        elif format_type == SUBMISSION_FORMAT_TYPE_XML:
            submissions = self.__get_submissions_in_xml(**params)
        else:
            raise BadFormatException(
                "The format {} is not supported".format(format_type)
            )
        return submissions

    def get_validation_status(self, submission_id: int, user: 'auth.User') -> dict:
        url = self.get_submission_validation_status_url(submission_id)
        kc_request = requests.Request(method='GET', url=url)
        kc_response = self.__kobocat_proxy_request(kc_request, user)

        return self.__prepare_as_drf_response_signature(kc_response)

    @staticmethod
    def internal_to_external_url(url):
        """
        Replace the value of `settings.KOBOCAT_INTERNAL_URL` with that of
        `settings.KOBOCAT_URL` when it appears at the beginning of
        `url`
        """
        return re.sub(
            pattern='^{}'.format(re.escape(settings.KOBOCAT_INTERNAL_URL)),
            repl=settings.KOBOCAT_URL,
            string=url
        )

    @staticmethod
    def make_identifier(username, id_string):
        """
        Uses `settings.KOBOCAT_URL` to construct an identifier from a
        username and id string, without the caller having to specify a server
        or know the full format of KC identifiers
        """
        # No need to use the internal URL here; it will be substituted in when
        # appropriate
        return '{}/{}/forms/{}'.format(
            settings.KOBOCAT_URL,
            username,
            id_string
        )

    @property
    def mongo_userform_id(self):
        return '{}_{}'.format(self.asset.owner.username, self.xform_id_string)

    def redeploy(self, active=None):
        """
        Replace (overwrite) the deployment, keeping the same identifier, and
        optionally changing whether the deployment is active
        """
        if active is None:
            active = self.active
        url = self.external_to_internal_url(self.backend_response['url'])
        id_string = self.backend_response['id_string']
        xls_io = self.asset.to_xls_io(
            versioned=True, append={
                'settings': {
                    'id_string': id_string,
                    'form_title': self.asset.name,
                }
            }
        )
        payload = {
            'downloadable': active,
            'title': self.asset.name,
            'has_kpi_hook': self.asset.has_active_hooks
        }
        files = {'xls_file': ('{}.xls'.format(id_string), xls_io)}
        try:
            json_response = self._kobocat_request(
                'PATCH', url, data=payload, files=files)
            self.store_data({
                'active': json_response['downloadable'],
                'backend_response': json_response,
                'version': self.asset.version_id,
            })
        except KobocatDeploymentException as e:
            if hasattr(e, 'response') and e.response.status_code == 404:
                # Whoops, the KC project we thought we were going to overwrite
                # is gone! Try a standard deployment instead
                return self.connect(self.identifier, active)
            raise

        self.set_asset_uid()

    def remove_from_kc_only_flag(self,
                                 specific_user: Union[int, 'User'] = None):
        """
        Removes `from_kc_only` flag for ALL USERS unless `specific_user` is
        provided

        Args:
            specific_user (int, User): User object or pk
        """
        # This flag lets us know that permission assignments in KPI exist
        # only because they were copied from KoBoCAT (by `sync_from_kobocat`).
        # As soon as permissions are assigned through KPI, this flag must be
        # removed
        #
        # This method is here instead of `ObjectPermissionMixin` because
        # it's specific to KoBoCat as backend.

        # TODO: Remove this method after kobotoolbox/kobocat#642

        filters = {
            'permission__codename': PERM_FROM_KC_ONLY,
            'asset_id': self.asset.id,
        }
        if specific_user is not None:
            try:
                user_id = specific_user.pk
            except AttributeError:
                user_id = specific_user
            filters['user_id'] = user_id

        ObjectPermission.objects.filter(**filters).delete()

    def set_active(self, active):
        """
        `PATCH` active boolean of the survey.
        Store results in deployment data
        """
        # self.store_data is an alias for
        # self.asset._deployment_data.update(...)
        url = self.external_to_internal_url(
            self.backend_response['url'])
        payload = {
            'downloadable': bool(active)
        }
        json_response = self._kobocat_request('PATCH', url, data=payload)
        assert json_response['downloadable'] == bool(active)

        self.save_to_db({
            'active': json_response['downloadable'],
            'backend_response': json_response,
        })

    def set_asset_uid(self, force: bool = False) -> bool:
        """
        Link KoBoCAT `XForm` back to its corresponding KPI `Asset` by
        populating the `kpi_asset_uid` field (use KoBoCAT proxy to PATCH XForm).
        Useful when a form is created from the legacy upload form.
        Store results in deployment data.

        It returns `True` only if `XForm.kpi_asset_uid` field is updated
        during this call, otherwise `False`.
        """
        is_synchronized = not (
            force or
            self.backend_response.get('kpi_asset_uid', None) is None
        )
        if is_synchronized:
            return False

        url = self.external_to_internal_url(self.backend_response['url'])
        payload = {
            'kpi_asset_uid': self.asset.uid
        }
        json_response = self._kobocat_request('PATCH', url, data=payload)
        is_set = json_response['kpi_asset_uid'] == self.asset.uid
        assert is_set
        self.store_data({
            'backend_response': json_response,
        })
        return True

    def set_has_kpi_hooks(self):
        """
        `PATCH` `has_kpi_hooks` boolean of related KoBoCAT XForm.
        It lets KoBoCAT know whether it needs to notify KPI
        each time a submission comes in.

        Store results in deployment data
        """
        has_active_hooks = self.asset.has_active_hooks
        url = self.external_to_internal_url(
            self.backend_response['url'])
        payload = {
            'has_kpi_hooks': has_active_hooks,
            'kpi_asset_uid': self.asset.uid
        }

        try:
            json_response = self._kobocat_request('PATCH', url, data=payload)
        except KobocatDeploymentException as e:
            if (
                has_active_hooks is False
                and hasattr(e, 'response')
                and e.response.status_code == status.HTTP_404_NOT_FOUND
            ):
                # It's okay if we're trying to unset the active hooks flag and
                # the KoBoCAT project is already gone. See #2497
                pass
            else:
                raise
        else:
            assert json_response['has_kpi_hooks'] == has_active_hooks
            self.store_data({
                'backend_response': json_response,
            })

    def set_validation_status(self,
                              submission_id: int,
                              user: 'auth.User',
                              data: dict,
                              method: str) -> dict:
        """
        Update validation status through KoBoCAT proxy,
        authenticated by `user`'s API token.
        If `method` is `DELETE`, the status is reset to `None`

        It returns a dictionary which can used as Response object arguments
        """

        submission_ids = self.validate_access_with_partial_perms(
            user=user,
            perm=PERM_VALIDATE_SUBMISSIONS,
            submission_ids=[submission_id],
        )

        # If `submission_ids` is not empty, user has partial permissions.
        # Otherwise, they have have full access.
        headers = {}
        if submission_ids:
            headers.update(
                KobocatOneTimeAuthToken.get_or_create_token(
                    user,
                    method='PATCH',
                    request_identifier='set_validation_status',
                ).get_header()
            )

        kc_request_params = {
            'method': method,
            'url': self.get_submission_validation_status_url(submission_id),
            'headers': headers
        }

        if method == 'PATCH':
            kc_request_params.update({'json': data})

        kc_request = requests.Request(**kc_request_params)
        kc_response = self.__kobocat_proxy_request(kc_request, user)
        return self.__prepare_as_drf_response_signature(kc_response)

    def set_validation_statuses(self, user: 'auth.User', data: dict) -> dict:
        """
        Bulk update validation status for provided submissions through
        KoBoCAT proxy, authenticated by `user`'s API token.

        `data` should contains either the submission ids or the query to
        retrieve the subset of submissions chosen by then user.
        If none of them are provided, all the submissions are selected
        Examples:
            {"submission_ids": [1, 2, 3]}
            {"query":{"_validation_status.uid":"validation_status_not_approved"}
        """
        submission_ids = self.validate_access_with_partial_perms(
            user=user,
            perm=PERM_VALIDATE_SUBMISSIONS,
            submission_ids=data['submission_ids'],
            query=data['query'],
        )

        # If `submission_ids` is not empty, user has partial permissions.
        # Otherwise, they have have full access.
        headers = {}
        if submission_ids:
            # Remove query from `data` because all the submission ids have been
            # already retrieved
            data.pop('query', None)
            data['submission_ids'] = submission_ids
            headers.update(
                KobocatOneTimeAuthToken.get_or_create_token(
                    user,
                    method='PATCH',
                    request_identifier='set_validation_statuses',
                ).get_header()
            )

        # `PATCH` KC even if KPI receives `DELETE`
        url = self.submission_list_url
        kc_request = requests.Request(
            method='PATCH', url=url, headers=headers, json=data
        )
        kc_response = self.__kobocat_proxy_request(kc_request, user)
        return self.__prepare_as_drf_response_signature(kc_response)

    @property
    def submission_list_url(self):
        url = '{kc_base}/api/v1/data/{formid}'.format(
            kc_base=settings.KOBOCAT_INTERNAL_URL,
            formid=self.backend_response['formid']
        )
        return url

    @property
    def submission_url(self) -> str:
        url = '{kc_base}/submission'.format(
            kc_base=settings.KOBOCAT_URL,
        )
        return url

    def sync_media_files(self, file_type: str = AssetFile.FORM_MEDIA):

        url = self.external_to_internal_url(self.backend_response['url'])
        response = self._kobocat_request('GET', url)
        kc_files = defaultdict(dict)

        # Build a list of KoBoCAT metadata to compare with KPI
        for metadata in response.get('metadata', []):
            if metadata['data_type'] == self.SYNCED_DATA_FILE_TYPES[file_type]:
                kc_files[metadata['data_value']] = {
                    'pk': metadata['id'],
                    'url': metadata['url'],
                    'md5': metadata['file_hash'],
                    'from_kpi': metadata['from_kpi'],
                }

        kc_filenames = kc_files.keys()

        queryset = self._get_metadata_queryset(file_type=file_type)

        for media_file in queryset:

            backend_media_id = media_file.backend_media_id

            # File does not exist in KC
            if backend_media_id not in kc_filenames:
                if media_file.deleted_at is None:
                    # New file
                    self.__save_kc_metadata(media_file)
                else:
                    # Orphan, delete it
                    media_file.delete(force=True)
                continue

            # Existing file
            if backend_media_id in kc_filenames:
                kc_file = kc_files[backend_media_id]
                if media_file.deleted_at is None:
                    # If md5 differs, we need to re-upload it.
                    if media_file.md5_hash != kc_file['md5']:
                        if media_file.file_type == AssetFile.PAIRED_DATA:
                            self.__update_kc_metadata_hash(
                                media_file, kc_file['pk']
                            )
                        else:
                            self.__delete_kc_metadata(kc_file)
                            self.__save_kc_metadata(media_file)
                elif kc_file['from_kpi']:
                    self.__delete_kc_metadata(kc_file, media_file)
                else:
                    # Remote file has been uploaded directly to KC. We
                    # cannot delete it, but we need to vacuum KPI.
                    media_file.delete(force=True)
                    # Skip deletion of key corresponding to `backend_media_id`
                    # in `kc_files` to avoid unique constraint failure in case
                    # user deleted
                    # and re-uploaded the same file in a row between
                    # two deployments
                    # Example:
                    # - User uploads file1.jpg (pk == 1)
                    # - User deletes file1.jpg (pk == 1)
                    # - User re-uploads file1.jpg (pk == 2)
                    # Next time, 'file1.jpg' is encountered in this loop,
                    # it would try to re-upload to KC if its hash differs
                    # from KC version and would fail because 'file1.jpg'
                    # already exists in KC db.
                    continue

                # Remove current filename from `kc_files`.
                # All files which will remain in this dict (after this loop)
                # will be considered obsolete and will be deleted
                del kc_files[backend_media_id]

        # Remove KC orphan files previously uploaded through KPI
        for kc_file in kc_files.values():
            if kc_file['from_kpi']:
                self.__delete_kc_metadata(kc_file)

    @property
    def xform(self):
        if not hasattr(self, '_xform'):
            pk = self.backend_response['formid']
            xform = KobocatXForm.objects.filter(pk=pk).only(
                'user__username', 'id_string').first()
            if not (xform.user.username == self.asset.owner.username and
                    xform.id_string == self.xform_id_string):
                raise Exception(
                    'Deployment links to an unexpected KoBoCAT XForm')
            setattr(self, '_xform', xform)

        return self._xform

    @property
    def xform_id(self):
        return self.xform.pk

    @property
    def xform_id_string(self):
        return self.get_data('backend_response.id_string')

    @property
    def timestamp(self):
        try:
            return self.backend_response['date_modified']
        except KeyError:
            return None

    def _kobocat_request(self, method, url, expect_formid=True, **kwargs):
        """
        Make a POST or PATCH request and return parsed JSON. Keyword arguments,
        e.g. `data` and `files`, are passed through to `requests.request()`.

        If `expect_formid` is False, it bypasses the presence of 'formid'
        property in KoBoCAT response and returns the KoBoCAT response whatever
        it is.

        `kwargs` contains arguments to be passed to KoBoCAT request.
        """

        expected_status_codes = {
            'GET': 200,
            'POST': 201,
            'PATCH': 200,
            'DELETE': 204,
        }

        try:
            expected_status_code = expected_status_codes[method]
        except KeyError:
            raise NotImplementedError(
                'This backend does not implement the {} method'.format(method)
            )

        # Make the request to KC
        try:
            kc_request = requests.Request(method=method, url=url, **kwargs)
            response = self.__kobocat_proxy_request(kc_request,
                                                    user=self.asset.owner)

        except requests.exceptions.RequestException as e:
            # Failed to access the KC API
            # TODO: clarify that the user cannot correct this
            raise KobocatDeploymentException(detail=str(e))

        # If it's a no-content success, return immediately
        if response.status_code == expected_status_code == 204:
            return {}

        # Parse the response
        try:
            json_response = response.json()
        except ValueError as e:
            # Unparseable KC API output
            # TODO: clarify that the user cannot correct this
            raise KobocatDeploymentException(
                detail=str(e), response=response)

        # Check for failure
        if (
            response.status_code != expected_status_code
            or json_response.get('type') == 'alert-error'
            or (expect_formid and 'formid' not in json_response)
        ):
            if 'text' in json_response:
                # KC API refused us for a specified reason, likely invalid
                # input Raise a 400 error that includes the reason
                e = KobocatDeploymentException(detail=json_response['text'])
                e.status_code = status.HTTP_400_BAD_REQUEST
                raise e
            else:
                # Unspecified failure; raise 500
                raise KobocatDeploymentException(
                    detail='Unexpected KoBoCAT error {}: {}'.format(
                        response.status_code, response.content),
                    response=response
                )

        return json_response

    def _last_submission_time(self):
        id_string = self.backend_response['id_string']
        return last_submission_time(
            xform_id_string=id_string, user_id=self.asset.owner.pk)

    def _submission_count(self):
        id_string = self.backend_response['id_string']
        # avoid migrations from being created for kc_access mocked models
        # there should be a better way to do this, right?
        return instance_count(
            xform_id_string=id_string,
            user_id=self.asset.owner.pk,
        )

    def __delete_kc_metadata(
        self, kc_file_: dict, file_: Union[AssetFile, PairedData] = None
    ):
        """
        A simple utility to delete metadata in KoBoCAT through proxy.
        If related KPI file is provided (i.e. `file_`), it is deleted too.
        """
        # Delete file in KC
        self._kobocat_request('DELETE',
                              url=kc_file_['url'],
                              expect_formid=False)

        if file_ is None:
            return

        # Delete file in KPI if requested
        file_.delete(force=True)

    def __get_submissions_in_json(
        self,
        request: Optional['rest_framework.request.Request'] = None,
        **params
    ) -> Generator[dict, None, None]:
        """
        Retrieve submissions directly from Mongo.
        Submissions can be filtered with `params`.
        """
        mongo_cursor, total_count = MongoHelper.get_instances(
            self.mongo_userform_id, **params)

        # Python-only attribute used by `kpi.views.v2.data.DataViewSet.list()`
        self.current_submissions_count = total_count

        return (
            self.__rewrite_json_attachment_urls(
                MongoHelper.to_readable_dict(submission),
                request,
            )
            for submission in mongo_cursor
        )

    def __get_submissions_in_xml(
            self,
            **params
    ) -> Generator[str, None, None]:
        """
        Retrieve submissions directly from PostgreSQL.
        Submissions can be filtered with `params`.
        """

        mongo_filters = ['query', 'permission_filters']
        use_mongo = any(mongo_filter in mongo_filters for mongo_filter in params
                        if params.get(mongo_filter) is not None)

        if use_mongo:
            # We use Mongo to retrieve matching instances.
            params['fields'] = ['_id']
            # Force `sort` by `_id` for Mongo
            # See FIXME about sort in `BaseDeploymentBackend.validate_submission_list_params()`
            params['sort'] = {'_id': 1}
            submissions, count = MongoHelper.get_instances(
                self.mongo_userform_id, **params
            )
            submission_ids = [
                submission.get('_id')
                for submission in submissions
            ]
            self.current_submissions_count = count

        queryset = ReadOnlyKobocatInstance.objects.filter(
            xform_id=self.xform_id,
        )

        if len(submission_ids) > 0 or use_mongo:
            queryset = queryset.filter(id__in=submission_ids)

        # Python-only attribute used by `kpi.views.v2.data.DataViewSet.list()`
        if not use_mongo:
            self.current_submissions_count = queryset.count()

        # Force Sort by id
        # See FIXME about sort in `BaseDeploymentBackend.validate_submission_list_params()`
        queryset = queryset.order_by('id')

        # When using Mongo, data is already paginated,
        # no need to do it with PostgreSQL too.
        if not use_mongo:
            offset = params.get('start')
            limit = offset + params.get('limit')
            queryset = queryset[offset:limit]

        return (lazy_instance.xml for lazy_instance in queryset)

    @staticmethod
    def __kobocat_proxy_request(kc_request, user=None):
        """
        Send `kc_request`, which must specify `method` and `url` at a minimum.
        If the incoming request to be proxied is authenticated,
        logged-in user's API token will be added to `kc_request.headers`

        :param kc_request: requests.models.Request
        :param user: User
        :return: requests.models.Response
        """
        if not is_user_anonymous(user):
            token, created = Token.objects.get_or_create(user=user)
            kc_request.headers['Authorization'] = 'Token %s' % token.key
        session = requests.Session()
        return session.send(kc_request.prepare())

    @staticmethod
    def __parse_identifier(identifier: str) -> tuple:
        """
        Return a tuple of the KoBoCAT server and its path
        """
        parsed_identifier = urlparse(identifier)
        server = '{}://{}'.format(
            parsed_identifier.scheme, parsed_identifier.netloc)
        return server, parsed_identifier.path

    @staticmethod
    def __prepare_as_drf_response_signature(requests_response):
        """
        Prepares a dict from `Requests` response.
        Useful to get response from KoBoCAT and use it as a dict or pass it to
        DRF Response
        """

        prepared_drf_response = {}

        # `requests_response` may not have `headers` attribute
        content_type = requests_response.headers.get('Content-Type')
        content_language = requests_response.headers.get('Content-Language')
        if content_type:
            prepared_drf_response['content_type'] = content_type
        if content_language:
            prepared_drf_response['headers'] = {
                'Content-Language': content_language
            }

        prepared_drf_response['status'] = requests_response.status_code

        try:
            prepared_drf_response['data'] = json.loads(
                requests_response.content)
        except ValueError as e:
            if not requests_response.status_code == status.HTTP_204_NO_CONTENT:
                prepared_drf_response['data'] = {
                    'detail': t(
                        'KoBoCAT returned an unexpected response: {}'.format(
                            str(e))
                    )
                }

        return prepared_drf_response

    @classmethod
    def __prepare_bulk_update_data(cls, updates: dict) -> dict:
        """
        Preparing the request payload for bulk updating of submissions
        """
        # Sanitizing the payload of potentially destructive keys
        sanitized_updates = copy.deepcopy(updates)
        for key in updates:
            if (
                key in cls.PROTECTED_XML_FIELDS
                or '/' in key and key.split('/')[0] in cls.PROTECTED_XML_FIELDS
            ):
                sanitized_updates.pop(key)

        return sanitized_updates

    @staticmethod
    def __prepare_bulk_update_response(kc_responses: list) -> dict:
        """
        Formatting the response to allow for partial successes to be seen
        more explicitly.

        Args:
            kc_responses (list): A list containing dictionaries with keys of
            `_uuid` from the newly generated uuid and `response`, the response
            object received from KoBoCAT

        Returns:
            dict: formatted dict to be passed to a Response object and sent to
            the client
        """

        OPEN_ROSA_XML_MESSAGE = '{http://openrosa.org/http/response}message'

        # Unfortunately, the response message from OpenRosa is in XML format,
        # so it needs to be parsed before extracting the text
        results = []
        for response in kc_responses:
            try:
                message = (
                    ET.fromstring(response['response'].content)
                    .find(OPEN_ROSA_XML_MESSAGE)
                    .text
                )
            except ET.ParseError:
                message = t('Something went wrong')

            results.append(
                {
                    'uuid': response['uuid'],
                    'status_code': response['response'].status_code,
                    'message': message,
                }
            )

        total_update_attempts = len(results)
        total_successes = [result['status_code'] for result in results].count(
            status.HTTP_201_CREATED
        )

        return {
            'status': status.HTTP_200_OK
            if total_successes > 0
            else status.HTTP_400_BAD_REQUEST,
            'data': {
                'count': total_update_attempts,
                'successes': total_successes,
                'failures': total_update_attempts - total_successes,
                'results': results,
            },
        }

    def __rewrite_json_attachment_urls(
        self, submission: dict, request
    ) -> list:
        if not request or '_attachments' not in submission:
            return submission

        for attachment in submission['_attachments']:
            for size, suffix in settings.KOBOCAT_THUMBNAILS_SUFFIX_MAPPING.items():
                kpi_url = reverse(
                    'submission-attachments',
                    args=(self.asset.uid, submission['_id'], size),
                    request=request
                )
                key = f'download{suffix}_url'
                try:
                    attachment[key] = attachment[key].replace(
                        f'{settings.KOBOCAT_MEDIA_URL}{size}', kpi_url)
                except KeyError:
                    continue

        return submission

    def __save_kc_metadata(self, file_: SyncBackendMediaInterface):
        """
        Prepares request and data corresponding to the kind of media file
        (i.e. FileStorage or remote URL) to `POST` to KC through proxy.
        """
        identifier = self.identifier
        server, path_ = self.__parse_identifier(identifier)
        metadata_url = self.external_to_internal_url(f'{server}/api/v1/metadata')

        kwargs = {
            'data': {
                'data_value': file_.backend_media_id,
                'xform': self.xform_id,
                'data_type': self.SYNCED_DATA_FILE_TYPES[file_.file_type],
                'from_kpi': True,
                'data_filename': file_.filename,
                'data_file_type': file_.mimetype,
                'file_hash': file_.md5_hash,
            }
        }

        if not file_.is_remote_url:
            kwargs['files'] = {
                'data_file': (
                    file_.filename,
                    file_.content.file,
                    file_.mimetype,
                )
            }

        self._kobocat_request('POST',
                              url=metadata_url,
                              expect_formid=False,
                              **kwargs)

        file_.synced_with_backend = True
        file_.save(update_fields=['synced_with_backend'])

    def __update_kc_metadata_hash(
        self, file_: SyncBackendMediaInterface, kc_metadata_id: int
    ):
        """
        Update metadata hash in KC
        """
        identifier = self.identifier
        server, path_ = self.__parse_identifier(identifier)
        metadata_detail_url = self.external_to_internal_url(
            f'{server}/api/v1/metadata/{kc_metadata_id}'
        )

        data = {'file_hash': file_.md5_hash}
        self._kobocat_request('PATCH',
                              url=metadata_detail_url,
                              expect_formid=False,
                              data=data)

        file_.synced_with_backend = True
        file_.save(update_fields=['synced_with_backend'])<|MERGE_RESOLUTION|>--- conflicted
+++ resolved
@@ -30,15 +30,11 @@
     PERM_VALIDATE_SUBMISSIONS,
     PERM_VIEW_SUBMISSIONS,
 )
-<<<<<<< HEAD
 from kpi.exceptions import (
-    AttachmentNotFound,
+    AttachmentNotFoundException,
     InvalidXPathException,
-    SubmissionNotFound,
+    SubmissionNotFoundException,
 )
-=======
-from kpi.exceptions import AttachmentNotFoundException, InvalidXPathException
->>>>>>> 2e948a96
 from kpi.interfaces.sync_backend_media import SyncBackendMediaInterface
 from kpi.models.asset_file import AssetFile
 from kpi.models.object_permission import ObjectPermission
@@ -509,7 +505,7 @@
         )
 
         if not submission_xml:
-            raise SubmissionNotFound
+            raise SubmissionNotFoundException
 
         submission_tree = ET.ElementTree(ET.fromstring(submission_xml))
         element = submission_tree.find(xpath)
@@ -525,20 +521,16 @@
                 media_file_basename=attachment_filename,
             )
         except ReadOnlyKobocatAttachment.DoesNotExist:
-            raise AttachmentNotFound
+            raise AttachmentNotFoundException
 
         content = attachment.media_file.read()
         attachment.media_file.close()
 
-<<<<<<< HEAD
         return (
             attachment.media_file_basename,
             content,
             attachment.mimetype,
         )
-=======
-        raise AttachmentNotFoundException
->>>>>>> 2e948a96
 
     def get_data_download_links(self):
         exports_base_url = '/'.join((
