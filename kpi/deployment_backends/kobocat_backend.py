--- conflicted
+++ resolved
@@ -1109,8 +1109,7 @@
             # We use Mongo to retrieve matching instances.
             params['fields'] = [self.SUBMISSION_ID_FIELDNAME]
             # Force `sort` by `_id` for Mongo
-<<<<<<< HEAD
-            # See FIXME about sort in `BaseDeploymentBackend.validate_submission_list_params()`  # noqa
+            # See FIXME about sort in `BaseDeploymentBackend.validate_submission_list_params()`
             params['sort'] = {self.SUBMISSION_ID_FIELDNAME: 1}
             submissions, count = MongoHelper.get_instances(
                 self.mongo_userform_id, **params
@@ -1118,15 +1117,6 @@
             submission_ids = [
                 submission.get(self.SUBMISSION_ID_FIELDNAME)
                 for submission in submissions
-=======
-            # See FIXME about sort in `BaseDeploymentBackend.validate_submission_list_params()`
-            params['sort'] = {self.INSTANCE_ID_FIELDNAME: 1}
-            instances, count = MongoHelper.get_instances(self.mongo_userform_id,
-                                                         **params)
-            instance_ids = [
-                instance.get(self.INSTANCE_ID_FIELDNAME)
-                for instance in instances
->>>>>>> 06ef9b7b
             ]
             self.current_submissions_count = count
 
