# coding: utf-8
import copy
import io
import json
import posixpath
import re
import uuid
from collections import defaultdict
from datetime import datetime
from typing import Union, Generator
from urllib.parse import urlparse
from xml.etree import ElementTree as ET

import pytz
import requests
from django.conf import settings
from django.core.exceptions import ImproperlyConfigured, PermissionDenied
from django.http import QueryDict
from django.utils.translation import ugettext_lazy as _
from rest_framework import status
from rest_framework.authtoken.models import Token

from kpi.constants import (
    INSTANCE_FORMAT_TYPE_JSON,
    INSTANCE_FORMAT_TYPE_XML,
    PERM_FROM_KC_ONLY,
    PERM_CHANGE_SUBMISSIONS,
    PERM_DELETE_SUBMISSIONS,
    PERM_PARTIAL_SUBMISSIONS,
    PERM_VALIDATE_SUBMISSIONS,
)
from kpi.interfaces.sync_backend_media import SyncBackendMediaInterface
from kpi.models.asset_file import AssetFile
from kpi.models.object_permission import ObjectPermission
from kpi.models.paired_data import PairedData
from kpi.utils.log import logging
from kpi.utils.mongo_helper import MongoHelper
from .base_backend import BaseDeploymentBackend
from .kc_access.shadow_models import (
    ReadOnlyKobocatInstance,
    ReadOnlyKobocatXForm,
)
from .kc_access.utils import (
    assign_applicable_kc_permissions,
    instance_count,
    last_submission_time
)
from ..exceptions import (
    BadFormatException,
    KobocatBulkUpdateSubmissionsClientException,
    KobocatDeploymentException,
    KobocatDuplicateSubmissionException,
)


class KobocatDeploymentBackend(BaseDeploymentBackend):
    """
    Used to deploy a project into KC. Stores the project identifiers in the
    "self.asset.deployment_data" JSONField.
    """

    PROTECTED_XML_FIELDS = [
        '__version__',
        'formhub',
        'meta',
    ]

    @property
    def backend_response(self):
        return self.asset.deployment_data['backend_response']

    def bulk_assign_mapped_perms(self):
        """
        Bulk assign all KoBoCAT permissions related to KPI permissions.
        Useful to assign permissions retroactively upon deployment.
        Beware: it only adds permissions, it does not remove or sync permissions.
        """
        users_with_perms = self.asset.get_users_with_perms(attach_perms=True)

        # if only the owner has permissions, no need to go further
        if len(users_with_perms) == 1 and \
                list(users_with_perms)[0].id == self.asset.owner_id:
            return

        for user, perms in users_with_perms.items():
            if user.id == self.asset.owner_id:
                continue
            assign_applicable_kc_permissions(self.asset, user, perms)

    def bulk_update_submissions(
<<<<<<< HEAD
            self, request_data: dict, user: 'auth.User'
=======
            self, request_data: dict, requesting_user: 'auth.User'
>>>>>>> bbc4d651
    ) -> dict:
        """
        Allows for bulk updating of submissions proxied through KoBoCAT. A
        `deprecatedID` for each submission is given the previous value of
        `instanceID` and `instanceID` receives an updated uuid. For each key
        and value within `request_data`, either a new element is created on the
        submission's XML tree, or the existing value is replaced by the updated
        value.

        Args:
            request_data (dict): must contain a list of `submission_ids` and at
                least one other key:value field for updating the submissions
<<<<<<< HEAD
            user (int)
=======
            requesting_user (int)
>>>>>>> bbc4d651

        Returns:
            dict: formatted dict to be passed to a Response object
        """
        payload = self.__prepare_bulk_update_payload(request_data)
        instance_ids = payload.pop('submission_ids')
        self._validate_write_partial_permissions(
<<<<<<< HEAD
            user=user,
            perm=PERM_CHANGE_SUBMISSIONS,
            instance_ids=instance_ids,
        )
        submissions = self.get_submissions(
            user=user,
            format_type=INSTANCE_FORMAT_TYPE_XML,
            instance_ids=instance_ids
        )
=======
            user=requesting_user,
            perm=PERM_CHANGE_SUBMISSIONS,
            instance_ids=instance_ids,
        )
        submissions = list(self.get_submissions(
            requesting_user_id=requesting_user.pk,
            format_type=INSTANCE_FORMAT_TYPE_XML,
            instance_ids=instance_ids
        ))
>>>>>>> bbc4d651
        validated_submissions = self.__validate_bulk_update_submissions(
            submissions
        )

        kc_responses = []
        for submission in validated_submissions:
            xml_parsed = ET.fromstring(submission)

            _uuid, uuid_formatted = self.generate_new_instance_id()

            # Updating xml fields for submission. In order to update an existing
            # submission, the current `instanceID` must be moved to the value
            # for `deprecatedID`.
            instance_id = xml_parsed.find('meta/instanceID')
            # If the submission has been edited before, it will already contain
            # a deprecatedID element - otherwise create a new element
            deprecated_id = xml_parsed.find('meta/deprecatedID')
            deprecated_id_or_new = (
                deprecated_id
                if deprecated_id is not None
                else ET.SubElement(xml_parsed.find('meta'),
                                   'deprecatedID')
            )
            deprecated_id_or_new.text = instance_id.text
            instance_id.text = uuid_formatted

            # If the form has been updated with new fields and earlier
            # submissions have been selected as part of the bulk update,
            # a new element has to be created before a value can be set.
            # However, with this new power, arbitrary fields can be added
            # to the XML tree through the API.
            for k, v in payload['data'].items():
                # A potentially clunky way of taking groups and nested groups
                # into account when the elements don't exist on the XML tree
                # (which could be the case if the form has been updated). They
                # are iteratively attached to the tree since we can only
                # append one element deep per iteration
                if '/' in k:
                    accumulated_elements = []
                    for i, element in enumerate(k.split('/')):
                        if i == 0:
                            ET.SubElement(xml_parsed, element)
                            accumulated_elements.append(element)
                        else:
                            updated_xml_path = '/'.join(
                                accumulated_elements)
                            ET.SubElement(
                                xml_parsed.find(updated_xml_path),
                                element
                            )
                            accumulated_elements.append(element)

                element_to_update = xml_parsed.find(k)
                element_to_update_or_new = (
                    element_to_update
                    if element_to_update is not None
                    else ET.SubElement(xml_parsed, k)
                )
                element_to_update_or_new.text = v

            # TODO: Might be worth refactoring this as it is also used when
            # duplicating a submission
            file_tuple = (_uuid, io.BytesIO(ET.tostring(xml_parsed)))
            files = {'xml_submission_file': file_tuple}
            # `POST` is required by OpenRosa spec https://docs.getodk.org/openrosa-form-submission # noqa
            kc_request = requests.Request(
                method='POST', url=self.submission_url, files=files
            )
            kc_response = self.__kobocat_proxy_request(
                kc_request, user=self.asset.owner
            )

            kc_responses.append(
                {
                    'uuid': _uuid,
                    'response': kc_response,
                }
            )

        return self.__prepare_bulk_update_response(kc_responses)

    def calculated_submission_count(self, user: 'auth.User', **kwargs):
        params = self.validate_submission_list_params(user,
                                                      validate_count=True,
                                                      **kwargs)
        return MongoHelper.get_count(self.mongo_userform_id, **params)

    def connect(self, identifier=None, active=False):
        """
        POST initial survey content to kobocat and create a new project.
        store results in self.asset.deployment_data.
        """
        # If no identifier was provided, construct one using
        # `settings.KOBOCAT_URL` and the uid of the asset
        if not identifier:
            # Use the external URL here; the internal URL will be substituted
            # in when appropriate
            if not settings.KOBOCAT_URL or not settings.KOBOCAT_INTERNAL_URL:
                raise ImproperlyConfigured(
                    'Both KOBOCAT_URL and KOBOCAT_INTERNAL_URL must be '
                    'configured before using KobocatDeploymentBackend'
                )
            server = settings.KOBOCAT_URL
            username = self.asset.owner.username
            id_string = self.asset.uid
            identifier = '{server}/{username}/forms/{id_string}'.format(
                server=server,
                username=username,
                id_string=id_string,
            )
        else:
            # Parse the provided identifier, which is expected to follow the
            # format http://kobocat_server/username/forms/id_string
            server, parsed_identifier = self.__get_server_from_identifier(identifier)
            path_head, path_tail = posixpath.split(parsed_identifier.path)
            id_string = path_tail
            path_head, path_tail = posixpath.split(path_head)
            if path_tail != 'forms':
                raise Exception('The identifier is not properly formatted.')
            path_head, path_tail = posixpath.split(path_head)
            if path_tail != self.asset.owner.username:
                raise Exception(
                    'The username in the identifier does not match the owner '
                    'of this asset.'
                )
            if path_head != '/':
                raise Exception('The identifier is not properly formatted.')

        url = self.external_to_internal_url('{}/api/v1/forms'.format(server))
        xls_io = self.asset.to_xls_io(
            versioned=True, append={
                'settings': {
                    'id_string': id_string,
                    'form_title': self.asset.name,
                }
            }
        )

        # Payload contains `kpi_asset_uid` and `has_kpi_hook` for two reasons:
        # - KC `XForm`'s `id_string` can be different than `Asset`'s `uid`, then
        #   we can't rely on it to find its related `Asset`.
        # - Removing, renaming `has_kpi_hook` will force PostgreSQL to rewrite
        #   every record of `logger_xform`. It can be also used to filter
        #   queries as it is faster to query a boolean than string.
        # Don't forget to run Management Command `populate_kc_xform_kpi_asset_uid`
        payload = {
            'downloadable': active,
            'has_kpi_hook': self.asset.has_active_hooks,
            'kpi_asset_uid': self.asset.uid
        }
        files = {'xls_file': ('{}.xls'.format(id_string), xls_io)}
        json_response = self._kobocat_request(
            'POST', url, data=payload, files=files)
        self.store_data({
            'backend': 'kobocat',
            'identifier': self.internal_to_external_url(identifier),
            'active': json_response['downloadable'],
            'backend_response': json_response,
            'version': self.asset.version_id,
        })

    def delete(self):
        """
        WARNING! Deletes all submitted data!
        """
        url = self.external_to_internal_url(self.backend_response['url'])
        try:
            self._kobocat_request('DELETE', url)
        except KobocatDeploymentException as e:
            if (
                    hasattr(e, 'response')
                    and e.response.status_code == status.HTTP_404_NOT_FOUND
            ):
                # The KC project is already gone!
                pass
            else:
                raise
        super().delete()

    def delete_submission(self, pk: int, user: 'auth.User') -> dict:
        """
        Deletes a submission through KoBoCAT proxy
        """

        self._validate_write_partial_permissions(
<<<<<<< HEAD
            user=user,
=======
            requesting_user=user,
>>>>>>> bbc4d651
            perm=PERM_DELETE_SUBMISSIONS,
            instance_ids=[pk]
        )

        kc_url = self.get_submission_detail_url(pk)
        kc_request = requests.Request(method='DELETE', url=kc_url)
        kc_response = self.__kobocat_proxy_request(kc_request, user)

        return self.__prepare_as_drf_response_signature(kc_response)

    def delete_submissions(self, data: QueryDict, user: 'auth.User') -> dict:
        """
        Deletes provided submissions through KoBoCAT proxy

        `data` contains the payload posted with `DELETE` request, and it should
        contain all submission ids to delete.
        Example:
             {"payload": {"submission_ids": [1,2,3]}}

        """

        self._validate_write_partial_permissions(
<<<<<<< HEAD
            user=user,
=======
            requesting_user=user,
>>>>>>> bbc4d651
            perm=PERM_DELETE_SUBMISSIONS,
            instance_ids=data['payload']['submissions_ids'],
        )

        kc_url = self.submission_list_url
        kc_request = requests.Request(method='DELETE', url=kc_url, data=data)
        kc_response = self.__kobocat_proxy_request(kc_request, user)

        return self.__prepare_as_drf_response_signature(kc_response)

    def duplicate_submission(
<<<<<<< HEAD
            self, user: 'auth.User', instance_id: int
=======
            self, requesting_user: 'auth.User', instance_id: int
>>>>>>> bbc4d651
    ) -> dict:
        """
        Duplicates a single submission proxied through KoBoCAT. The submission
        with the given `instance_id` is duplicated and the `start`, `end` and
        `instanceID` parameters of the submission are reset before being posted
        to KoBoCAT.

        Returns a dict with message response from KoBoCAT and uuid of created
        submission if successful
        """

        self._validate_write_partial_permissions(
<<<<<<< HEAD
            user=user,
=======
            user=requesting_user,
>>>>>>> bbc4d651
            perm=PERM_CHANGE_SUBMISSIONS,
            instance_ids=[instance_id],
        )

<<<<<<< HEAD
        submission = self.get_submission(
            instance_id,
            user=user,
            format_type=INSTANCE_FORMAT_TYPE_XML,
=======
        submissions = self.get_submissions(
            requesting_user_id=requesting_user.pk,
            format_type=INSTANCE_FORMAT_TYPE_XML,
            instance_ids=[instance_id]
>>>>>>> bbc4d651
        )

        # parse XML string to ET object
        xml_parsed = ET.fromstring(submission)

        # attempt to update XML fields for duplicate submission. Note that
        # `start` and `end` are not guaranteed to be included in the XML object
        _uuid, uuid_formatted = self.generate_new_instance_id()
        date_formatted = self.format_openrosa_datetime()
        for date_field in ('start', 'end'):
            element = xml_parsed.find(date_field)
            # Even if the element is found, `bool(element)` is `False`. How
            # very un-Pythonic!
            if element is not None:
                element.text = date_formatted
        # Rely on `meta/instanceID` being present. If it's absent, something is
        # fishy enough to warrant raising an exception instead of continuing
        # silently
        xml_parsed.find('meta/instanceID').text = uuid_formatted

        file_tuple = (_uuid, io.BytesIO(ET.tostring(xml_parsed)))
        files = {'xml_submission_file': file_tuple}
        kc_request = requests.Request(
            method='POST', url=self.submission_url, files=files
        )
        kc_response = self.__kobocat_proxy_request(
            kc_request, user=self.asset.owner
        )

        if kc_response.status_code == status.HTTP_201_CREATED:
            return next(
<<<<<<< HEAD
                self.get_submissions(user, query={'_uuid': _uuid})
=======
                self.get_submissions(requesting_user.pk, query={'_uuid': _uuid})
>>>>>>> bbc4d651
            )
        else:
            raise KobocatDuplicateSubmissionException

    @staticmethod
    def external_to_internal_url(url):
        """
        Replace the value of `settings.KOBOCAT_URL` with that of
        `settings.KOBOCAT_INTERNAL_URL` when it appears at the beginning of
        `url`
        """
        return re.sub(
            pattern='^{}'.format(re.escape(settings.KOBOCAT_URL)),
            repl=settings.KOBOCAT_INTERNAL_URL,
            string=url
        )

    @staticmethod
    def format_openrosa_datetime(dt: datetime = None) -> str:
        """
        Format a given datetime object or generate a new timestamp matching the
        OpenRosa datetime formatting
        """
        if dt is None:
            dt = datetime.now(tz=pytz.UTC)

        # Awkward check, but it's prescribed by
        # https://docs.python.org/3/library/datetime.html#determining-if-an-object-is-aware-or-naive
        if dt.tzinfo is None or dt.tzinfo.utcoffset(None) is None:
            raise ValueError('An offset-aware datetime is required')
        return dt.isoformat('T', 'milliseconds')

    @staticmethod
    def generate_new_instance_id() -> (str, str):
        """
        Returns:
            - Generated uuid
            - Formatted uuid for OpenRosa xml
        """
        _uuid = str(uuid.uuid4())
        return _uuid, f'uuid:{_uuid}'

    def get_enketo_survey_links(self):
        data = {
            'server_url': '{}/{}'.format(
                settings.KOBOCAT_URL.rstrip('/'),
                self.asset.owner.username
            ),
            'form_id': self.backend_response['id_string']
        }
        try:
            response = requests.post(
                '{}{}'.format(
                    settings.ENKETO_SERVER, settings.ENKETO_SURVEY_ENDPOINT),
                # bare tuple implies basic auth
                auth=(settings.ENKETO_API_TOKEN, ''),
                data=data
            )
            response.raise_for_status()
        except requests.exceptions.RequestException as e:
            # Don't 500 the entire asset view if Enketo is unreachable
            logging.error(
                'Failed to retrieve links from Enketo', exc_info=True)
            return {}
        try:
            links = response.json()
        except ValueError:
            logging.error('Received invalid JSON from Enketo', exc_info=True)
            return {}
        for discard in ('enketo_id', 'code', 'preview_iframe_url'):
            try:
                del links[discard]
            except KeyError:
                pass
        return links

    def get_data_download_links(self):
        exports_base_url = '/'.join((
            settings.KOBOCAT_URL.rstrip('/'),
            self.asset.owner.username,
            'exports',
            self.backend_response['id_string']
        ))
        reports_base_url = '/'.join((
            settings.KOBOCAT_URL.rstrip('/'),
            self.asset.owner.username,
            'reports',
            self.backend_response['id_string']
        ))
        forms_base_url = '/'.join((
            settings.KOBOCAT_URL.rstrip('/'),
            self.asset.owner.username,
            'forms',
            self.backend_response['id_string']
        ))
        links = {
            # To be displayed in iframes
            'xls_legacy': '/'.join((exports_base_url, 'xls/')),
            'csv_legacy': '/'.join((exports_base_url, 'csv/')),
            'zip_legacy': '/'.join((exports_base_url, 'zip/')),
            'kml_legacy': '/'.join((exports_base_url, 'kml/')),
            # For GET requests that return files directly
            'xls': '/'.join((reports_base_url, 'export.xlsx')),
            'csv': '/'.join((reports_base_url, 'export.csv')),
        }
        return links

    def get_submission_detail_url(self, submission_pk):
        url = '{list_url}/{pk}'.format(
            list_url=self.submission_list_url,
            pk=submission_pk
        )
        return url

    def get_submission_edit_url(self, submission_pk, user, params=None):
        """
        Gets edit URL of the submission from `kc` through proxy

        :param submission_pk: int
        :param user: User
        :param params: dict
        :return: dict
        """
        url = '{detail_url}/enketo'.format(
            detail_url=self.get_submission_detail_url(submission_pk))
        kc_request = requests.Request(method='GET', url=url, params=params)
        kc_response = self.__kobocat_proxy_request(kc_request, user)

        return self.__prepare_as_drf_response_signature(kc_response)

    def get_submission_validation_status_url(self, submission_pk):
        url = '{detail_url}/validation_status'.format(
            detail_url=self.get_submission_detail_url(submission_pk)
        )
        return url

    def get_submissions(self,
                        user: 'auth.User',
                        format_type: str = INSTANCE_FORMAT_TYPE_JSON,
                        instance_ids: list = [],
                        **kwargs: dict) -> Generator[dict, None, None]:
        """
        Retrieves submissions which `user` is allowed to access
        The format `format_type` can be either:
        - 'json' (See `kpi.constants.INSTANCE_FORMAT_TYPE_JSON)
        - 'xml' (See `kpi.constants.INSTANCE_FORMAT_TYPE_XML)

<<<<<<< HEAD
        Results can be filtered on instance ids and/or MongoDB filters can be
        passed through `kwargs`
=======
        Returns:
            (dict|str|`None`): Depending on `format_type`, it can return:
                - Mongo JSON representation as a dict
                - Instances' XML as string
                - `None` if no results
>>>>>>> bbc4d651
        """

        kwargs['instance_ids'] = instance_ids
        params = self.validate_submission_list_params(user,
                                                      format_type=format_type,
                                                      **kwargs)

        if format_type == INSTANCE_FORMAT_TYPE_JSON:
            submissions = self.__get_submissions_in_json(**params)
        elif format_type == INSTANCE_FORMAT_TYPE_XML:
            submissions = self.__get_submissions_in_xml(**params)
        else:
            raise BadFormatException(
                "The format {} is not supported".format(format_type)
            )
        return submissions

    def get_validation_status(self, submission_pk, params, user):
        url = self.get_submission_validation_status_url(submission_pk)
        kc_request = requests.Request(method='GET', url=url, data=params)
        kc_response = self.__kobocat_proxy_request(kc_request, user)
        return self.__prepare_as_drf_response_signature(kc_response)

    @staticmethod
    def internal_to_external_url(url):
        """
        Replace the value of `settings.KOBOCAT_INTERNAL_URL` with that of
        `settings.KOBOCAT_URL` when it appears at the beginning of
        `url`
        """
        return re.sub(
            pattern='^{}'.format(re.escape(settings.KOBOCAT_INTERNAL_URL)),
            repl=settings.KOBOCAT_URL,
            string=url
        )

    def is_paired_data(self, value: str) -> bool:
        pattern = (
            rf'{settings.KOBOFORM_URL}/api/v2/assets/'
            rf'{self.asset.uid}/paired-data/pd[^\/]+/external\.xml$'
        )
        return re.match(pattern, value)

    @staticmethod
    def make_identifier(username, id_string):
        """
        Uses `settings.KOBOCAT_URL` to construct an identifier from a
        username and id string, without the caller having to specify a server
        or know the full format of KC identifiers
        """
        # No need to use the internal URL here; it will be substituted in when
        # appropriate
        return '{}/{}/forms/{}'.format(
            settings.KOBOCAT_URL,
            username,
            id_string
        )

    @property
    def mongo_userform_id(self):
        return '{}_{}'.format(self.asset.owner.username, self.xform_id_string)

    def redeploy(self, active=None):
        """
        Replace (overwrite) the deployment, keeping the same identifier, and
        optionally changing whether the deployment is active
        """
        if active is None:
            active = self.active
        url = self.external_to_internal_url(self.backend_response['url'])
        id_string = self.backend_response['id_string']
        xls_io = self.asset.to_xls_io(
            versioned=True, append={
                'settings': {
                    'id_string': id_string,
                    'form_title': self.asset.name,
                }
            }
        )
        payload = {
            'downloadable': active,
            'title': self.asset.name,
            'has_kpi_hook': self.asset.has_active_hooks
        }
        files = {'xls_file': ('{}.xls'.format(id_string), xls_io)}
        try:
            json_response = self._kobocat_request(
                'PATCH', url, data=payload, files=files)
            self.store_data({
                'active': json_response['downloadable'],
                'backend_response': json_response,
                'version': self.asset.version_id,
            })
        except KobocatDeploymentException as e:
            if hasattr(e, 'response') and e.response.status_code == 404:
                # Whoops, the KC project we thought we were going to overwrite
                # is gone! Try a standard deployment instead
                return self.connect(self.identifier, active)
            raise

        self.set_asset_uid()

    def remove_from_kc_only_flag(self, specific_user: Union[int, 'User'] = None):
        """
        Removes `from_kc_only` flag for ALL USERS unless `specific_user` is
        provided

        Args:
            specific_user (int, User): User object or pk
        """
        # This flag lets us know that permission assignments in KPI exist
        # only because they were copied from KoBoCAT (by `sync_from_kobocat`).
        # As soon as permissions are assigned through KPI, this flag must be
        # removed
        #
        # This method is here instead of `ObjectPermissionMixin` because
        # it's specific to KoBoCat as backend.

        # TODO: Remove this method after kobotoolbox/kobocat#642

        filters = {
            'permission__codename': PERM_FROM_KC_ONLY,
            'asset_id': self.asset.id,
        }
        if specific_user is not None:
            try:
                user_id = specific_user.pk
            except AttributeError:
                user_id = specific_user
            filters['user_id'] = user_id

        ObjectPermission.objects.filter(**filters).delete()

    def set_active(self, active):
        """
        PATCH active boolean of survey.
        store results in self.asset.deployment_data
        """
        # self.store_data is an alias for
        # self.asset._deployment_data.update(...)
        url = self.external_to_internal_url(
            self.backend_response['url'])
        payload = {
            'downloadable': bool(active)
        }
        json_response = self._kobocat_request('PATCH', url, data=payload)
        assert json_response['downloadable'] == bool(active)
        self.store_data({
            'active': json_response['downloadable'],
            'backend_response': json_response,
        })

    def set_asset_uid(self, force=False):
        """
        Link KoBoCAT `XForm` back to its corresponding KPI `Asset` by
        populating the `kpi_asset_uid` field (use KoBoCAT proxy to PATCH XForm).
        Useful when a form is created from the legacy upload form.
        Store results in self.asset.deployment_data

        Returns:
            bool: returns `True` only if `XForm.kpi_asset_uid` field is updated
                  during this call, otherwise `False`.
        """
        is_synchronized = not (
            force or
            self.backend_response.get('kpi_asset_uid', None) is None
        )
        if is_synchronized:
            return False

        url = self.external_to_internal_url(self.backend_response['url'])
        payload = {
            'kpi_asset_uid': self.asset.uid
        }
        json_response = self._kobocat_request('PATCH', url, data=payload)
        is_set = json_response['kpi_asset_uid'] == self.asset.uid
        assert is_set
        self.store_data({
            'backend_response': json_response,
        })
        return True

    def set_has_kpi_hooks(self):
        """
        PATCH `has_kpi_hooks` boolean of survey.
        It lets KoBoCAT know whether it needs to ping KPI
        each time a submission comes in.

        Store results in self.asset.deployment_data
        """
        has_active_hooks = self.asset.has_active_hooks
        url = self.external_to_internal_url(
            self.backend_response['url'])
        payload = {
            'has_kpi_hooks': has_active_hooks,
            'kpi_asset_uid': self.asset.uid
        }

        try:
            json_response = self._kobocat_request('PATCH', url, data=payload)
        except KobocatDeploymentException as e:
            if (
                    has_active_hooks is False
                    and hasattr(e, 'response')
                    and e.response.status_code == status.HTTP_404_NOT_FOUND
            ):
                # It's okay if we're trying to unset the active hooks flag and
                # the KoBoCAT project is already gone. See #2497
                pass
            else:
                raise
        else:
            assert json_response['has_kpi_hooks'] == has_active_hooks
            self.store_data({
                'backend_response': json_response,
            })

    def set_validation_status(self,
                              submission_pk: int,
                              data: dict,
                              user: 'auth.User',
                              method: str) -> dict:
        """
        Updates validation status in KoBoCAT through the proxy.
        `data` is values that need to be updated if method is `PATCH`.
        Otherwise, if method is `DELETE`, it resets the status to `None`.

        It returns the proxy response formatted as dictionary to be passed to
        a Response object
        """
        kc_request_params = {
            'method': method,
            'url': self.get_submission_validation_status_url(submission_pk)
        }
        if method == 'PATCH':
            kc_request_params.update({
                'json': data
            })
        kc_request = requests.Request(**kc_request_params)
        kc_response = self.__kobocat_proxy_request(kc_request, user)
        return self.__prepare_as_drf_response_signature(kc_response)

    def set_validation_statuses(self, data: dict, user: 'auth.User') -> dict:
        """
        Bulk updates validation statuses in KoBoCAT through the proxy.
        `data` is values that need to be updated.

        It returns the proxy response formatted as dictionary to be passed to
        a Response object
        """
        url = self.submission_list_url
        data = data.copy()  # Need to get a copy to update the dict

        # `PATCH` KC even if kpi receives `DELETE`
        kc_request = requests.Request(method='PATCH', url=url, json=data)
        kc_response = self.__kobocat_proxy_request(kc_request, user)
        return self.__prepare_as_drf_response_signature(kc_response)

    @property
    def submission_list_url(self):
        url = '{kc_base}/api/v1/data/{formid}'.format(
            kc_base=settings.KOBOCAT_INTERNAL_URL,
            formid=self.backend_response['formid']
        )
        return url

    @property
    def submission_url(self) -> str:
        url = '{kc_base}/submission'.format(
            kc_base=settings.KOBOCAT_URL,
        )
        return url

    def sync_media_files(self, file_type: str = AssetFile.FORM_MEDIA):

        url = self.external_to_internal_url(self.backend_response['url'])
        response = self._kobocat_request('GET', url)
        kc_files = defaultdict(dict)

        # Build a list of KoBoCAT metadata to compare with KPI
        for metadata in response.get('metadata', []):
            is_paired_data = self.is_paired_data(metadata['data_value'])
            if (
                metadata['data_type'] == 'media'
                and (
                    file_type == AssetFile.FORM_MEDIA and not is_paired_data
                    or file_type == AssetFile.PAIRED_DATA and is_paired_data
                )
            ):
                kc_files[metadata['data_value']] = {
                    'url': metadata['url'],
                    'md5': metadata['file_hash'],
                    'from_kpi': metadata['from_kpi'],
                }

        kc_filenames = kc_files.keys()

        queryset = self._get_metadata_queryset(file_type=file_type)

        for obj in queryset:

            uniq = obj.backend_uniqid

            # File does not exist in KC
            if uniq not in kc_filenames:
                if obj.deleted_at is None:
                    # New file
                    self.__save_kc_metadata(obj)
                else:
                    # Orphan, delete it
                    obj.delete(force=True)
                continue

            # Existing file
            if uniq in kc_filenames:
                kc_file = kc_files[uniq]
                if obj.deleted_at is None:
                    # If md5 differs, we need to re-upload it.
                    if obj.hash != kc_file['md5']:
                        self.__delete_kc_metadata(kc_file)
                        self.__save_kc_metadata(obj)
                elif kc_file['from_kpi']:
                    self.__delete_kc_metadata(kc_file, obj)
                else:
                    # Remote file has been uploaded directly to KC. We
                    # cannot delete it, but we need to vacuum KPI.
                    obj.delete(force=True)
                    # Skip deletion of key corresponding to `uniq` in `kc_files`
                    # to avoid unique constraint failure in case user deleted
                    # and re-uploaded the same file in a row between
                    # two deployments
                    # Example:
                    # - User uploads file1.jpg (pk == 1)
                    # - User deletes file1.jpg (pk == 1)
                    # - User re-uploads file1.jpg (pk == 2)
                    # Next time, 'file1.jpg' is encountered in this loop,
                    # it would try to re-upload to KC if its hash differs
                    # from KC version and would fail because 'file1.jpg'
                    # already exists in KC db.
                    continue

                # Remove current filename from `kc_files`.
                # All files which will remain in this dict (after this loop)
                # will be considered obsolete and will be deleted
                del kc_files[uniq]

        # Remove KC orphan files previously uploaded through KPI
        for kc_file in kc_files.values():
            if kc_file['from_kpi']:
                self.__delete_kc_metadata(kc_file)

    @property
    def timestamp(self):
        try:
            return self.backend_response['date_modified']
        except KeyError:
            return None

    @property
    def xform(self):
        if not hasattr(self, '_xform'):
            pk = self.asset.deployment_data.get('backend_response', {}).get('formid')
            xform = ReadOnlyKobocatXForm.objects.filter(pk=pk).only(
                'user__username', 'id_string').first()
            if not (xform.user.username == self.asset.owner.username and
                    xform.id_string == self.xform_id_string):
                raise Exception('Deployment links to an unexpected KoBoCAT XForm')
            setattr(self, '_xform', xform)

        return self._xform

    @property
    def xform_id(self):
        return self.xform.pk

    @property
    def xform_id_string(self):
        return self.asset.deployment_data.get('backend_response', {}).get('id_string')

    def _last_submission_time(self):
        _deployment_data = self.asset.deployment_data
        id_string = _deployment_data['backend_response']['id_string']
        return last_submission_time(
            xform_id_string=id_string, user_id=self.asset.owner.pk)

    def _kobocat_request(self, method, url, **kwargs):
        """
        Make a POST or PATCH request and return parsed JSON. Keyword arguments,
        e.g. `data` and `files`, are passed through to `requests.request()`.
        """

        expected_status_codes = {
            'GET': 200,
            'POST': 201,
            'PATCH': 200,
            'DELETE': 204,
        }

        try:
            expected_status_code = expected_status_codes[method]
        except KeyError:
            raise NotImplementedError(
                'This backend does not implement the {} method'.format(method)
            )

        sync_media_files = kwargs.pop('sync_media_files', False)

        # Make the request to KC
        try:
            kc_request = requests.Request(method=method, url=url, **kwargs)
            response = self.__kobocat_proxy_request(kc_request, user=self.asset.owner)

        except requests.exceptions.RequestException as e:
            # Failed to access the KC API
            # TODO: clarify that the user cannot correct this
            raise KobocatDeploymentException(detail=str(e))

        # If it's a no-content success, return immediately
        if response.status_code == expected_status_code == 204:
            return {}

        # Parse the response
        try:
            json_response = response.json()
        except ValueError as e:
            # Unparseable KC API output
            # TODO: clarify that the user cannot correct this
            raise KobocatDeploymentException(
                detail=str(e), response=response)

        # Check for failure
        if (response.status_code != expected_status_code
                or ('type' in json_response and
                    json_response['type'] == 'alert-error')
                or ('formid' not in json_response and sync_media_files is False)):
            if 'text' in json_response:
                # KC API refused us for a specified reason, likely invalid
                # input Raise a 400 error that includes the reason
                e = KobocatDeploymentException(detail=json_response['text'])
                e.status_code = status.HTTP_400_BAD_REQUEST
                raise e
            else:
                # Unspecified failure; raise 500
                raise KobocatDeploymentException(
                    detail='Unexpected KoBoCAT error {}: {}'.format(
                        response.status_code, response.content),
                    response=response
                )

        return json_response

    def _submission_count(self):
        _deployment_data = self.asset.deployment_data
        id_string = _deployment_data['backend_response']['id_string']
        # avoid migrations from being created for kc_access mocked models
        # there should be a better way to do this, right?
        return instance_count(xform_id_string=id_string,
                              user_id=self.asset.owner.pk,
                              )

    def _validate_write_partial_permissions(self,
                                            user: 'auth.User',
                                            perm: str,
                                            instance_ids: list):

<<<<<<< HEAD
        if PERM_PARTIAL_SUBMISSIONS not in self.asset.get_perms(user):
            return

        results = self.get_submissions(
            user=user,
=======
        if PERM_PARTIAL_SUBMISSIONS not in self.get_perms(user):
            return

        results = self.get_submissions(
            requesting_user_id=user.pk,
>>>>>>> bbc4d651
            format_type=INSTANCE_FORMAT_TYPE_JSON,
            partial_perm=perm,
            fields=['_id'],
            instance_ids=instance_ids,
        )
        allowed_instance_ids = [r['_id'] for r in results]

        if sorted(allowed_instance_ids) != sorted(instance_ids):
            raise PermissionDenied

    def __delete_kc_metadata(
        self, kc_file_: dict, file_: Union[AssetFile, PairedData] = None
    ):
        """
        A simple utility to delete metadata in KoBoCAT through proxy.
        If related KPI file is provided (i.e. `file_`), it is deleted too.
        """
        # Delete file in KC
        self._kobocat_request('DELETE',
                              url=kc_file_['url'],
                              sync_media_files=True)

        if file_ is None:
            return

        # Delete file in KPI if requested
        file_.delete(force=True)

    def __get_server_from_identifier(self, identifier):
        parsed_identifier = urlparse(identifier)
        server = '{}://{}'.format(
            parsed_identifier.scheme, parsed_identifier.netloc)
        return server, parsed_identifier

    def __get_submissions_in_json(self, **params):
        """
        Retrieves instances directly from Mongo.

        :param params: dict. Filter params
        :return: generator<JSON>
        """

        instances, total_count = MongoHelper.get_instances(
            self.mongo_userform_id, **params)

        # Python-only attribute used by `kpi.views.v2.data.DataViewSet.list()`
        self.current_submissions_count = total_count

        return (
            MongoHelper.to_readable_dict(instance)
            for instance in instances
        )

    def __get_submissions_in_xml(self, **params):
        """
        Retrieves instances directly from Postgres.

        :param params: dict. Filter params
        :return: list<XML>
        """

        mongo_filters = ['query', 'permission_filters']
        use_mongo = any(mongo_filter in mongo_filters for mongo_filter in params
                        if params.get(mongo_filter) is not None)

        if use_mongo:
            # We use Mongo to retrieve matching instances.
            # Get only their ids and pass them to PostgreSQL.
            params['fields'] = [self.INSTANCE_ID_FIELDNAME]
            # Force `sort` by `_id` for Mongo
            # See FIXME about sort in `BaseDeploymentBackend.validate_submission_list_params()`  # noqa
            params['sort'] = {self.INSTANCE_ID_FIELDNAME: 1}
            instances, count = MongoHelper.get_instances(self.mongo_userform_id,
                                                         **params)
            instance_ids = [
                instance.get(self.INSTANCE_ID_FIELDNAME)
                for instance in instances
            ]
            self.current_submissions_count = count

        queryset = ReadOnlyKobocatInstance.objects.filter(
            xform_id=self.xform_id,
            deleted_at=None
        )

        if len(instance_ids) > 0 or use_mongo:
            queryset = queryset.filter(id__in=instance_ids)

        # Python-only attribute used by `kpi.views.v2.data.DataViewSet.list()`
        if not use_mongo:
            self.current_submissions_count = queryset.count()

        # Force Sort by id
        # See FIXME about sort in `BaseDeploymentBackend.validate_submission_list_params()`  # noqa
        queryset = queryset.order_by('id')

        # When using Mongo, data is already paginated,
        # no need to do it with PostgreSQL too.
        if not use_mongo:
            offset = params.get('start')
            limit = offset + params.get('limit')
            queryset = queryset[offset:limit]

        return (lazy_instance.xml for lazy_instance in queryset)

    @staticmethod
    def __kobocat_proxy_request(kc_request, user=None):
        """
        Send `kc_request`, which must specify `method` and `url` at a minimum.
        If the incoming request to be proxied is authenticated,
        logged-in user's API token will be added to `kc_request.headers`

        :param kc_request: requests.models.Request
        :param user: User
        :return: requests.models.Response
        """
        if not user.is_anonymous and user.pk != settings.ANONYMOUS_USER_ID:
            token, created = Token.objects.get_or_create(user=user)
            kc_request.headers['Authorization'] = 'Token %s' % token.key
        session = requests.Session()
        return session.send(kc_request.prepare())

    @staticmethod
    def __prepare_as_drf_response_signature(requests_response):
        """
        Prepares a dict from `Requests` response.
        Useful to get response from `kc` and use it as a dict or pass it to
        DRF Response
        """

        prepared_drf_response = {}

        # `requests_response` may not have `headers` attribute
        content_type = requests_response.headers.get('Content-Type')
        content_language = requests_response.headers.get('Content-Language')
        if content_type:
            prepared_drf_response['content_type'] = content_type
        if content_language:
            prepared_drf_response['headers'] = {
                'Content-Language': content_language
            }

        prepared_drf_response['status'] = requests_response.status_code

        try:
            prepared_drf_response['data'] = json.loads(requests_response.content)
        except ValueError as e:
            if not requests_response.status_code == status.HTTP_204_NO_CONTENT:
                prepared_drf_response['data'] = {
                    'detail': _(
                        'KoBoCAT returned an unexpected response: {}'.format(str(e))
                    )
                }

        return prepared_drf_response

    @classmethod
    def __prepare_bulk_update_payload(cls, request_data: dict) -> dict:
        """
        Preparing the request payload for bulk updating of submissions
        """
        payload = json.loads(request_data['payload'][0])
        validated_payload = cls.__validate_bulk_update_payload(payload)

        # Ensuring submission ids are integer values and unique
        try:
            validated_payload['submission_ids'] = list(
                set(map(int, validated_payload['submission_ids']))
            )
        except ValueError as e:
            raise KobocatBulkUpdateSubmissionsClientException(
                detail=_('`submission_ids` must only contain integer values')
            )

        # Sanitizing the payload of potentially destructive keys
        santized_payload = copy.deepcopy(validated_payload)
        for key in validated_payload['data']:
            if key in cls.PROTECTED_XML_FIELDS or (
                    '/' in key and key.split('/')[0] in cls.PROTECTED_XML_FIELDS
            ):
                santized_payload['data'].pop(key)

        return santized_payload

    @staticmethod
    def __prepare_bulk_update_response(kc_responses: list) -> dict:
        """
        Formatting the response to allow for partial successes to be seen
        more explicitly.

        Args:
            kc_responses (list): A list containing dictionaries with keys of
            `_uuid` from the newly generated uuid and `response`, the response
            object received from Kobocat

        Returns:
            dict: formatted dict to be passed to a Response object and sent to
            the client
        """

        OPEN_ROSA_XML_MESSAGE = '{http://openrosa.org/http/response}message'

        # Unfortunately, the response message from OpenRosa is in XML format,
        # so it needs to be parsed before extracting the text
        results = []
        for response in kc_responses:
            try:
                message = _(
                    ET.fromstring(response['response'].content)
                    .find(OPEN_ROSA_XML_MESSAGE)
                    .text
                )
            except ET.ParseError:
                message = _('Something went wrong')

            results.append(
                {
                    'uuid': response['uuid'],
                    'status_code': response['response'].status_code,
                    'message': message,
                }
            )

        total_update_attempts = len(results)
        total_successes = [result['status_code'] for result in results].count(
            status.HTTP_201_CREATED
        )

        return {
            'status': status.HTTP_200_OK
            if total_successes > 0
            else status.HTTP_400_BAD_REQUEST,
            'data': {
                'count': total_update_attempts,
                'successes': total_successes,
                'failures': total_update_attempts - total_successes,
                'results': results,
            },
        }

    def __save_kc_metadata(self, file_: SyncBackendMediaInterface):
        """
        Prepares request and data corresponding to the kind of media file
        (i.e. FileStorage or remote URL) to `POST` to KC through proxy.
        """
        identifier = self.identifier
        server, parsed_identifier = self.__get_server_from_identifier(
            identifier
        )
        metadata_url = self.external_to_internal_url(
            '{}/api/v1/metadata'.format(server)
        )

        kwargs = {
            'data': {
                'data_value': file_.backend_data_value,
                'xform': self.xform_id,
                'data_type': 'media',
                'from_kpi': True,
                'data_filename': file_.filename,
                'data_file_type': file_.mimetype,
                'file_hash': file_.hash,
            }
        }

        if not file_.is_remote_url:
            kwargs['files'] = {
                'data_file': (
                    file_.filename,
                    file_.content.file.read(),
                    file_.mimetype,
                )
            }

        self._kobocat_request('POST',
                              url=metadata_url,
                              sync_media_files=True,
                              **kwargs)

    @staticmethod
    def __validate_bulk_update_payload(payload: dict) -> dict:
        """
        Validating the request payload for bulk updating of submissions
        """
        if 'submission_ids' not in payload:
            raise KobocatBulkUpdateSubmissionsClientException(
                detail=_('`submission_ids` must be included in the payload')
            )

        if not isinstance(payload['submission_ids'], list):
            raise KobocatBulkUpdateSubmissionsClientException(
                detail=_('`submission_ids` must be an array')
            )

        if len(payload['submission_ids']) == 0:
            raise KobocatBulkUpdateSubmissionsClientException(
                detail=_('`submission_ids` must contain at least one value')
            )

        if 'data' not in payload:
            raise KobocatBulkUpdateSubmissionsClientException(
                detail=_('`data` must be included in the payload')
            )

        if len(payload['data']) == 0:
            raise KobocatBulkUpdateSubmissionsClientException(
                detail=_('Payload must contain data to update the submissions')
            )

        return payload

    @staticmethod
    def __validate_bulk_update_submissions(submissions: list) -> list:
        if len(submissions) == 0:
            raise KobocatBulkUpdateSubmissionsClientException(
                detail=_('No submissions match the given `submission_ids`')
            )
        return submissions<|MERGE_RESOLUTION|>--- conflicted
+++ resolved
@@ -88,11 +88,7 @@
             assign_applicable_kc_permissions(self.asset, user, perms)
 
     def bulk_update_submissions(
-<<<<<<< HEAD
             self, request_data: dict, user: 'auth.User'
-=======
-            self, request_data: dict, requesting_user: 'auth.User'
->>>>>>> bbc4d651
     ) -> dict:
         """
         Allows for bulk updating of submissions proxied through KoBoCAT. A
@@ -105,11 +101,7 @@
         Args:
             request_data (dict): must contain a list of `submission_ids` and at
                 least one other key:value field for updating the submissions
-<<<<<<< HEAD
-            user (int)
-=======
-            requesting_user (int)
->>>>>>> bbc4d651
+            user (User)
 
         Returns:
             dict: formatted dict to be passed to a Response object
@@ -117,27 +109,16 @@
         payload = self.__prepare_bulk_update_payload(request_data)
         instance_ids = payload.pop('submission_ids')
         self._validate_write_partial_permissions(
-<<<<<<< HEAD
             user=user,
             perm=PERM_CHANGE_SUBMISSIONS,
             instance_ids=instance_ids,
         )
-        submissions = self.get_submissions(
+        submissions = list(self.get_submissions(
             user=user,
             format_type=INSTANCE_FORMAT_TYPE_XML,
             instance_ids=instance_ids
-        )
-=======
-            user=requesting_user,
-            perm=PERM_CHANGE_SUBMISSIONS,
-            instance_ids=instance_ids,
-        )
-        submissions = list(self.get_submissions(
-            requesting_user_id=requesting_user.pk,
-            format_type=INSTANCE_FORMAT_TYPE_XML,
-            instance_ids=instance_ids
         ))
->>>>>>> bbc4d651
+
         validated_submissions = self.__validate_bulk_update_submissions(
             submissions
         )
@@ -323,11 +304,7 @@
         """
 
         self._validate_write_partial_permissions(
-<<<<<<< HEAD
             user=user,
-=======
-            requesting_user=user,
->>>>>>> bbc4d651
             perm=PERM_DELETE_SUBMISSIONS,
             instance_ids=[pk]
         )
@@ -350,11 +327,7 @@
         """
 
         self._validate_write_partial_permissions(
-<<<<<<< HEAD
             user=user,
-=======
-            requesting_user=user,
->>>>>>> bbc4d651
             perm=PERM_DELETE_SUBMISSIONS,
             instance_ids=data['payload']['submissions_ids'],
         )
@@ -365,13 +338,7 @@
 
         return self.__prepare_as_drf_response_signature(kc_response)
 
-    def duplicate_submission(
-<<<<<<< HEAD
-            self, user: 'auth.User', instance_id: int
-=======
-            self, requesting_user: 'auth.User', instance_id: int
->>>>>>> bbc4d651
-    ) -> dict:
+    def duplicate_submission(self, user: 'auth.User', instance_id: int) -> dict:
         """
         Duplicates a single submission proxied through KoBoCAT. The submission
         with the given `instance_id` is duplicated and the `start`, `end` and
@@ -383,26 +350,15 @@
         """
 
         self._validate_write_partial_permissions(
-<<<<<<< HEAD
             user=user,
-=======
-            user=requesting_user,
->>>>>>> bbc4d651
             perm=PERM_CHANGE_SUBMISSIONS,
             instance_ids=[instance_id],
         )
 
-<<<<<<< HEAD
         submission = self.get_submission(
             instance_id,
             user=user,
             format_type=INSTANCE_FORMAT_TYPE_XML,
-=======
-        submissions = self.get_submissions(
-            requesting_user_id=requesting_user.pk,
-            format_type=INSTANCE_FORMAT_TYPE_XML,
-            instance_ids=[instance_id]
->>>>>>> bbc4d651
         )
 
         # parse XML string to ET object
@@ -433,13 +389,7 @@
         )
 
         if kc_response.status_code == status.HTTP_201_CREATED:
-            return next(
-<<<<<<< HEAD
-                self.get_submissions(user, query={'_uuid': _uuid})
-=======
-                self.get_submissions(requesting_user.pk, query={'_uuid': _uuid})
->>>>>>> bbc4d651
-            )
+            return next(self.get_submissions(user, query={'_uuid': _uuid}))
         else:
             raise KobocatDuplicateSubmissionException
 
@@ -586,16 +536,8 @@
         - 'json' (See `kpi.constants.INSTANCE_FORMAT_TYPE_JSON)
         - 'xml' (See `kpi.constants.INSTANCE_FORMAT_TYPE_XML)
 
-<<<<<<< HEAD
         Results can be filtered on instance ids and/or MongoDB filters can be
         passed through `kwargs`
-=======
-        Returns:
-            (dict|str|`None`): Depending on `format_type`, it can return:
-                - Mongo JSON representation as a dict
-                - Instances' XML as string
-                - `None` if no results
->>>>>>> bbc4d651
         """
 
         kwargs['instance_ids'] = instance_ids
@@ -1061,19 +1003,11 @@
                                             perm: str,
                                             instance_ids: list):
 
-<<<<<<< HEAD
         if PERM_PARTIAL_SUBMISSIONS not in self.asset.get_perms(user):
             return
 
         results = self.get_submissions(
             user=user,
-=======
-        if PERM_PARTIAL_SUBMISSIONS not in self.get_perms(user):
-            return
-
-        results = self.get_submissions(
-            requesting_user_id=user.pk,
->>>>>>> bbc4d651
             format_type=INSTANCE_FORMAT_TYPE_JSON,
             partial_perm=perm,
             fields=['_id'],
