from __future__ import annotations

import io
import json
import re
from collections import defaultdict
from contextlib import contextmanager
from datetime import date, datetime
from typing import Generator, Optional, Union
from urllib.parse import urlparse
try:
    from zoneinfo import ZoneInfo
except ImportError:
    from backports.zoneinfo import ZoneInfo

import requests
import redis.exceptions
from defusedxml import ElementTree as DET
from django.conf import settings
from django.core.exceptions import ImproperlyConfigured
from django.core.files import File
from django.db.models import Sum, F
from django.db.models.functions import Coalesce
from django.db.models.query import QuerySet
from django.utils import timezone
from django.utils.translation import gettext_lazy as t
from django_redis import get_redis_connection
from kobo_service_account.utils import get_request_headers
from rest_framework import status

from kobo.apps.subsequences.utils import stream_with_extras
from kobo.apps.trackers.models import NLPUsageCounter
from kpi.constants import (
    SUBMISSION_FORMAT_TYPE_JSON,
    SUBMISSION_FORMAT_TYPE_XML,
    PERM_FROM_KC_ONLY,
    PERM_CHANGE_SUBMISSIONS,
    PERM_DELETE_SUBMISSIONS,
    PERM_PARTIAL_SUBMISSIONS,
    PERM_VALIDATE_SUBMISSIONS,
    PERM_VIEW_SUBMISSIONS,
)
from kpi.exceptions import (
    AttachmentNotFoundException,
    InvalidXFormException,
    KobocatCommunicationError,
    SubmissionIntegrityError,
    SubmissionNotFoundException,
    XPathNotFoundException,
)
from kpi.interfaces.sync_backend_media import SyncBackendMediaInterface
from kpi.models.asset_file import AssetFile
from kpi.models.object_permission import ObjectPermission
from kpi.models.paired_data import PairedData
from kpi.utils.django_orm_helper import UpdateJSONFieldAttributes
from kpi.utils.log import logging
from kpi.utils.mongo_helper import MongoHelper
from kpi.utils.object_permission import get_database_user
from kpi.utils.permissions import is_user_anonymous
from kpi.utils.xml import fromstring_preserve_root_xmlns, xml_tostring
from .base_backend import BaseDeploymentBackend
from .kc_access.shadow_models import (
    KobocatAttachment,
    KobocatDailyXFormSubmissionCounter,
    KobocatMonthlyXFormSubmissionCounter,
    KobocatUserProfile,
    KobocatXForm,
    ReadOnlyKobocatInstance,
)
from .kc_access.utils import (
    assign_applicable_kc_permissions,
    kc_transaction_atomic,
    last_submission_time
)
from ..exceptions import (
    BadFormatException,
    KobocatDeploymentException,
    KobocatDuplicateSubmissionException,
)


class KobocatDeploymentBackend(BaseDeploymentBackend):
    """
    Used to deploy a project into KoBoCAT. Stores the project identifiers in the
    `self.asset._deployment_data` models.JSONField (referred as "deployment data")
    """

    SYNCED_DATA_FILE_TYPES = {
        AssetFile.FORM_MEDIA: 'media',
        AssetFile.PAIRED_DATA: 'paired_data',
    }

    @property
    def attachment_storage_bytes(self):
        try:
            return self.xform.attachment_storage_bytes
        except InvalidXFormException:
            return 0

    def bulk_assign_mapped_perms(self):
        """
        Bulk assign all KoBoCAT permissions related to KPI permissions.
        Useful to assign permissions retroactively upon deployment.
        Beware: it only adds permissions, it does not remove or sync permissions.
        """
        users_with_perms = self.asset.get_users_with_perms(attach_perms=True)

        # if only the owner has permissions, no need to go further
        if len(users_with_perms) == 1 and \
            list(users_with_perms)[0].id == self.asset.owner_id:
            return

        with kc_transaction_atomic():
            for user, perms in users_with_perms.items():
                if user.id == self.asset.owner_id:
                    continue
                assign_applicable_kc_permissions(self.asset, user, perms)

    def calculated_submission_count(self, user: 'auth.User', **kwargs) -> int:
        params = self.validate_submission_list_params(
            user, validate_count=True, **kwargs
        )
        return MongoHelper.get_count(self.mongo_userform_id, **params)

    def connect(self, active=False):
        """
        `POST` initial survey content to KoBoCAT and create a new project.
        Store results in deployment data.
        CAUTION: Does not save deployment data to the database!
        """
        # Use the external URL here; the internal URL will be substituted
        # in when appropriate
        if not settings.KOBOCAT_URL or not settings.KOBOCAT_INTERNAL_URL:
            raise ImproperlyConfigured(
                'Both KOBOCAT_URL and KOBOCAT_INTERNAL_URL must be '
                'configured before using KobocatDeploymentBackend'
            )
        kc_server = settings.KOBOCAT_URL
        id_string = self.asset.uid

        url = self.normalize_internal_url('{}/api/v1/forms'.format(kc_server))
        xlsx_io = self.asset.to_xlsx_io(
            versioned=True, append={
                'settings': {
                    'id_string': id_string,
                    'form_title': self.asset.name,
                }
            }
        )

        # Payload contains `kpi_asset_uid` and `has_kpi_hook` for two reasons:
        # - KC `XForm`'s `id_string` can be different than `Asset`'s `uid`, then
        #   we can't rely on it to find its related `Asset`.
        # - Removing, renaming `has_kpi_hook` will force PostgreSQL to rewrite
        #   every record of `logger_xform`. It can be also used to filter
        #   queries as it is faster to query a boolean than string.
        payload = {
            'downloadable': active,
            'has_kpi_hook': self.asset.has_active_hooks,
            'kpi_asset_uid': self.asset.uid
        }
        files = {'xls_file': ('{}.xlsx'.format(id_string), xlsx_io)}
        json_response = self._kobocat_request(
            'POST', url, data=payload, files=files)
<<<<<<< HEAD
        # Store only path
        json_response['url'] = urlparse(json_response['url']).path
        self.store_data(
            {
                'backend': 'kobocat',
                'identifier': self.internal_to_external_url(identifier),
                'active': json_response['downloadable'],
                'backend_response': json_response,
                'version': self.asset.version_id,
            }
        )
=======
        self.store_data({
            'backend': 'kobocat',
            'active': json_response['downloadable'],
            'backend_response': json_response,
            'version': self.asset.version_id,
        })
>>>>>>> 8465e18d

    @staticmethod
    def nlp_tracking_data(asset_ids, start_date=None):
        """
        Get the NLP tracking data since a specified date
        If no date is provided, get all-time data
        """
        filter_args = {}
        if start_date:
            filter_args = {'date__gte': start_date}
        try:
            nlp_tracking = (
                NLPUsageCounter.objects.only('total_asr_seconds', 'total_mt_characters')
                .filter(
                    asset_id__in=asset_ids,
                    **filter_args
                ).aggregate(
                    total_nlp_asr_seconds=Coalesce(Sum('total_asr_seconds'), 0),
                    total_nlp_mt_characters=Coalesce(Sum('total_mt_characters'), 0),
                )
            )
        except NLPUsageCounter.DoesNotExist:
            return {
                'total_nlp_asr_seconds': 0,
                'total_nlp_mt_characters': 0,
            }
        else:
            return nlp_tracking

    def submission_count_since_date(self, start_date=None):
        try:
            xform_id = self.xform_id
        except InvalidXFormException:
            return 0

        today = timezone.now().date()
        filter_args = {
            'xform_id': xform_id,
        }
        if start_date:
            filter_args['date__range'] = [start_date, today]
        try:
            # Note: this is replicating the functionality that was formerly in
            # `current_month_submission_count`. `current_month_submission_count`
            # didn't account for partial permissions, and this doesn't either
            total_submissions = KobocatDailyXFormSubmissionCounter.objects.only(
                'date', 'counter'
            ).filter(**filter_args).aggregate(count_sum=Coalesce(Sum('counter'), 0))
        except KobocatDailyXFormSubmissionCounter.DoesNotExist:
            return 0
        else:
            return total_submissions['count_sum']

    @staticmethod
    def format_openrosa_datetime(dt: Optional[datetime] = None) -> str:
        """
        Format a given datetime object or generate a new timestamp matching the
        OpenRosa datetime formatting
        """
        if dt is None:
            dt = datetime.now(tz=ZoneInfo('UTC'))

        # Awkward check, but it's prescribed by
        # https://docs.python.org/3/library/datetime.html#determining-if-an-object-is-aware-or-naive
        if dt.tzinfo is None or dt.tzinfo.utcoffset(None) is None:
            raise ValueError('An offset-aware datetime is required')
        return dt.isoformat('T', 'milliseconds')

    def delete(self):
        """
        WARNING! Deletes all submitted data!
        """
        url = self.normalize_internal_url(self.backend_response['url'])
        try:
            self._kobocat_request('DELETE', url)
        except KobocatDeploymentException as e:
            if not hasattr(e, 'response'):
                raise

            if e.response.status_code == status.HTTP_404_NOT_FOUND:
                # The KC project is already gone!
                pass
            elif e.response.status_code in [
                status.HTTP_502_BAD_GATEWAY,
                status.HTTP_504_GATEWAY_TIMEOUT,
            ]:
                raise KobocatCommunicationError
            elif e.response.status_code == status.HTTP_401_UNAUTHORIZED:
                raise KobocatCommunicationError(
                    'Could not authenticate to KoBoCAT'
                )
            else:
                raise

        super().delete()

    def delete_submission(self, submission_id: int, user: 'auth.User') -> dict:
        """
        Delete a submission through KoBoCAT proxy

        It returns a dictionary which can used as Response object arguments
        """

        self.validate_access_with_partial_perms(
            user=user,
            perm=PERM_DELETE_SUBMISSIONS,
            submission_ids=[submission_id]
        )

        kc_url = self.get_submission_detail_url(submission_id)
        kc_request = requests.Request(method='DELETE', url=kc_url)
        kc_response = self.__kobocat_proxy_request(kc_request, user)

        return self.__prepare_as_drf_response_signature(kc_response)

    def delete_submissions(self, data: dict, user: 'auth.User') -> dict:
        """
        Bulk delete provided submissions through KoBoCAT proxy,
        authenticated by `user`'s API token.

        `data` should contain the submission ids or the query to get the subset
        of submissions to delete
        Example:
             {"submission_ids": [1, 2, 3]}
             or
             {"query": {"Question": "response"}
        """

        submission_ids = self.validate_access_with_partial_perms(
            user=user,
            perm=PERM_DELETE_SUBMISSIONS,
            submission_ids=data['submission_ids'],
            query=data['query'],
        )

        # If `submission_ids` is not empty, user has partial permissions.
        # Otherwise, they have full access.
        if submission_ids:
            # Remove query from `data` because all the submission ids have been
            # already retrieved
            data.pop('query', None)
            data['submission_ids'] = submission_ids

        kc_url = self.submission_list_url
        kc_request = requests.Request(method='DELETE', url=kc_url, json=data)
        kc_response = self.__kobocat_proxy_request(kc_request, user)

        drf_response = self.__prepare_as_drf_response_signature(kc_response)
        return drf_response

    def duplicate_submission(
        self, submission_id: int, user: 'auth.User'
    ) -> dict:
        """
        Duplicates a single submission proxied through KoBoCAT. The submission
        with the given `submission_id` is duplicated and the `start`, `end` and
        `instanceID` parameters of the submission are reset before being posted
        to KoBoCAT.

        Returns a dict with message response from KoBoCAT and uuid of created
        submission if successful

        """

        self.validate_access_with_partial_perms(
            user=user,
            perm=PERM_CHANGE_SUBMISSIONS,
            submission_ids=[submission_id],
        )

        submission = self.get_submission(
            submission_id,
            user=user,
            format_type=SUBMISSION_FORMAT_TYPE_XML,
        )

        # Get attachments for the duplicated submission if there are any
        attachment_objects = KobocatAttachment.objects.filter(
            instance_id=submission_id
        )
        attachments = (
            {a.media_file_basename: a.media_file for a in attachment_objects}
            if attachment_objects
            else None
        )

        # parse XML string to ET object
        xml_parsed = fromstring_preserve_root_xmlns(submission)

        # attempt to update XML fields for duplicate submission. Note that
        # `start` and `end` are not guaranteed to be included in the XML object
        _uuid, uuid_formatted = self.generate_new_instance_id()
        date_formatted = self.format_openrosa_datetime()
        for date_field in ('start', 'end'):
            element = xml_parsed.find(date_field)
            # Even if the element is found, `bool(element)` is `False`. How
            # very un-Pythonic!
            if element is not None:
                element.text = date_formatted
        # Rely on `meta/instanceID` being present. If it's absent, something is
        # fishy enough to warrant raising an exception instead of continuing
        # silently
        xml_parsed.find(self.SUBMISSION_CURRENT_UUID_XPATH).text = (
            uuid_formatted
        )

        kc_response = self.store_submission(
            user, xml_tostring(xml_parsed), _uuid, attachments
        )
        if kc_response.status_code == status.HTTP_201_CREATED:
            return next(self.get_submissions(user, query={'_uuid': _uuid}))
        else:
            raise KobocatDuplicateSubmissionException

    def edit_submission(
        self, xml_submission_file: File, user: 'auth.User', attachments: dict = None
    ):
        """
        Edit a submission through KoBoCAT proxy on behalf of `user`.
        Attachments can be uploaded by passing a dictionary (name, File object)

        The returned Response should be in XML (expected format by Enketo Express)
        """
        submission_xml = xml_submission_file.read()
        try:
            xml_root = fromstring_preserve_root_xmlns(submission_xml)
        except DET.ParseError:
            raise SubmissionIntegrityError(
                t('Your submission XML is malformed.')
            )
        try:
            deprecated_uuid = xml_root.find(
                self.SUBMISSION_DEPRECATED_UUID_XPATH
            ).text
            xform_uuid = xml_root.find(self.FORM_UUID_XPATH).text
        except AttributeError:
            raise SubmissionIntegrityError(
                t('Your submission XML is missing critical elements.')
            )
        # Remove UUID prefix
        deprecated_uuid = deprecated_uuid[len('uuid:'):]
        try:
            instance = ReadOnlyKobocatInstance.objects.get(
                uuid=deprecated_uuid,
                xform__uuid=xform_uuid,
                xform__kpi_asset_uid=self.asset.uid,
            )
        except ReadOnlyKobocatInstance.DoesNotExist:
            raise SubmissionIntegrityError(
                t(
                    'The submission you attempted to edit could not be found, '
                    'or you do not have access to it.'
                )
            )

        # Validate write access for users with partial permissions
        self.validate_access_with_partial_perms(
            user=user,
            perm=PERM_CHANGE_SUBMISSIONS,
            submission_ids=[instance.pk]
        )

        # Set the In-Memory file’s current position to 0 before passing it to
        # Request.
        xml_submission_file.seek(0)
        files = {'xml_submission_file': xml_submission_file}

        # Combine all files altogether
        if attachments:
            files.update(attachments)

        kc_request = requests.Request(
            method='POST', url=self.submission_url, files=files
        )
        kc_response = self.__kobocat_proxy_request(kc_request, user)
        return self.__prepare_as_drf_response_signature(
            kc_response, expected_response_format='xml'
        )

    @property
    def enketo_id(self):
        if not (enketo_id := self.get_data('enketo_id')):
            self.get_enketo_survey_links()
            enketo_id = self.get_data('enketo_id')
        return enketo_id

    @staticmethod
    def normalize_internal_url(url: str) -> str:
        """
        Normalize url to ensure KOBOCAT_INTERNAL_URL is used
        """
        parsed_url = urlparse(url)
        return f'{settings.KOBOCAT_INTERNAL_URL}{parsed_url.path}'

    def get_attachment(
        self,
        submission_id_or_uuid: Union[int, str],
        user: 'auth.User',
        attachment_id: Optional[int] = None,
        xpath: Optional[str] = None,
    ) -> KobocatAttachment:
        """
        Return an object which can be retrieved by its primary key or by XPath.
        An exception is raised when the submission or the attachment is not found.
        """
        submission_id = None
        submission_uuid = None
        try:
            submission_id = int(submission_id_or_uuid)
        except ValueError:
            submission_uuid = submission_id_or_uuid
        if submission_uuid:
            # `_uuid` is the legacy identifier that changes (per OpenRosa spec)
            # after every edit; `meta/rootUuid` remains consistent across
            # edits. prefer the latter when fetching by UUID.
            candidates = list(
                self.get_submissions(
                    user,
                    query={
                        '$or': [
                            {'meta/rootUuid': submission_uuid},
                            {'_uuid': submission_uuid},
                        ]
                    },
                    fields=['_id', 'meta/rootUuid', '_uuid'],
                )
            )
            if not candidates:
                raise SubmissionNotFoundException
            for submission in candidates:
                if submission.get('meta/rootUuid') == submission_uuid:
                    submission_id = submission['_id']
                    break
            else:
                # no submissions with matching `meta/rootUuid` were found;
                # get the "first" result, despite there being no order
                # specified, just for consistency with previous code
                submission_id = candidates[0]['_id']

        submission_xml = self.get_submission(
            submission_id, user, format_type=SUBMISSION_FORMAT_TYPE_XML
        )
        if not submission_xml:
            raise SubmissionNotFoundException

        if xpath:
            submission_root = fromstring_preserve_root_xmlns(submission_xml)
            element = submission_root.find(xpath)
            if element is None:
                raise XPathNotFoundException
            attachment_filename = element.text
            filters = {
                'media_file_basename': attachment_filename,
            }
        else:
            filters = {
                'pk': attachment_id,
            }

        filters['instance__id'] = submission_id
        # Ensure the attachment actually belongs to this project!
        filters['instance__xform_id'] = self.xform_id

        try:
            attachment = KobocatAttachment.objects.get(**filters)
        except KobocatAttachment.DoesNotExist:
            raise AttachmentNotFoundException

        return attachment

    def get_attachment_objects_from_dict(self, submission: dict) -> QuerySet:

        # First test that there are attachments to avoid a call to the DB for
        # nothing
        if not submission.get('_attachments'):
            return []

        # Get filenames from DB because Mongo does not contain the
        # original basename.
        # EE excepts the original basename before Django renames it and
        # stores it in Mongo
        # E.g.:
        # - XML filename: Screenshot 2022-01-19 222028-13_45_57.jpg
        # - Mongo: Screenshot_2022-01-19_222028-13_45_57.jpg

        # ToDo What about adding the original basename and the question
        #  name in Mongo to avoid another DB query?
        return KobocatAttachment.objects.filter(
            instance_id=submission['_id']
        )

    def get_daily_counts(
        self, user: 'auth.User', timeframe: tuple[date, date]
    ) -> dict:

        user = get_database_user(user)

        if user != self.asset.owner and self.asset.has_perm(
            user, PERM_PARTIAL_SUBMISSIONS
        ):
            # We cannot use cached values from daily counter when user has
            # partial permissions. We need to use MongoDB aggregation engine
            # to retrieve the correct value according to user's permissions.
            permission_filters = self.asset.get_filters_for_partial_perm(
                user.pk, perm=PERM_VIEW_SUBMISSIONS
            )

            if not permission_filters:
                return {}

            query = {
                '_userform_id': self.mongo_userform_id,
                '_submission_time': {
                    '$gte': f'{timeframe[0]}',
                    '$lte': f'{timeframe[1]}T23:59:59'
                }
            }

            query = MongoHelper.get_permission_filters_query(
                query, permission_filters
            )

            documents = settings.MONGO_DB.instances.aggregate([
                {
                    '$match': query,
                },
                {
                    '$group': {
                        '_id': {
                            '$dateToString': {
                                'format': '%Y-%m-%d',
                                'date': {
                                    '$dateFromString': {
                                        'format': "%Y-%m-%dT%H:%M:%S",
                                        'dateString': "$_submission_time"
                                    }
                                }
                            }
                        },
                        'count': {'$sum': 1}
                    }
                }
            ])
            return {doc['_id']: doc['count'] for doc in documents}

        # Trivial case, user has 'view_permissions'
        daily_counts = (
            KobocatDailyXFormSubmissionCounter.objects.values(
                'date', 'counter'
            ).filter(
                xform_id=self.xform_id,
                date__range=timeframe,
            )
        )
        return {
            str(count['date']): count['counter'] for count in daily_counts
        }

    def get_data_download_links(self):
        exports_base_url = '/'.join((
            settings.KOBOCAT_URL.rstrip('/'),
            self.asset.owner.username,
            'exports',
            self.backend_response['id_string']
        ))
        reports_base_url = '/'.join((
            settings.KOBOCAT_URL.rstrip('/'),
            self.asset.owner.username,
            'reports',
            self.backend_response['id_string']
        ))
        links = {
            # To be displayed in iframes
            'xls_legacy': '/'.join((exports_base_url, 'xls/')),
            'csv_legacy': '/'.join((exports_base_url, 'csv/')),
            'zip_legacy': '/'.join((exports_base_url, 'zip/')),
            'kml_legacy': '/'.join((exports_base_url, 'kml/')),
            # For GET requests that return files directly
            'xls': '/'.join((reports_base_url, 'export.xlsx')),
            'csv': '/'.join((reports_base_url, 'export.csv')),
        }
        return links

    def get_enketo_survey_links(self):
        if not self.get_data('backend_response'):
            return {}

        data = {
            'server_url': '{}/{}'.format(
                settings.KOBOCAT_URL.rstrip('/'),
                self.asset.owner.username
            ),
            'form_id': self.backend_response['id_string']
        }

        try:
            response = requests.post(
                f'{settings.ENKETO_URL}/{settings.ENKETO_SURVEY_ENDPOINT}',
                # bare tuple implies basic auth
                auth=(settings.ENKETO_API_TOKEN, ''),
                data=data
            )
            response.raise_for_status()
        except requests.exceptions.RequestException:
            # Don't 500 the entire asset view if Enketo is unreachable
            logging.error(
                'Failed to retrieve links from Enketo', exc_info=True)
            return {}
        try:
            links = response.json()
        except ValueError:
            logging.error('Received invalid JSON from Enketo', exc_info=True)
            return {}

        try:
            enketo_id = links.pop('enketo_id')
        except KeyError:
            logging.error(
                'Invalid response from Enketo: `enketo_id` is not found',
                exc_info=True,
            )
            return {}

        stored_enketo_id = self.get_data('enketo_id')
        if stored_enketo_id != enketo_id:
            if stored_enketo_id:
                logging.warning(
                    f'Enketo ID has changed from {stored_enketo_id} to {enketo_id}'
                )
            self.save_to_db({'enketo_id': enketo_id})

        if self.xform.require_auth:
            # Unfortunately, EE creates unique ID based on OpenRosa server URL.
            # Thus, we need to always generated the ID with the same URL
            # (i.e.: with username) to be retro-compatible and then,
            # overwrite the OpenRosa server URL again.
            self.set_enketo_open_rosa_server(
                require_auth=True, enketo_id=enketo_id
            )

        for discard in ('enketo_id', 'code', 'preview_iframe_url'):
            try:
                del links[discard]
            except KeyError:
                pass
        return links

    def get_orphan_postgres_submissions(self) -> Optional[QuerySet, bool]:
        """
        Return a queryset of all submissions still present in PostgreSQL
        database related to `self.xform`.
        Return False if one submission still exists in MongoDB at
        least.
        Otherwise, if `self.xform` does not exist (anymore), return None
        """
        all_submissions = self.get_submissions(
            user=self.asset.owner,
            fields=['_id'],
            skip_count=True,
        )
        try:
            next(all_submissions)
        except StopIteration:
            pass
        else:
            return False

        try:
            return ReadOnlyKobocatInstance.objects.filter(xform_id=self.xform_id)
        except InvalidXFormException:
            return None

    def get_submission_detail_url(self, submission_id: int) -> str:
        url = f'{self.submission_list_url}/{submission_id}'
        return url

    def get_submission_validation_status_url(self, submission_id: int) -> str:
        url = '{detail_url}/validation_status'.format(
            detail_url=self.get_submission_detail_url(submission_id)
        )
        return url

    def get_submissions(
        self,
        user: 'auth.User',
        format_type: str = SUBMISSION_FORMAT_TYPE_JSON,
        submission_ids: list = [],
        request: Optional['rest_framework.request.Request'] = None,
        **mongo_query_params
    ) -> Union[Generator[dict, None, None], list]:
        """
        Retrieve submissions that `user` is allowed to access.

        The format `format_type` can be either:
        - 'json' (See `kpi.constants.SUBMISSION_FORMAT_TYPE_JSON`)
        - 'xml' (See `kpi.constants.SUBMISSION_FORMAT_TYPE_XML`)

        Results can be filtered by submission ids. Moreover MongoDB filters can
        be passed through `query` to narrow down the results.

        If `user` has no access to these submissions or no matches are found,
        an empty generator is returned.

        If `format_type` is 'json', a generator of dictionaries is returned.
        Otherwise, if `format_type` is 'xml', a generator of strings is returned.

        If `request` is provided, submission attachments url are rewritten to
        point to KPI (instead of KoBoCAT).
        See `BaseDeploymentBackend._rewrite_json_attachment_urls()`
        """

        mongo_query_params['submission_ids'] = submission_ids
        params = self.validate_submission_list_params(user,
                                                      format_type=format_type,
                                                      **mongo_query_params)

        if format_type == SUBMISSION_FORMAT_TYPE_JSON:
            submissions = self.__get_submissions_in_json(request, **params)
        elif format_type == SUBMISSION_FORMAT_TYPE_XML:
            submissions = self.__get_submissions_in_xml(**params)
        else:
            raise BadFormatException(
                "The format {} is not supported".format(format_type)
            )
        return submissions

    def get_validation_status(self, submission_id: int, user: 'auth.User') -> dict:
        url = self.get_submission_validation_status_url(submission_id)
        kc_request = requests.Request(method='GET', url=url)
        kc_response = self.__kobocat_proxy_request(kc_request, user)

        return self.__prepare_as_drf_response_signature(kc_response)

    @staticmethod
    def internal_to_external_url(url):
        """
        Replace the value of `settings.KOBOCAT_INTERNAL_URL` with that of
        `settings.KOBOCAT_URL` when it appears at the beginning of
        `url`
        """
        return re.sub(
            pattern='^{}'.format(re.escape(settings.KOBOCAT_INTERNAL_URL)),
            repl=settings.KOBOCAT_URL,
            string=url
        )

    @property
    def mongo_userform_id(self):
        return '{}_{}'.format(self.asset.owner.username, self.xform_id_string)

    def redeploy(self, active=None):
        """
        Replace (overwrite) the deployment, keeping the same identifier, and
        optionally changing whether the deployment is active.
        CAUTION: Does not save deployment data to the database!
        """
        if active is None:
            active = self.active
        url = self.normalize_internal_url(self.backend_response['url'])
        id_string = self.backend_response['id_string']
        xlsx_io = self.asset.to_xlsx_io(
            versioned=True, append={
                'settings': {
                    'id_string': id_string,
                    'form_title': self.asset.name,
                }
            }
        )
        payload = {
            'downloadable': active,
            'title': self.asset.name,
            'has_kpi_hook': self.asset.has_active_hooks
        }
        files = {'xls_file': ('{}.xlsx'.format(id_string), xlsx_io)}
<<<<<<< HEAD
        try:
            json_response = self._kobocat_request(
                'PATCH', url, data=payload, files=files)
            self.store_data({
                'active': json_response['downloadable'],
                'backend_response': json_response,
                'version': self.asset.version_id,
            })
        except KobocatDeploymentException as e:
            if hasattr(e, 'response') and e.response.status_code == 404:
                # Whoops, the KC project we thought we were going to overwrite
                # is gone! Try a standard deployment instead
                return self.connect(self.identifier, active)
            raise
=======
        json_response = self._kobocat_request(
            'PATCH', url, data=payload, files=files
        )
        self.store_data({
            'active': json_response['downloadable'],
            'backend_response': json_response,
            'version': self.asset.version_id,
        })
>>>>>>> 8465e18d
        self.set_asset_uid()

    def remove_from_kc_only_flag(self,
                                 specific_user: Union[int, 'User'] = None):
        """
        Removes `from_kc_only` flag for ALL USERS unless `specific_user` is
        provided

        Args:
            specific_user (int, User): User object or pk
        """
        # This flag lets us know that permission assignments in KPI exist
        # only because they were copied from KoBoCAT (by `sync_from_kobocat`).
        # As soon as permissions are assigned through KPI, this flag must be
        # removed
        #
        # This method is here instead of `ObjectPermissionMixin` because
        # it's specific to KoBoCat as backend.

        # TODO: Remove this method after kobotoolbox/kobocat#642

        filters = {
            'permission__codename': PERM_FROM_KC_ONLY,
            'asset_id': self.asset.id,
        }
        if specific_user is not None:
            try:
                user_id = specific_user.pk
            except AttributeError:
                user_id = specific_user
            filters['user_id'] = user_id

        ObjectPermission.objects.filter(**filters).delete()

    def rename_enketo_id_key(self, previous_owner_username: str):
        parsed_url = urlparse(settings.KOBOCAT_URL)
        domain_name = parsed_url.netloc
        asset_uid = self.asset.uid
        enketo_redis_client = get_redis_connection('enketo_redis_main')

        try:
            enketo_redis_client.rename(
                src=f'or:{domain_name}/{previous_owner_username},{asset_uid}',
                dst=f'or:{domain_name}/{self.asset.owner.username},{asset_uid}'
            )
        except redis.exceptions.ResponseError:
            # original does not exist, weird but don't raise a 500 for that
            pass

    def set_active(self, active):
        """
        `PATCH` active boolean of the survey.
        Store results in deployment data
        """
        # self.store_data is an alias for
        # self.asset._deployment_data.update(...)
        url = self.normalize_internal_url(
            self.backend_response['url'])
        payload = {
            'downloadable': bool(active)
        }
        json_response = self._kobocat_request('PATCH', url, data=payload)
        assert json_response['downloadable'] == bool(active)

        self.save_to_db({
            'active': json_response['downloadable'],
            'backend_response': json_response,
        })

    def set_asset_uid(self, force: bool = False) -> bool:
        """
        Link KoBoCAT `XForm` back to its corresponding KPI `Asset` by
        populating the `kpi_asset_uid` field (use KoBoCAT proxy to PATCH XForm).
        Useful when a form is created from the legacy upload form.
        Store results in deployment data.

        It returns `True` only if `XForm.kpi_asset_uid` field is updated
        during this call, otherwise `False`.
        """
        is_synchronized = not (
            force or
            self.backend_response.get('kpi_asset_uid', None) is None
        )
        if is_synchronized:
            return False

        url = self.normalize_internal_url(self.backend_response['url'])
        payload = {
            'kpi_asset_uid': self.asset.uid
        }
        json_response = self._kobocat_request('PATCH', url, data=payload)
        is_set = json_response['kpi_asset_uid'] == self.asset.uid
        assert is_set
        self.store_data({
            'backend_response': json_response,
        })
        return True

    def set_enketo_open_rosa_server(
        self, require_auth: bool, enketo_id: str = None
    ):
        # Kobocat handles Open Rosa requests with different accesses.
        #  - Authenticated access, https://[kc]
        #  - Anonymous access, https://[kc]/username
        # Enketo generates its unique ID based on the server URL.
        # Thus, if the project requires authentication, we need to update Redis
        # directly to keep the same ID and let Enketo submit data to correct
        # endpoint
        if not enketo_id:
            enketo_id = self.enketo_id

        server_url = settings.KOBOCAT_URL.rstrip('/')
        if not require_auth:
            server_url = f'{server_url}/{self.asset.owner.username}'

        enketo_redis_client = get_redis_connection('enketo_redis_main')
        enketo_redis_client.hset(
            f'id:{enketo_id}',
            'openRosaServer',
            server_url,
        )

    def set_has_kpi_hooks(self):
        """
        `PATCH` `has_kpi_hooks` boolean of related KoBoCAT XForm.
        It lets KoBoCAT know whether it needs to notify KPI
        each time a submission comes in.

        Store results in deployment data
        """
        has_active_hooks = self.asset.has_active_hooks
        url = self.normalize_internal_url(
            self.backend_response['url'])
        payload = {
            'has_kpi_hooks': has_active_hooks,
            'kpi_asset_uid': self.asset.uid
        }

        try:
            json_response = self._kobocat_request('PATCH', url, data=payload)
        except KobocatDeploymentException as e:
            if (
                has_active_hooks is False
                and hasattr(e, 'response')
                and e.response.status_code == status.HTTP_404_NOT_FOUND
            ):
                # It's okay if we're trying to unset the active hooks flag and
                # the KoBoCAT project is already gone. See #2497
                pass
            else:
                raise
        else:
            assert json_response['has_kpi_hooks'] == has_active_hooks
            self.store_data({
                'backend_response': json_response,
            })

    def set_validation_status(self,
                              submission_id: int,
                              user: 'auth.User',
                              data: dict,
                              method: str) -> dict:
        """
        Update validation status through KoBoCAT proxy,
        authenticated by `user`'s API token.
        If `method` is `DELETE`, the status is reset to `None`

        It returns a dictionary which can used as Response object arguments
        """

        self.validate_access_with_partial_perms(
            user=user,
            perm=PERM_VALIDATE_SUBMISSIONS,
            submission_ids=[submission_id],
        )

        kc_request_params = {
            'method': method,
            'url': self.get_submission_validation_status_url(submission_id),
        }

        if method == 'PATCH':
            kc_request_params.update({'json': data})

        kc_request = requests.Request(**kc_request_params)
        kc_response = self.__kobocat_proxy_request(kc_request, user)
        return self.__prepare_as_drf_response_signature(kc_response)

    def set_validation_statuses(self, user: 'auth.User', data: dict) -> dict:
        """
        Bulk update validation status for provided submissions through
        KoBoCAT proxy, authenticated by `user`'s API token.

        `data` should contains either the submission ids or the query to
        retrieve the subset of submissions chosen by then user.
        If none of them are provided, all the submissions are selected
        Examples:
            {"submission_ids": [1, 2, 3]}
            {"query":{"_validation_status.uid":"validation_status_not_approved"}
        """
        submission_ids = self.validate_access_with_partial_perms(
            user=user,
            perm=PERM_VALIDATE_SUBMISSIONS,
            submission_ids=data['submission_ids'],
            query=data['query'],
        )

        # If `submission_ids` is not empty, user has partial permissions.
        # Otherwise, they have have full access.
        if submission_ids:
            # Remove query from `data` because all the submission ids have been
            # already retrieved
            data.pop('query', None)
            data['submission_ids'] = submission_ids

        # `PATCH` KC even if KPI receives `DELETE`
        url = self.submission_list_url
        kc_request = requests.Request(method='PATCH', url=url, json=data)
        kc_response = self.__kobocat_proxy_request(kc_request, user)
        return self.__prepare_as_drf_response_signature(kc_response)

    def store_submission(
        self, user, xml_submission, submission_uuid, attachments=None
    ):
        file_tuple = (submission_uuid, io.StringIO(xml_submission))
        files = {'xml_submission_file': file_tuple}
        if attachments:
            files.update(attachments)
        kc_request = requests.Request(
            method='POST', url=self.submission_url, files=files
        )
        kc_response = self.__kobocat_proxy_request(kc_request, user=user)
        return kc_response

    @property
    def submission_count(self):
        try:
            return self.xform.num_of_submissions
        except InvalidXFormException:
            return 0

    @property
    def submission_list_url(self):
        url = '{kc_base}/api/v1/data/{formid}'.format(
            kc_base=settings.KOBOCAT_INTERNAL_URL,
            formid=self.backend_response['formid']
        )
        return url

    @property
    def submission_model(self):
        return ReadOnlyKobocatInstance

    @property
    def submission_url(self) -> str:
        # Use internal host to secure calls to KoBoCAT API,
        # kobo-service-account can restrict requests per hosts.
        url = '{kc_base}/submission'.format(
            kc_base=settings.KOBOCAT_INTERNAL_URL,
        )
        return url

    def sync_media_files(self, file_type: str = AssetFile.FORM_MEDIA):

        url = self.normalize_internal_url(self.backend_response['url'])
        response = self._kobocat_request('GET', url)
        kc_files = defaultdict(dict)

        # Build a list of KoBoCAT metadata to compare with KPI
        for metadata in response.get('metadata', []):
            if metadata['data_type'] == self.SYNCED_DATA_FILE_TYPES[file_type]:
                kc_files[metadata['data_value']] = {
                    'pk': metadata['id'],
                    'url': metadata['url'],
                    'md5': metadata['file_hash'],
                    'from_kpi': metadata['from_kpi'],
                }

        kc_filenames = kc_files.keys()

        queryset = self._get_metadata_queryset(file_type=file_type)

        for media_file in queryset:

            backend_media_id = media_file.backend_media_id

            # File does not exist in KC
            if backend_media_id not in kc_filenames:
                if media_file.deleted_at is None:
                    # New file
                    self.__save_kc_metadata(media_file)
                else:
                    # Orphan, delete it
                    media_file.delete(force=True)
                continue

            # Existing file
            if backend_media_id in kc_filenames:
                kc_file = kc_files[backend_media_id]
                if media_file.deleted_at is None:
                    # If md5 differs, we need to re-upload it.
                    if media_file.md5_hash != kc_file['md5']:
                        if media_file.file_type == AssetFile.PAIRED_DATA:
                            self.__update_kc_metadata_hash(
                                media_file, kc_file['pk']
                            )
                        else:
                            self.__delete_kc_metadata(kc_file)
                            self.__save_kc_metadata(media_file)
                elif kc_file['from_kpi']:
                    self.__delete_kc_metadata(kc_file, media_file)
                else:
                    # Remote file has been uploaded directly to KC. We
                    # cannot delete it, but we need to vacuum KPI.
                    media_file.delete(force=True)
                    # Skip deletion of key corresponding to `backend_media_id`
                    # in `kc_files` to avoid unique constraint failure in case
                    # user deleted
                    # and re-uploaded the same file in a row between
                    # two deployments
                    # Example:
                    # - User uploads file1.jpg (pk == 1)
                    # - User deletes file1.jpg (pk == 1)
                    # - User re-uploads file1.jpg (pk == 2)
                    # Next time, 'file1.jpg' is encountered in this loop,
                    # it would try to re-upload to KC if its hash differs
                    # from KC version and would fail because 'file1.jpg'
                    # already exists in KC db.
                    continue

                # Remove current filename from `kc_files`.
                # All files which will remain in this dict (after this loop)
                # will be considered obsolete and will be deleted
                del kc_files[backend_media_id]

        # Remove KC orphan files previously uploaded through KPI
        for kc_file in kc_files.values():
            if kc_file['from_kpi']:
                self.__delete_kc_metadata(kc_file)

    @property
    def xform(self):
        if not hasattr(self, '_xform'):
            pk = self.backend_response['formid']
            xform = (
                KobocatXForm.objects.filter(pk=pk)
                .only(
                    'user__username',
                    'id_string',
                    'num_of_submissions',
                    'attachment_storage_bytes',
                    'require_auth',
                )
                .select_related(
                    'user'
                )  # Avoid extra query to validate username below
                .first()
            )

            if not (
                xform
                and xform.user.username == self.asset.owner.username
                and xform.id_string == self.xform_id_string
            ):
                raise InvalidXFormException(
                    'Deployment links to an unexpected KoBoCAT XForm')
            setattr(self, '_xform', xform)

        return self._xform

    @property
    def xform_id(self):
        return self.xform.pk

    @property
    def xform_id_string(self):
        return self.get_data('backend_response.id_string')

    @property
    def timestamp(self):
        try:
            return self.backend_response['date_modified']
        except KeyError:
            return None

    @staticmethod
    @contextmanager
    def suspend_submissions(user_ids: list[int]):
        KobocatUserProfile.objects.filter(
            user_id__in=user_ids
        ).update(
            metadata=UpdateJSONFieldAttributes(
                'metadata',
                updates={'submissions_suspended': True},
            ),
        )
        try:
            yield
        finally:
            KobocatUserProfile.objects.filter(
                user_id__in=user_ids
            ).update(
                metadata=UpdateJSONFieldAttributes(
                    'metadata',
                    updates={'submissions_suspended': False},
                ),
            )

    def transfer_submissions_ownership(
        self, previous_owner_username: str
    ) -> bool:

        results = settings.MONGO_DB.instances.update_many(
            {'_userform_id': f'{previous_owner_username}_{self.xform_id_string}'},
            {
                '$set': {
                    '_userform_id': self.mongo_userform_id
                }
            },
        )

        return (
            results.matched_count == 0 or
            (
                results.matched_count > 0
                and results.matched_count == results.modified_count
            )
        )

    def transfer_counters_ownership(self, new_owner: 'auth.User'):

        NLPUsageCounter.objects.filter(
            asset=self.asset, user=self.asset.owner
        ).update(user=new_owner)
        KobocatDailyXFormSubmissionCounter.objects.filter(
            xform=self.xform, user_id=self.asset.owner.pk
        ).update(user=new_owner)
        KobocatMonthlyXFormSubmissionCounter.objects.filter(
            xform=self.xform, user_id=self.asset.owner.pk
        ).update(user=new_owner)

        KobocatUserProfile.objects.filter(user_id=self.asset.owner.pk).update(
            attachment_storage_bytes=F('attachment_storage_bytes')
            - self.xform.attachment_storage_bytes
        )
        KobocatUserProfile.objects.filter(user_id=self.asset.owner.pk).update(
            attachment_storage_bytes=F('attachment_storage_bytes')
            + self.xform.attachment_storage_bytes
        )

    def _kobocat_request(self, method, url, expect_formid=True, **kwargs):
        """
        Make a POST or PATCH request and return parsed JSON. Keyword arguments,
        e.g. `data` and `files`, are passed through to `requests.request()`.

        If `expect_formid` is False, it bypasses the presence of 'formid'
        property in KoBoCAT response and returns the KoBoCAT response whatever
        it is.

        `kwargs` contains arguments to be passed to KoBoCAT request.
        """

        expected_status_codes = {
            'GET': 200,
            'POST': 201,
            'PATCH': 200,
            'DELETE': 204,
        }

        try:
            expected_status_code = expected_status_codes[method]
        except KeyError:
            raise NotImplementedError(
                'This backend does not implement the {} method'.format(method)
            )

        # Make the request to KC
        try:
            kc_request = requests.Request(method=method, url=url, **kwargs)
            response = self.__kobocat_proxy_request(kc_request,
                                                    user=self.asset.owner)

        except requests.exceptions.RequestException as e:
            # Failed to access the KC API
            # TODO: clarify that the user cannot correct this
            raise KobocatDeploymentException(detail=str(e))

        # If it's a no-content success, return immediately
        if response.status_code == expected_status_code == 204:
            return {}

        # Parse the response
        try:
            json_response = response.json()
        except ValueError as e:
            # Unparseable KC API output
            # TODO: clarify that the user cannot correct this
            raise KobocatDeploymentException(
                detail=str(e), response=response)

        # Check for failure
        if (
            response.status_code != expected_status_code
            or json_response.get('type') == 'alert-error'
            or (expect_formid and 'formid' not in json_response)
        ):
            if 'text' in json_response:
                # KC API refused us for a specified reason, likely invalid
                # input Raise a 400 error that includes the reason
                e = KobocatDeploymentException(detail=json_response['text'])
                e.status_code = status.HTTP_400_BAD_REQUEST
                raise e
            else:
                # Unspecified failure; raise 500
                raise KobocatDeploymentException(
                    detail='Unexpected KoBoCAT error {}: {}'.format(
                        response.status_code, response.content),
                    response=response
                )

        return json_response

    def _last_submission_time(self):
        id_string = self.backend_response['id_string']
        return last_submission_time(
            xform_id_string=id_string, user_id=self.asset.owner.pk)

    @property
    def _open_rosa_server_storage(self):
        return default_kobocat_storage

    def __delete_kc_metadata(
        self, kc_file_: dict, file_: Union[AssetFile, PairedData] = None
    ):
        """
        A simple utility to delete metadata in KoBoCAT through proxy.
        If related KPI file is provided (i.e. `file_`), it is deleted too.
        """
        # Delete file in KC

        delete_url = self.normalize_internal_url(kc_file_['url'])
        self._kobocat_request('DELETE', url=delete_url, expect_formid=False)

        if file_ is None:
            return

        # Delete file in KPI if requested
        file_.delete(force=True)

    def __get_submissions_in_json(
        self,
        request: Optional['rest_framework.request.Request'] = None,
        **params
    ) -> Generator[dict, None, None]:
        """
        Retrieve submissions directly from Mongo.
        Submissions can be filtered with `params`.
        """
        mongo_cursor, total_count = MongoHelper.get_instances(
            self.mongo_userform_id, **params)

        # Python-only attribute used by `kpi.views.v2.data.DataViewSet.list()`
        self.current_submission_count = total_count

        add_supplemental_details_to_query = self.asset.has_advanced_features

        fields = params.get('fields', [])
        if len(fields) > 0 and '_uuid' not in fields:
            # skip the query if submission '_uuid' is not even q'd from mongo
            add_supplemental_details_to_query = False

        if add_supplemental_details_to_query:
            mongo_cursor = stream_with_extras(mongo_cursor, self.asset)

        return (
            self._rewrite_json_attachment_urls(
                MongoHelper.to_readable_dict(submission),
                request,
            )
            for submission in mongo_cursor
        )

    def __get_submissions_in_xml(
        self,
        **params
    ) -> Generator[str, None, None]:
        """
        Retrieve submissions directly from PostgreSQL.
        Submissions can be filtered with `params`.
        """

        mongo_filters = ['query', 'permission_filters']
        use_mongo = any(mongo_filter in mongo_filters for mongo_filter in params
                        if params.get(mongo_filter) is not None)

        if use_mongo:
            # We use Mongo to retrieve matching instances.
            params['fields'] = ['_id']
            # Force `sort` by `_id` for Mongo
            # See FIXME about sort in `BaseDeploymentBackend.validate_submission_list_params()`
            params['sort'] = {'_id': 1}
            submissions, count = MongoHelper.get_instances(
                self.mongo_userform_id, **params
            )
            submission_ids = [
                submission.get('_id')
                for submission in submissions
            ]
            self.current_submission_count = count

        queryset = ReadOnlyKobocatInstance.objects.filter(
            xform_id=self.xform_id,
        )

        if len(submission_ids) > 0 or use_mongo:
            queryset = queryset.filter(id__in=submission_ids)

        # Python-only attribute used by `kpi.views.v2.data.DataViewSet.list()`
        if not use_mongo:
            self.current_submission_count = queryset.count()

        # Force Sort by id
        # See FIXME about sort in `BaseDeploymentBackend.validate_submission_list_params()`
        queryset = queryset.order_by('id')

        # When using Mongo, data is already paginated,
        # no need to do it with PostgreSQL too.
        if not use_mongo:
            offset = params.get('start')
            limit = offset + params.get('limit')
            queryset = queryset[offset:limit]

        return (lazy_instance.xml for lazy_instance in queryset)

    @staticmethod
    def __kobocat_proxy_request(kc_request, user=None):
        """
        Send `kc_request`, which must specify `method` and `url` at a minimum.
        If the incoming request to be proxied is authenticated,
        logged-in user's API token will be added to `kc_request.headers`

        :param kc_request: requests.models.Request
        :param user: User
        :return: requests.models.Response
        """
        if not is_user_anonymous(user):
            kc_request.headers.update(get_request_headers(user.username))

        session = requests.Session()
        return session.send(kc_request.prepare())

    @staticmethod
    def __prepare_as_drf_response_signature(
        requests_response, expected_response_format='json'
    ):
        """
        Prepares a dict from `Requests` response.
        Useful to get response from KoBoCAT and use it as a dict or pass it to
        DRF Response
        """

        prepared_drf_response = {}

        # `requests_response` may not have `headers` attribute
        content_type = requests_response.headers.get('Content-Type')
        content_language = requests_response.headers.get('Content-Language')
        if content_type:
            prepared_drf_response['content_type'] = content_type
        if content_language:
            prepared_drf_response['headers'] = {
                'Content-Language': content_language
            }

        prepared_drf_response['status'] = requests_response.status_code

        try:
            prepared_drf_response['data'] = json.loads(
                requests_response.content)
        except ValueError as e:
            if (
                not requests_response.status_code == status.HTTP_204_NO_CONTENT
                and expected_response_format == 'json'
            ):
                prepared_drf_response['data'] = {
                    'detail': t(
                        'KoBoCAT returned an unexpected response: {}'.format(
                            str(e))
                    )
                }

        return prepared_drf_response

    @staticmethod
    def prepare_bulk_update_response(kc_responses: list) -> dict:
        """
        Formatting the response to allow for partial successes to be seen
        more explicitly.

        Args:
            kc_responses (list): A list containing dictionaries with keys of
            `_uuid` from the newly generated uuid and `response`, the response
            object received from KoBoCAT

        Returns:
            dict: formatted dict to be passed to a Response object and sent to
            the client
        """

        OPEN_ROSA_XML_MESSAGE = '{http://openrosa.org/http/response}message'

        # Unfortunately, the response message from OpenRosa is in XML format,
        # so it needs to be parsed before extracting the text
        results = []
        for response in kc_responses:
            message = t('Something went wrong')
            try:
                xml_parsed = fromstring_preserve_root_xmlns(
                    response['response'].content
                )
            except DET.ParseError:
                pass
            else:
                message_el = xml_parsed.find(OPEN_ROSA_XML_MESSAGE)
                if message_el is not None and message_el.text.strip():
                    message = message_el.text

            results.append(
                {
                    'uuid': response['uuid'],
                    'status_code': response['response'].status_code,
                    'message': message,
                }
            )

        total_update_attempts = len(results)
        total_successes = [result['status_code'] for result in results].count(
            status.HTTP_201_CREATED
        )

        return {
            'status': status.HTTP_200_OK
            if total_successes > 0
            # FIXME: If KoboCAT returns something unexpected, like a 404 or a
            # 500, then 400 is not the right response to send to the client
            else status.HTTP_400_BAD_REQUEST,
            'data': {
                'count': total_update_attempts,
                'successes': total_successes,
                'failures': total_update_attempts - total_successes,
                'results': results,
            },
        }

    def __save_kc_metadata(self, file_: SyncBackendMediaInterface):
        """
        Prepares request and data corresponding to the kind of media file
        (i.e. FileStorage or remote URL) to `POST` to KC through proxy.
        """
<<<<<<< HEAD
        identifier = self.identifier
        server, path_ = self.__parse_identifier(identifier)
        metadata_url = self.normalize_internal_url(f'{server}/api/v1/metadata')
=======
        server = settings.KOBOCAT_INTERNAL_URL
        metadata_url = f'{server}/api/v1/metadata'
>>>>>>> 8465e18d

        kwargs = {
            'data': {
                'data_value': file_.backend_media_id,
                'xform': self.xform_id,
                'data_type': self.SYNCED_DATA_FILE_TYPES[file_.file_type],
                'from_kpi': True,
                'data_filename': file_.filename,
                'data_file_type': file_.mimetype,
                'file_hash': file_.md5_hash,
            }
        }

        if not file_.is_remote_url:
            kwargs['files'] = {
                'data_file': (
                    file_.filename,
                    file_.content.file,
                    file_.mimetype,
                )
            }

        self._kobocat_request('POST',
                              url=metadata_url,
                              expect_formid=False,
                              **kwargs)

        file_.synced_with_backend = True
        file_.save(update_fields=['synced_with_backend'])

    def __update_kc_metadata_hash(
        self, file_: SyncBackendMediaInterface, kc_metadata_id: int
    ):
        """
        Update metadata hash in KC
        """
<<<<<<< HEAD
        identifier = self.identifier
        server, path_ = self.__parse_identifier(identifier)
        metadata_detail_url = self.normalize_internal_url(
            f'{server}/api/v1/metadata/{kc_metadata_id}'
        )
=======
        server = settings.KOBOCAT_INTERNAL_URL
        metadata_detail_url = f'{server}/api/v1/metadata/{kc_metadata_id}'
>>>>>>> 8465e18d

        data = {'file_hash': file_.md5_hash}
        self._kobocat_request('PATCH',
                              url=metadata_detail_url,
                              expect_formid=False,
                              data=data)

        file_.synced_with_backend = True
        file_.save(update_fields=['synced_with_backend'])<|MERGE_RESOLUTION|>--- conflicted
+++ resolved
@@ -162,26 +162,16 @@
         files = {'xls_file': ('{}.xlsx'.format(id_string), xlsx_io)}
         json_response = self._kobocat_request(
             'POST', url, data=payload, files=files)
-<<<<<<< HEAD
         # Store only path
         json_response['url'] = urlparse(json_response['url']).path
         self.store_data(
             {
                 'backend': 'kobocat',
-                'identifier': self.internal_to_external_url(identifier),
                 'active': json_response['downloadable'],
                 'backend_response': json_response,
                 'version': self.asset.version_id,
             }
         )
-=======
-        self.store_data({
-            'backend': 'kobocat',
-            'active': json_response['downloadable'],
-            'backend_response': json_response,
-            'version': self.asset.version_id,
-        })
->>>>>>> 8465e18d
 
     @staticmethod
     def nlp_tracking_data(asset_ids, start_date=None):
@@ -856,22 +846,6 @@
             'has_kpi_hook': self.asset.has_active_hooks
         }
         files = {'xls_file': ('{}.xlsx'.format(id_string), xlsx_io)}
-<<<<<<< HEAD
-        try:
-            json_response = self._kobocat_request(
-                'PATCH', url, data=payload, files=files)
-            self.store_data({
-                'active': json_response['downloadable'],
-                'backend_response': json_response,
-                'version': self.asset.version_id,
-            })
-        except KobocatDeploymentException as e:
-            if hasattr(e, 'response') and e.response.status_code == 404:
-                # Whoops, the KC project we thought we were going to overwrite
-                # is gone! Try a standard deployment instead
-                return self.connect(self.identifier, active)
-            raise
-=======
         json_response = self._kobocat_request(
             'PATCH', url, data=payload, files=files
         )
@@ -880,7 +854,7 @@
             'backend_response': json_response,
             'version': self.asset.version_id,
         })
->>>>>>> 8465e18d
+
         self.set_asset_uid()
 
     def remove_from_kc_only_flag(self,
@@ -1639,14 +1613,8 @@
         Prepares request and data corresponding to the kind of media file
         (i.e. FileStorage or remote URL) to `POST` to KC through proxy.
         """
-<<<<<<< HEAD
-        identifier = self.identifier
-        server, path_ = self.__parse_identifier(identifier)
-        metadata_url = self.normalize_internal_url(f'{server}/api/v1/metadata')
-=======
         server = settings.KOBOCAT_INTERNAL_URL
         metadata_url = f'{server}/api/v1/metadata'
->>>>>>> 8465e18d
 
         kwargs = {
             'data': {
@@ -1683,17 +1651,8 @@
         """
         Update metadata hash in KC
         """
-<<<<<<< HEAD
-        identifier = self.identifier
-        server, path_ = self.__parse_identifier(identifier)
-        metadata_detail_url = self.normalize_internal_url(
-            f'{server}/api/v1/metadata/{kc_metadata_id}'
-        )
-=======
         server = settings.KOBOCAT_INTERNAL_URL
         metadata_detail_url = f'{server}/api/v1/metadata/{kc_metadata_id}'
->>>>>>> 8465e18d
-
         data = {'file_hash': file_.md5_hash}
         self._kobocat_request('PATCH',
                               url=metadata_detail_url,
