--- conflicted
+++ resolved
@@ -3,12 +3,9 @@
 from django.contrib.auth.models import User
 from django.contrib.contenttypes.fields import GenericForeignKey
 from django.contrib.postgres.fields import JSONField as JSONBField
-<<<<<<< HEAD
 from django.core.signing import Signer
-=======
 from django.core import checks
 from django.core.exceptions import FieldDoesNotExist
->>>>>>> b5889cef
 from django.db import (
     ProgrammingError,
     connections,
@@ -106,64 +103,6 @@
         return self.model
 
 
-<<<<<<< HEAD
-class KobocatOneTimeAuthRequest(ShadowModel):
-    """
-    One time authenticated request
-    """
-    HEADER = 'X-KOBOCAT-OTAR-TOKEN'
-    DEFAULT_TTL = 60
-
-    user = models.ForeignKey(
-        'KobocatUser',
-        related_name='authenticated_requests',
-        on_delete=models.CASCADE,
-    )
-    token = KpiUidField(uid_prefix='', length=50)
-    date_created = models.DateTimeField(default=timezone.now)
-    ttl = models.IntegerField(default=60)
-    method = models.CharField(max_length=6)
-    used = models.BooleanField(default=False)
-
-    class Meta(ShadowModel.Meta):
-        db_table = 'logger_onetimeauthrequest'
-        unique_together = ('token', 'used')
-
-    @classmethod
-    def create_token(
-        cls,
-        user: 'auth.User',
-        method: str = 'POST',
-        ttl: int = DEFAULT_TTL,
-        url: str = None,
-    ) -> 'KobocatOneTimeAuthRequest':
-        """
-        Create and return an instance of KobocatOneTimeAuthRequest.
-
-        If `url` is specified, it generates the token based on the URL instead
-        of auto-generating it.
-        It's useful for Enketo Express to be granted when POSTing data to
-        KoBoCAT from one specific url (e.g.: edit a submission).
-        """
-        token = None
-        kc_user = KobocatUser.objects.get(id=user.pk)
-        if url is not None:
-            # `Signer()` returns 'url:encoded-string'.
-            # E.g: https://ee.kt.org/edit:a123bc'
-            # We only want the last part
-            parts = Signer().sign(url).split(':')
-            token = parts[-1]
-
-        auth_request, created = cls.objects.get_or_create(
-            user=kc_user, token=token, ttl=ttl, method=method
-        )
-        return auth_request
-
-    @classmethod
-    def get_header(cls, user: 'auth.User', method: str) -> dict:
-        auth_request = cls.create_token(user, method)
-        return {cls.HEADER: auth_request.token}
-=======
 class KobocatDigestPartial(ShadowModel):
 
     user = models.ForeignKey('KobocatUser', on_delete=models.CASCADE)
@@ -255,7 +194,64 @@
                 ]
             else:
                 return []
->>>>>>> b5889cef
+
+
+class KobocatOneTimeAuthRequest(ShadowModel):
+    """
+    One time authenticated request
+    """
+    HEADER = 'X-KOBOCAT-OTAR-TOKEN'
+    DEFAULT_TTL = 60
+
+    user = models.ForeignKey(
+        'KobocatUser',
+        related_name='authenticated_requests',
+        on_delete=models.CASCADE,
+    )
+    token = KpiUidField(uid_prefix='', length=50)
+    date_created = models.DateTimeField(default=timezone.now)
+    ttl = models.IntegerField(default=60)
+    method = models.CharField(max_length=6)
+    used = models.BooleanField(default=False)
+
+    class Meta(ShadowModel.Meta):
+        db_table = 'logger_onetimeauthrequest'
+        unique_together = ('token', 'used')
+
+    @classmethod
+    def create_token(
+            cls,
+            user: 'auth.User',
+            method: str = 'POST',
+            ttl: int = DEFAULT_TTL,
+            url: str = None,
+    ) -> 'KobocatOneTimeAuthRequest':
+        """
+        Create and return an instance of KobocatOneTimeAuthRequest.
+
+        If `url` is specified, it generates the token based on the URL instead
+        of auto-generating it.
+        It's useful for Enketo Express to be granted when POSTing data to
+        KoBoCAT from one specific url (e.g.: edit a submission).
+        """
+        token = None
+        kc_user = KobocatUser.objects.get(id=user.pk)
+        if url is not None:
+            # `Signer()` returns 'url:encoded-string'.
+            # E.g: https://ee.kt.org/edit:a123bc'
+            # We only want the last part
+            parts = Signer().sign(url).split(':')
+            token = parts[-1]
+
+        auth_request, created = cls.objects.get_or_create(
+            user=kc_user, token=token, ttl=ttl, method=method
+        )
+        return auth_request
+
+    @classmethod
+    def get_header(cls, user: 'auth.User', method: str) -> dict:
+        auth_request = cls.create_token(user, method)
+        return {cls.HEADER: auth_request.token}
 
 
 class KobocatPermission(ShadowModel):
