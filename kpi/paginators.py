<<<<<<< HEAD
# coding: utf-8
from __future__ import (unicode_literals, print_function,
                        absolute_import, division)

from django.core.paginator import InvalidPage
from rest_framework import serializers
from rest_framework.exceptions import NotFound
=======
# -*- coding: utf-8 -*-

from django.conf import settings
from rest_framework.serializers import SerializerMethodField
>>>>>>> 61e37a2a
from rest_framework.pagination import (
    LimitOffsetPagination,
    PageNumberPagination,
)
from rest_framework.reverse import reverse_lazy


class DataPagination(LimitOffsetPagination):
    """
    Pagination class for submissions.
    """
    default_limit = settings.SUBMISSION_LIST_LIMIT
    offset_query_param = 'start'
    max_limit = settings.SUBMISSION_LIST_LIMIT


class Paginated(LimitOffsetPagination):

    """ Adds 'root' to the wrapping response object. """
    root = SerializerMethodField('get_parent_url', read_only=True)

    def get_parent_url(self, obj):
        return reverse_lazy('api-root', request=self.context.get('request'))


class TinyPaginated(PageNumberPagination):
    """
    Same as Paginated with a small page size
    """
    page_size = 50<|MERGE_RESOLUTION|>--- conflicted
+++ resolved
@@ -1,22 +1,14 @@
-<<<<<<< HEAD
 # coding: utf-8
 from __future__ import (unicode_literals, print_function,
                         absolute_import, division)
 
-from django.core.paginator import InvalidPage
-from rest_framework import serializers
-from rest_framework.exceptions import NotFound
-=======
-# -*- coding: utf-8 -*-
-
 from django.conf import settings
-from rest_framework.serializers import SerializerMethodField
->>>>>>> 61e37a2a
 from rest_framework.pagination import (
     LimitOffsetPagination,
     PageNumberPagination,
 )
 from rest_framework.reverse import reverse_lazy
+from rest_framework.serializers import SerializerMethodField
 
 
 class DataPagination(LimitOffsetPagination):
@@ -29,7 +21,6 @@
 
 
 class Paginated(LimitOffsetPagination):
-
     """ Adds 'root' to the wrapping response object. """
     root = SerializerMethodField('get_parent_url', read_only=True)
 
