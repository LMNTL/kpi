--- conflicted
+++ resolved
@@ -2,11 +2,8 @@
 import json
 import re
 from io import StringIO, BytesIO
-<<<<<<< HEAD
 from tempfile import NamedTemporaryFile
-=======
-from typing import Dict, Generator, Tuple, Optional
->>>>>>> 3ca4c9f9
+from typing import Dict, Optional
 
 import magic
 from dicttoxml import dicttoxml
@@ -258,10 +255,12 @@
         results_data_str = ''.join(map(cls.__cleanup_submission, results))
         closing_root_node = cls._node_generator(cls.root_tag_name, closing=True)
 
-        xml_2_str += f'{opening_results_node}' \
-                     f'{results_data_str}' \
-                     f'{closing_results_node}' \
-                     f'{closing_root_node}'
+        xml_2_str += (
+            f'{opening_results_node}'
+            f'{results_data_str}'
+            f'{closing_results_node}'
+            f'{closing_root_node}'
+        )
 
         return xml_2_str.encode()  # Should return bytes
 
