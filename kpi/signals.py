--- conflicted
+++ resolved
@@ -92,16 +92,11 @@
     """
     asset = instance.asset
     if asset.has_deployment:
-<<<<<<< HEAD
         asset.deployment.set_has_kpi_hooks()
 
 
 @receiver(post_delete, sender=Asset)
 def post_delete_asset(sender, instance, **kwargs):
-    # Remove all permissions associated with this object
-    ObjectPermission.objects.filter_for_object(instance).delete()
-    # No recalculation is necessary since children will also be deleted
-
     # Update parent's languages if this object is a child of another asset.
     try:
         parent = instance.parent
@@ -109,7 +104,4 @@
         pass
     else:
         if parent:
-            parent.update_languages()
-=======
-        asset.deployment.set_has_kpi_hooks()
->>>>>>> f5ec0fcd
+            parent.update_languages()