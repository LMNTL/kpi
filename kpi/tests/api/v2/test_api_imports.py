# coding: utf-8
import base64
from io import BytesIO

import responses
import unittest
import openpyxl
import xlwt
from django.conf import settings
from django.contrib.auth.models import User
from django.db import transaction
from rest_framework import status
from rest_framework.reverse import reverse

from kpi.constants import ASSET_TYPE_BLOCK, ASSET_TYPE_QUESTION
from kpi.models import Asset
from kpi.tests.base_test_case import BaseTestCase
from kpi.utils.strings import to_str


class AssetImportTaskTest(BaseTestCase):
    fixtures = ['test_data']

    def setUp(self):
        self.client.login(username='someuser', password='someuser')
        self.user = User.objects.get(username='someuser')
        self.asset = Asset.objects.get(pk=1)

    def _assert_assets_contents_equal(self, a1, a2, sheet='survey'):
        def _prep_row_for_comparison(row):
            row = {k: v for k, v in row.items() if not k.startswith('$')}
            if isinstance(row['label'], list) and len(row['label']) == 1:
                row['label'] = row['label'][0]
            return row
        self.assertEqual(len(a1.content[sheet]), len(a2.content[sheet]))
        for index, row in enumerate(a1.content[sheet]):
            expected_row = _prep_row_for_comparison(row)
            result_row = _prep_row_for_comparison(a2.content[sheet][index])
            self.assertDictEqual(result_row, expected_row)

    def _post_import_task_and_compare_created_asset_to_source(self, task_data,
                                                              source):
        post_url = reverse('api_v2:importtask-list')
        response = self.client.post(post_url, task_data)
        self.assertEqual(response.status_code, status.HTTP_201_CREATED)
        # Task should complete right away due to `CELERY_TASK_ALWAYS_EAGER`
        detail_response = self.client.get(response.data['url'])
        self.assertEqual(detail_response.status_code, status.HTTP_200_OK)
        self.assertEqual(detail_response.data['status'], 'complete')
        created_details = detail_response.data['messages']['created'][0]
        self.assertEqual(created_details['kind'], 'asset')
        # Check the resulting asset
        created_asset = Asset.objects.get(uid=created_details['uid'])
        self.assertEqual(created_asset.name, task_data['name'])
        self._assert_assets_contents_equal(created_asset, source)

    def _prepare_survey_content(self, survey):
        _survey = []
        for item in survey:
            _survey.append(
                {k: v for k, v in item.items() if not k.startswith('$')}
            )
        return _survey

    @staticmethod
    def _to_xls_encoded_stream(workbook, name):
        stream = BytesIO()
        workbook.save(stream)
        stream.seek(0)
        encoded_xlsx = base64.b64encode(stream.read())
        return {
            'base64Encoded': f'base64:{to_str(encoded_xlsx)}',
            'name': name,
        }

<<<<<<< HEAD

=======
>>>>>>> e69775ec
    def _construct_xlsx_for_import(self, content, name):
        workbook_to_import = openpyxl.workbook.Workbook()
        for sheet_name, sheet_content in content:
            worksheet = workbook_to_import.create_sheet(sheet_name)
            for row_num, row_list in enumerate(sheet_content):
                for col_num, cell_value in enumerate(row_list):
                    if cell_value and cell_value is not None:
                        worksheet.cell(row_num+1, col_num+1).value = cell_value
        return self._to_xls_encoded_stream(workbook_to_import, name)

    def _construct_xls_for_import(self, content, name):
        # Construct a binary XLS file that we'll import later
        workbook_to_import = xlwt.Workbook()
        for sheet_name, sheet_content in content:
            worksheet = workbook_to_import.add_sheet(sheet_name)
            for row_num, row_list in enumerate(sheet_content):
                for col_num, cell_value in enumerate(row_list):
                    if cell_value and cell_value is not None:
                        worksheet.write(row_num, col_num, cell_value)
        return self._to_xls_encoded_stream(workbook_to_import, name)

    def _create_asset_from_xls(
        self, content, name, asset_type='empty', excel_format='xls'
    ):
        if excel_format == 'xlsx':
            task_data = self._construct_xlsx_for_import(content, name=name)
        else:
            task_data = self._construct_xls_for_import(content, name=name)

        empty_asset = self.client.post(
            reverse('asset-list'),
            data={'asset_type': asset_type},
            HTTP_ACCEPT='application/json',
        )
        empty_asset_data = empty_asset.json()
        task_data['destination'] = empty_asset_data['url']
        return self.client.post(reverse('importtask-list'), task_data)

    @responses.activate
    def test_import_asset_from_xls_url(self):
        # Host the XLS on a mock HTTP server
        mock_xls_url = 'http://mock.kbtdev.org/form.xls'
        responses.add(responses.GET, mock_xls_url,
                      content_type='application/xls',
                      body=self.asset.to_xls_io().read())
        task_data = {
            'url': mock_xls_url,
            'name': 'I was imported via URL!',
        }
        self._post_import_task_and_compare_created_asset_to_source(task_data,
                                                                   self.asset)
    def test_import_asset_base64_xls(self):
        encoded_xls = base64.b64encode(self.asset.to_xls_io().read())
        task_data = {
            'base64Encoded': 'base64:{}'.format(to_str(encoded_xls)),
            'name': 'I was imported via base64-encoded XLS!',
        }
        self._post_import_task_and_compare_created_asset_to_source(task_data,
                                                                   self.asset)

    def test_import_basic_survey_base64_xls(self):
        survey_sheet_content = [
            ['type', 'name', 'label::English (en)'],
            ['today', 'today', ''],
            ['select_one gender', 'gender', "Respondent's gender?"],
            ['integer', 'age', "Respondent's age?"],
            ['select_one yesno', 'confirm', 'Is your age really ${age}?'],
            ['begin group', 'group_1', 'A message from our sponsors'],
            ['note', 'note_1', 'Hi there 👋'],
            ['end group', '', '']
        ]
        choices_sheet_content = [
            ['list_name', 'name', 'label::English (en)'],
            ['gender', 'female', 'Female'],
            ['gender', 'male', 'Male'],
            ['gender', 'other', 'Other'],
            ['yesno', 'yes', 'Yes'],
            ['yesno', 'no', 'No'],
        ]
        content = (
            ('survey', survey_sheet_content),
            ('choices', choices_sheet_content),
        )
        response = self._create_asset_from_xls(
            content, 'Basic survey', asset_type='survey'
        )
        assert response.status_code == status.HTTP_201_CREATED
        detail_response = self.client.get(response.data['url'])

    def test_import_basic_survey_base64_xlsx(self):
        survey_sheet_content = [
            ['type', 'name', 'label::English (en)'],
            ['today', 'today', ''],
            ['select_one gender', 'gender', "Respondent's gender?"],
            ['integer', 'age', "Respondent's age?"],
            ['select_one yesno', 'confirm', 'Is your age really ${age}?'],
            ['begin group', 'group_1', 'A message from our sponsors'],
            ['note', 'note_1', 'Hi there 👋'],
            ['end group', '', '']
        ]
        choices_sheet_content = [
            ['list_name', 'name', 'label::English (en)'],
            ['gender', 'female', 'Female'],
            ['gender', 'male', 'Male'],
            ['gender', 'other', 'Other'],
            ['yesno', 'yes', 'Yes'],
            ['yesno', 'no', 'No'],
        ]
        content = (
            ('survey', survey_sheet_content),
            ('choices', choices_sheet_content),
        )
        response = self._create_asset_from_xls(
            content, 'Basic survey', asset_type='survey', excel_format='xlsx'
        )
        assert response.status_code == status.HTTP_201_CREATED
        detail_response = self.client.get(response.data['url'])

    def test_import_locking_xls_as_survey(self):
        survey_sheet_content = [
            ['type', 'name', 'label::English (en)', 'required', 'relevant', 'kobo--locking-profile'],
            ['today', 'today', '', '', '', ''],
            ['select_one gender', 'gender', "Respondent's gender?", 'yes', '', 'flex'],
            ['integer', 'age', "Respondent's age?", 'yes', '', ''],
            ['select_one yesno', 'confirm', 'Is your age really ${age}?', 'yes', "${age}!=''", 'delete'],
            ['begin group', 'group_1', 'A message from our sponsors', '', '', 'core'],
            ['note', 'note_1', 'Hi there 👋', '', '', ''],
            ['end group', '', '', '', '', '']
        ]
        choices_sheet_content = [
            ['list_name', 'name', 'label::English (en)'],
            ['gender', 'female', 'Female'],
            ['gender', 'male', 'Male'],
            ['gender', 'other', 'Other'],
            ['yesno', 'yes', 'Yes'],
            ['yesno', 'no', 'No'],
        ]
        settings_sheet_content = [
            ['kobo--locking-profile', 'kobo--lock_all'],
            ['form', 'false'],
        ]
        kobo_locks_sheet_content = [
            ['restriction', 'core', 'flex', 'delete', 'form'],
            ['choice_add', 'locked', 'locked', '', ''],
            ['choice_delete', '', '', 'locked', ''],
            ['choice_value_edit', '', '', '', ''],
            ['choice_label_edit', '', '', '', ''],
            ['choice_order_edit', 'locked', '', '', ''],
            ['question_delete', 'locked', 'locked', 'locked', ''],
            ['question_label_edit', 'locked', 'locked', '', ''],
            ['question_settings_edit', 'locked', 'locked', '', ''],
            ['question_skip_logic_edit', 'locked', 'locked', '', ''],
            ['question_validation_edit', 'locked', 'locked', '', ''],
            ['group_delete', 'locked', '', 'locked', ''],
            ['group_label_edit', '', '', '', ''],
            ['group_question_add', 'locked', 'locked', '', ''],
            ['group_question_delete', 'locked', 'locked', 'locked', ''],
            ['group_question_order_edit', 'locked', 'locked', '', ''],
            ['group_settings_edit', 'locked', 'locked', '', ''],
            ['group_skip_logic_edit', 'locked', 'locked', '', ''],
            ['group_split', 'locked', 'locked', '', ''],
            ['form_replace', 'locked', '', '', 'locked'],
            ['group_add', 'locked', '', '', 'locked'],
            ['question_add', 'locked', '', '', ''],
            ['question_order_edit', 'locked', '', '', ''],
            ['language_edit', 'locked', '', '', ''],
            ['form_appearance', 'locked', '', '', ''],
            ['form_meta_edit', '', '', '', ''],
        ]

        expected_content_survey = [
            {'name': 'today', 'type': 'today'},
            {
                'name': 'gender',
                'type': 'select_one',
                'label': ["Respondent's gender?"],
                'required': True,
                'kobo--locking-profile': 'flex',
                'select_from_list_name': 'gender',
            },
            {
                'name': 'age',
                'type': 'integer',
                'label': ["Respondent's age?"],
                'required': True,
            },
            {
                'name': 'confirm',
                'type': 'select_one',
                'label': ['Is your age really ${age}?'],
                'relevant': "${age}!=''",
                'required': True,
                'kobo--locking-profile': 'delete',
                'select_from_list_name': 'yesno',
            },
            {
                'name': 'group_1',
                'type': 'begin_group',
                'label': ['A message from our sponsors'],
                'kobo--locking-profile': 'core',
            },
            {'name': 'note_1', 'type': 'note', 'label': ['Hi there 👋']},
            {'type': 'end_group'},
        ]
        expected_content_settings = {
            'kobo--locking-profile': 'form',
            'kobo--lock_all': False,
        }
        expected_content_kobo_locks = [
            {
                'name': 'core',
                'restrictions': [
                    'choice_add',
                    'choice_order_edit',
                    'question_delete',
                    'question_label_edit',
                    'question_settings_edit',
                    'question_skip_logic_edit',
                    'question_validation_edit',
                    'group_delete',
                    'group_question_add',
                    'group_question_delete',
                    'group_question_order_edit',
                    'group_settings_edit',
                    'group_skip_logic_edit',
                    'group_split',
                    'form_replace',
                    'group_add',
                    'question_add',
                    'question_order_edit',
                    'language_edit',
                    'form_appearance',
                ],
            },
            {
                'name': 'delete',
                'restrictions': [
                    'choice_delete',
                    'question_delete',
                    'group_delete',
                    'group_question_delete',
                ],
            },
            {
                'name': 'flex',
                'restrictions': [
                    'choice_add',
                    'question_delete',
                    'question_label_edit',
                    'question_settings_edit',
                    'question_skip_logic_edit',
                    'question_validation_edit',
                    'group_question_add',
                    'group_question_delete',
                    'group_question_order_edit',
                    'group_settings_edit',
                    'group_skip_logic_edit',
                    'group_split',
                ],
            },
            {
                'name': 'form',
                'restrictions': [
                    'form_replace',
                    'group_add',
                ],
            }
        ]

        content = (
            ('survey', survey_sheet_content),
            ('choices', choices_sheet_content),
            ('settings', settings_sheet_content),
            ('kobo--locking-profiles', kobo_locks_sheet_content),
        )
        response = self._create_asset_from_xls(
            content, 'survey with library locking', asset_type='survey'
        )
        assert response.status_code == status.HTTP_201_CREATED
        detail_response = self.client.get(response.data['url'])

        created_survey = Asset.objects.get(
            uid=detail_response.data['messages']['updated'][0]['uid']
        )
        assert created_survey.asset_type == 'survey'

        assert not created_survey.summary['lock_all']
        assert created_survey.summary['lock_any']

        # Ensure the kobo--locks are showing up correctly
        assert expected_content_survey == self._prepare_survey_content(
            created_survey.content['survey']
        )
        assert expected_content_settings == created_survey.content['settings']
        for profiles in expected_content_kobo_locks:
            name = profiles['name']
            expected_restrictions = profiles['restrictions']
            actual_restrictions = [
                val['restrictions']
                for val in created_survey.content['kobo--locking-profiles']
                if val['name'] == name
            ][0]
            assert expected_restrictions == actual_restrictions

    def test_import_locking_xls_as_survey_with_kobo_n_and_m_dash(self):
        # n-dash in survey column name
        survey_sheet_content = [
            ['type', 'name', 'label::English (en)', 'required', 'relevant', 'kobo–locking-profile'],
            ['today', 'today', '', '', '', ''],
            ['select_one gender', 'gender', "Respondent's gender?", 'yes', '', 'flex'],
            ['integer', 'age', "Respondent's age?", 'yes', '', ''],
            ['select_one yesno', 'confirm', 'Is your age really ${age}?', 'yes', "${age}!=''", 'delete'],
            ['begin group', 'group_1', 'A message from our sponsors', '', '', 'core'],
            ['note', 'note_1', 'Hi there 👋', '', '', ''],
            ['end group', '', '', '', '', '']
        ]
        choices_sheet_content = [
            ['list_name', 'name', 'label::English (en)'],
            ['gender', 'female', 'Female'],
            ['gender', 'male', 'Male'],
            ['gender', 'other', 'Other'],
            ['yesno', 'yes', 'Yes'],
            ['yesno', 'no', 'No'],
        ]
        # n and m dash in settings
        settings_sheet_content = [
            ['kobo–locking-profile', 'kobo—lock_all'],
            ['form', 'true'],
        ]
        # mess with locking syntax
        kobo_locks_sheet_content = [
            ['restriction', 'core', 'flex', 'delete', 'form'],
            ['choice_add', 'LOCKED', 'Locked', '🕺', ''],
            ['choice_delete', '', '', 'LoCkEd', ''],
            ['choice_value_edit', '', '', '', ''],
            ['choice_label_edit', '', '', '', ''],
            ['choice_order_edit', 'lOcKeD', '', '🤘', ''],
            ['question_delete', 'LOckED', 'loCKed', 'lOCkED', ''],
            ['question_label_edit', 'locked', 'locked', '🤡', ''],
            ['question_settings_edit', 'locked', 'locked', '', ''],
            ['question_skip_logic_edit', 'locked', 'locked', '', ''],
            ['question_validation_edit', 'locked', 'locked', '', ''],
            ['group_delete', 'locked', '', 'locked', '🚧'],
            ['group_label_edit', '', '', '', ''],
            ['group_question_add', 'locked', 'locked', '', ''],
            ['group_question_delete', 'locked', 'locked', 'locked', ''],
            ['group_question_order_edit', 'locked', 'locked', '', ''],
            ['group_settings_edit', 'locked', 'locked', '🚀', ''],
            ['group_skip_logic_edit', 'locked', 'locked', '', ''],
            ['group_split', 'locked', 'locked', '', ''],
            ['form_replace', 'LOCKED', '🔪', '', 'locked'],
            ['group_add', 'locKeD', '', '', 'locked'],
            ['question_add', 'locKED', '', '', ''],
            ['question_order_edit', 'LOCKed', '', '', ''],
            ['language_edit', 'loCkED', '', '', ''],
            ['form_appearance', 'loCKeD', '', '', ''],
            ['form_meta_edit', '', '', '', ''],
        ]

        expected_content_survey = [
            {'name': 'today', 'type': 'today'},
            {
                'name': 'gender',
                'type': 'select_one',
                'label': ["Respondent's gender?"],
                'required': True,
                'kobo--locking-profile': 'flex',
                'select_from_list_name': 'gender',
            },
            {
                'name': 'age',
                'type': 'integer',
                'label': ["Respondent's age?"],
                'required': True,
            },
            {
                'name': 'confirm',
                'type': 'select_one',
                'label': ['Is your age really ${age}?'],
                'relevant': "${age}!=''",
                'required': True,
                'kobo--locking-profile': 'delete',
                'select_from_list_name': 'yesno',
            },
            {
                'name': 'group_1',
                'type': 'begin_group',
                'label': ['A message from our sponsors'],
                'kobo--locking-profile': 'core',
            },
            {'name': 'note_1', 'type': 'note', 'label': ['Hi there 👋']},
            {'type': 'end_group'},
        ]
        expected_content_settings = {
            'kobo--locking-profile': 'form',
            'kobo--lock_all': True,
        }
        expected_content_kobo_locks = [
            {
                'name': 'core',
                'restrictions': [
                    'choice_add',
                    'choice_order_edit',
                    'question_delete',
                    'question_label_edit',
                    'question_settings_edit',
                    'question_skip_logic_edit',
                    'question_validation_edit',
                    'group_delete',
                    'group_question_add',
                    'group_question_delete',
                    'group_question_order_edit',
                    'group_settings_edit',
                    'group_skip_logic_edit',
                    'group_split',
                    'form_replace',
                    'group_add',
                    'question_add',
                    'question_order_edit',
                    'language_edit',
                    'form_appearance',
                ],
            },
            {
                'name': 'delete',
                'restrictions': [
                    'choice_delete',
                    'question_delete',
                    'group_delete',
                    'group_question_delete',
                ],
            },
            {
                'name': 'flex',
                'restrictions': [
                    'choice_add',
                    'question_delete',
                    'question_label_edit',
                    'question_settings_edit',
                    'question_skip_logic_edit',
                    'question_validation_edit',
                    'group_question_add',
                    'group_question_delete',
                    'group_question_order_edit',
                    'group_settings_edit',
                    'group_skip_logic_edit',
                    'group_split',
                ],
            },
            {
                'name': 'form',
                'restrictions': [
                    'form_replace',
                    'group_add',
                ],
            }
        ]

        content = (
            ('survey', survey_sheet_content),
            ('choices', choices_sheet_content),
            ('settings', settings_sheet_content),
            # m-dash as sheet name
            ('kobo—locking-profiles', kobo_locks_sheet_content),
        )
        response = self._create_asset_from_xls(
            content, 'survey with library locking', asset_type='survey'
        )
        assert response.status_code == status.HTTP_201_CREATED
        detail_response = self.client.get(response.data['url'])

        created_survey = Asset.objects.get(
            uid=detail_response.data['messages']['updated'][0]['uid']
        )
        assert created_survey.asset_type == 'survey'

        assert created_survey.summary['lock_all']
        assert created_survey.summary['lock_any']

        # Ensure the kobo--locks are showing up correctly
        assert expected_content_survey == self._prepare_survey_content(
            created_survey.content['survey']
        )
        assert expected_content_settings == created_survey.content['settings']
        for profiles in expected_content_kobo_locks:
            name = profiles['name']
            expected_restrictions = profiles['restrictions']
            actual_restrictions = [
                val['restrictions']
                for val in created_survey.content['kobo--locking-profiles']
                if val['name'] == name
            ][0]
            assert expected_restrictions == actual_restrictions

    def test_import_locking_xls_as_block(self):
        survey_sheet_content = [
            ['type', 'name', 'label::English (en)', 'required', 'relevant', 'kobo--locking-profile'],
            ['today', 'today', '', '', '', ''],
            ['select_one gender', 'gender', "Respondent's gender?", 'yes', '', 'flex'],
            ['integer', 'age', "Respondent's age?", 'yes', '', ''],
            ['select_one yesno', 'confirm', 'Is your age really ${age}?', 'yes', "${age}!=''", 'delete'],
            ['begin group', 'group_1', 'A message from our sponsors', '', '', 'core'],
            ['note', 'note_1', 'Hi there 👋', '', '', ''],
            ['end group', '', '', '', '', '']
        ]
        choices_sheet_content = [
            ['list_name', 'name', 'label::English (en)'],
            ['gender', 'female', 'Female'],
            ['gender', 'male', 'Male'],
            ['gender', 'other', 'Other'],
            ['yesno', 'yes', 'Yes'],
            ['yesno', 'no', 'No'],
        ]
        settings_sheet_content = [
            ['kobo--locking-profile', 'kobo--lock_all'],
            ['form', 'false'],
        ]
        kobo_locks_sheet_content = [
            ['restriction', 'core', 'flex', 'delete', 'form'],
            ['choice_add', 'locked', 'locked', '', ''],
            ['choice_delete', '', '', 'locked', ''],
            ['choice_value_edit', '', '', '', ''],
            ['choice_label_edit', '', '', '', ''],
            ['choice_order_edit', 'locked', '', '', ''],
            ['question_delete', 'locked', 'locked', 'locked', ''],
            ['question_label_edit', 'locked', 'locked', '', ''],
            ['question_settings_edit', 'locked', 'locked', '', ''],
            ['question_skip_logic_edit', 'locked', 'locked', '', ''],
            ['question_validation_edit', 'locked', 'locked', '', ''],
            ['group_delete', 'locked', '', 'locked', ''],
            ['group_label_edit', '', '', '', ''],
            ['group_question_add', 'locked', 'locked', '', ''],
            ['group_question_delete', 'locked', 'locked', 'locked', ''],
            ['group_question_order_edit', 'locked', 'locked', '', ''],
            ['group_settings_edit', 'locked', 'locked', '', ''],
            ['group_skip_logic_edit', 'locked', 'locked', '', ''],
            ['group_split', 'locked', 'locked', '', ''],
            ['form_replace', 'locked', '', '', 'locked'],
            ['group_add', 'locked', '', '', 'locked'],
            ['question_add', 'locked', '', '', ''],
            ['question_order_edit', 'locked', '', '', ''],
            ['language_edit', 'locked', '', '', ''],
            ['form_appearance', 'locked', '', '', ''],
            ['form_meta_edit', '', '', '', ''],
        ]

        expected_content_survey = [
            {'name': 'today', 'type': 'today'},
            {
                'name': 'gender',
                'type': 'select_one',
                'label': ["Respondent's gender?"],
                'required': True,
                'select_from_list_name': 'gender',
            },
            {
                'name': 'age',
                'type': 'integer',
                'label': ["Respondent's age?"],
                'required': True,
            },
            {
                'name': 'confirm',
                'type': 'select_one',
                'label': ['Is your age really ${age}?'],
                'relevant': "${age}!=''",
                'required': True,
                'select_from_list_name': 'yesno',
            },
            {
                'name': 'group_1',
                'type': 'begin_group',
                'label': ['A message from our sponsors'],
            },
            {'name': 'note_1', 'type': 'note', 'label': ['Hi there 👋']},
            {'type': 'end_group'},
        ]
        expected_content_settings = {}

        content = (
            ('survey', survey_sheet_content),
            ('choices', choices_sheet_content),
            ('settings', settings_sheet_content),
            ('kobo--locking-profiles', kobo_locks_sheet_content),
        )
        response = self._create_asset_from_xls(
            content,
            'block from xlsform with library locking',
            asset_type='block',
        )
        assert response.status_code == status.HTTP_201_CREATED
        detail_response = self.client.get(response.data['url'])

        created_asset = Asset.objects.get(
            uid=detail_response.data['messages']['updated'][0]['uid']
        )
        assert created_asset.asset_type == 'block'

        assert not created_asset.summary['lock_all']
        assert not created_asset.summary['lock_any']

        assert expected_content_survey == self._prepare_survey_content(
            created_asset.content['survey']
        )
        assert expected_content_settings == created_asset.content['settings']
        assert not created_asset.content['kobo--locking-profiles']

    def test_import_locking_xls_as_question(self):
        survey_sheet_content = [
            ['type', 'name', 'label::English (en)', 'required', 'relevant', 'kobo--locking-profile'],
            ['select_one gender', 'gender', "Respondent's gender?", 'yes', '', 'flex'],
        ]
        choices_sheet_content = [
            ['list_name', 'name', 'label::English (en)'],
            ['gender', 'female', 'Female'],
            ['gender', 'male', 'Male'],
            ['gender', 'other', 'Other'],
        ]
        settings_sheet_content = [
            ['kobo--locking-profile', 'kobo--lock_all'],
            ['form', 'false'],
        ]
        kobo_locks_sheet_content = [
            ['restriction', 'core', 'flex', 'delete', 'form'],
            ['choice_add', 'locked', 'locked', '', ''],
            ['choice_delete', '', '', 'locked', ''],
            ['choice_value_edit', '', '', '', ''],
            ['choice_label_edit', '', '', '', ''],
            ['choice_order_edit', 'locked', '', '', ''],
            ['question_delete', 'locked', 'locked', 'locked', ''],
            ['question_label_edit', 'locked', 'locked', '', ''],
            ['question_settings_edit', 'locked', 'locked', '', ''],
            ['question_skip_logic_edit', 'locked', 'locked', '', ''],
            ['question_validation_edit', 'locked', 'locked', '', ''],
            ['group_delete', 'locked', '', 'locked', ''],
            ['group_label_edit', '', '', '', ''],
            ['group_question_add', 'locked', 'locked', '', ''],
            ['group_question_delete', 'locked', 'locked', 'locked', ''],
            ['group_question_order_edit', 'locked', 'locked', '', ''],
            ['group_settings_edit', 'locked', 'locked', '', ''],
            ['group_skip_logic_edit', 'locked', 'locked', '', ''],
            ['group_split', 'locked', 'locked', '', ''],
            ['form_replace', 'locked', '', '', 'locked'],
            ['group_add', 'locked', '', '', 'locked'],
            ['question_add', 'locked', '', '', ''],
            ['question_order_edit', 'locked', '', '', ''],
            ['language_edit', 'locked', '', '', ''],
            ['form_appearance', 'locked', '', '', ''],
            ['form_meta_edit', '', '', '', ''],
        ]

        expected_content_survey = [
            {
                'name': 'gender',
                'type': 'select_one',
                'label': ["Respondent's gender?"],
                'required': True,
                'select_from_list_name': 'gender',
            },
        ]
        expected_content_settings = {}

        content = (
            ('survey', survey_sheet_content),
            ('choices', choices_sheet_content),
            ('settings', settings_sheet_content),
            ('kobo--locking-profiles', kobo_locks_sheet_content),
        )
        response = self._create_asset_from_xls(
            content,
            'question from xlsform with library locking',
            asset_type='question',
        )
        assert response.status_code == status.HTTP_201_CREATED
        detail_response = self.client.get(response.data['url'])

        created_asset = Asset.objects.get(
            uid=detail_response.data['messages']['updated'][0]['uid']
        )
        assert created_asset.asset_type == 'question'

        assert not created_asset.summary['lock_all']
        assert not created_asset.summary['lock_any']

        assert expected_content_survey == self._prepare_survey_content(
            created_asset.content['survey']
        )
        assert expected_content_settings == created_asset.content['settings']
        assert not created_asset.content['kobo--locking-profiles']

    def test_import_library_bulk_xls(self):
        library_sheet_content = [
            ['block', 'name', 'type', 'label', 'tag:subject:fungus', 'tag:subject:useless'],
            ['mushroom', 'cap', 'text', 'Describe the cap', '1', None],
            ['mushroom', 'gills', 'text', 'Describe the gills', '1', None],
            ['mushroom', 'spores', 'text', 'Describe the spores', '1', None],
            [None, 'non_block', 'acknowledge', 'I am not inside a block!', None, '1'],
            ['mushroom', 'size', 'text', 'Describe the size', '1', None],
            ['mushroom', 'season', 'select_multiple seasons', 'Found during which seasons?', None, None],
            [None, 'also_non_block', 'integer', 'I, too, refuse to join a block!', None, '1'],
        ]
        choices_sheet_content = [
            ['list name', 'name', 'label'],
            ['seasons', 'spring', 'Spring'],
            ['seasons', 'summer', 'Summer'],
            ['seasons', 'fall', 'Fall'],
            ['seasons', 'winter', 'Winter'],
        ]

        content = (
            ('library', library_sheet_content),
            ('choices', choices_sheet_content),
        )
        task_data = self._construct_xls_for_import(
            content, name='Collection created from bulk library import'
        )
        post_url = reverse('api_v2:importtask-list')
        response = self.client.post(post_url, task_data)
        assert response.status_code == status.HTTP_201_CREATED
        detail_response = self.client.get(response.data['url'])
        assert detail_response.status_code == status.HTTP_200_OK
        assert detail_response.data['status'] == 'complete'

        # Transform the XLS sheets and rows into asset content for comparison
        # with the results of the import

        # Discarding the first (`block`) column and any tag columns, combine
        # the first row (headers) with subsequent 'mushroom' rows
        headers = [
            col
            for col in library_sheet_content[0][1:]
            if not col.startswith('tag:')
        ]
        mushroom_block_survey = [
            # We don't have to remove the tag columns from each row, because
            # `zip()` stops once it reaches the end of `headers`
            dict(zip(headers, row[1:])) for row in library_sheet_content[1:]
            if row[0] == 'mushroom'
        ]
        # Transform the choices for the 'mushroom' block into a list of dicts
        mushroom_block_choices = [
            dict(zip(choices_sheet_content[0], row))
            for row in choices_sheet_content[1:]
        ]
        # Create the in-memory only asset, but adjust its contents as if we
        # were saving it to the database
        mushroom_block_asset = Asset(
            content={
                'survey': mushroom_block_survey,
                'choices': mushroom_block_choices,
            }
        )
        mushroom_block_asset.adjust_content_on_save()
        # Similarly create the in-memory assets for the simpler, non-block
        # questions
        non_block_assets = []
        for row in library_sheet_content:
            if row[0] is not None:
                continue
            question_asset = Asset(
                content={'survey': [dict(zip(headers, row[1:]))]}
            )
            question_asset.adjust_content_on_save()
            non_block_assets.append(question_asset)

        # Find the new collection created by the import
        created_details = detail_response.data['messages']['created'][0]
        assert created_details['kind'] == 'collection'
        created_collection = Asset.objects.get(uid=created_details['uid'])
        assert created_collection.name == task_data['name']
        created_children = created_collection.children.order_by('date_created')
        assert len(created_children) == 3

        # Verify the imported block
        created_block = created_children[0]
        assert created_block.asset_type == ASSET_TYPE_BLOCK
        self._assert_assets_contents_equal(created_block, mushroom_block_asset)
        self._assert_assets_contents_equal(
            created_block, mushroom_block_asset, sheet='choices'
        )

        # Verify the imported non-block questions
        created_questions = created_children[1:]
        for q in created_questions:
            assert q.asset_type == ASSET_TYPE_QUESTION
        self._assert_assets_contents_equal(
            created_questions[0], non_block_assets[0]
        )
        self._assert_assets_contents_equal(
            created_questions[1], non_block_assets[1]
        )

        # Check that tags were assigned correctly
        tagged_as_fungus = Asset.objects.filter_by_tag_name(
            'subject:fungus'
        ).filter(parent=created_collection).order_by('date_created')
        assert tagged_as_fungus.count() == 1
        self._assert_assets_contents_equal(
            tagged_as_fungus[0], mushroom_block_asset
        )
        tagged_as_useless = Asset.objects.filter_by_tag_name(
            'subject:useless'
        ).filter(parent=created_collection).order_by('date_created')
        assert tagged_as_useless.count() == 2
        self._assert_assets_contents_equal(
            tagged_as_useless[0], non_block_assets[0]
        )
        self._assert_assets_contents_equal(
            tagged_as_useless[1], non_block_assets[1]
        )

    def test_import_asset_xls(self):
        xls_io = self.asset.to_xls_io()
        task_data = {
            'file': xls_io,
            'name': 'I was imported via XLS!',
        }
        self._post_import_task_and_compare_created_asset_to_source(task_data,
                                                                   self.asset)

    def test_import_non_xls_url(self):
        """
        Make sure the import fails with a meaningful error
        """
        task_data = {
            'url': 'https://www.google.com/',
            'name': 'I was doomed from the start! (non-XLS)',
        }
        post_url = reverse('api_v2:importtask-list')
        response = self.client.post(post_url, task_data)
        self.assertEqual(response.status_code, status.HTTP_201_CREATED)
        # Task should complete right away due to `CELERY_TASK_ALWAYS_EAGER`
        detail_response = self.client.get(response.data['url'])
        self.assertEqual(detail_response.status_code, status.HTTP_200_OK)
        self.assertEqual(detail_response.data['status'], 'error')
        self.assertTrue(
            detail_response.data['messages']['error'].startswith(
                'Unsupported format, or corrupt file'
            )
        )

    @unittest.skip
    def test_import_invalid_host_url(self):
        """
        Make sure the import fails with a meaningful error
        """
        task_data = {
            'url': 'https://invalid-host-test.u6Bqpwgms2/',
            'name': 'I was doomed from the start! (invalid hostname)',
        }
        with transaction.atomic():
            # transaction avoids TransactionManagementError
            post_url = reverse('api_v2:importtask-list')
            response = self.client.post(post_url, task_data)
        self.assertEqual(response.status_code, status.HTTP_201_CREATED)
        # Task should complete right away due to `CELERY_TASK_ALWAYS_EAGER`
        detail_response = self.client.get(response.data['url'])
        # FIXME: this fails because the detail request returns a 404, even
        # after the POST returns a 201!
        self.assertEqual(detail_response.status_code, status.HTTP_200_OK)

    def test_import_xls_with_default_language_but_no_translations(self):
        xls_io = self.asset.to_xls_io(append={"settings": {"default_language": "English (en)"}})
        task_data = {
            'file': xls_io,
            'name': 'I was imported via XLS!',
        }
        post_url = reverse('api_v2:importtask-list')
        response = self.client.post(post_url, task_data)
        self.assertEqual(response.status_code, status.HTTP_201_CREATED)
        detail_response = self.client.get(response.data['url'])
        self.assertEqual(detail_response.status_code, status.HTTP_200_OK)
        self.assertEqual(detail_response.data['status'], 'complete')

    def test_import_xls_with_default_language_not_in_translations(self):
        asset = Asset.objects.get(pk=2)
        xls_io = asset.to_xls_io(append={
            "settings": {"default_language": "English (en)"}
        })
        task_data = {
            'file': xls_io,
            'name': 'I was imported via XLS!',
        }
        post_url = reverse('api_v2:importtask-list')
        response = self.client.post(post_url, task_data)
        self.assertEqual(response.status_code, status.HTTP_201_CREATED)
        # Task should complete right away due to `CELERY_TASK_ALWAYS_EAGER`
        detail_response = self.client.get(response.data['url'])
        self.assertEqual(detail_response.status_code, status.HTTP_200_OK)
        self.assertEqual(detail_response.data['status'], 'error')
        self.assertTrue(
            detail_response.data['messages']['error'].startswith(
                "`English (en)` is specified as the default language, "
                "but only these translations are present in the form:"
            )
        )<|MERGE_RESOLUTION|>--- conflicted
+++ resolved
@@ -73,10 +73,6 @@
             'name': name,
         }
 
-<<<<<<< HEAD
-
-=======
->>>>>>> e69775ec
     def _construct_xlsx_for_import(self, content, name):
         workbook_to_import = openpyxl.workbook.Workbook()
         for sheet_name, sheet_content in content:
