--- conflicted
+++ resolved
@@ -93,13 +93,8 @@
     def test_submission_assignments_ignored_for_non_survey_assets(self):
         self.asset.asset_type = ASSET_TYPE_TEMPLATE
         self.asset.save()
-        # FIXME: should handle ValidationError somewhere and return HTTP 405
-        self.assertRaises(
-            ValidationError,
-            self._grant_perm_as_logged_in_user,
-            'someuser',
-            PERM_VIEW_SUBMISSIONS,
-        )
+        response = self._grant_perm_as_logged_in_user('someuser', PERM_VIEW_SUBMISSIONS)
+        self.assertTrue(response.status_code, status.HTTP_400_BAD_REQUEST)
         self.assertFalse(self.asset.has_perm(self.someuser, PERM_VIEW_SUBMISSIONS))
 
 
@@ -159,8 +154,6 @@
 
         self.assertEqual(expected_perms, obj_perms)
 
-<<<<<<< HEAD
-=======
     def test_managers_see_all_assignments(self):
         manager = User(username='businessfish')
         manager.set_password('manage this!')
@@ -174,7 +167,7 @@
         self.assertEqual(response.status_code, status.HTTP_200_OK)
 
         returned_urls = [r['url'] for r in response.data]
-        all_obj_perms = ObjectPermission.objects.filter_for_object(self.asset)
+        all_obj_perms = self.asset.permissions.all()
         assigned_obj_perms = all_obj_perms.filter(
             permission__codename__in=self.asset.get_assignable_permissions(
                 with_partial=False
@@ -190,7 +183,6 @@
             ),
         )
 
->>>>>>> 34d9a058
     def test_editors_see_only_self_anon_and_owner_assignments(self):
 
         self.client.login(username='someuser', password='someuser')
@@ -305,14 +297,6 @@
             self.get_asset_perm_assignment_list_url(self.asset), format='json'
         )
         self.assertEqual(permission_list_response.status_code, status.HTTP_200_OK)
-<<<<<<< HEAD
-        total = len(permission_list_response.data)
-        # Add number of permissions added with 'view_asset'
-        total += len(self.asset.get_implied_perms(PERM_VIEW_ASSET)) + 1
-        # Add number of permissions added with 'change_asset'
-        total += len(self.asset.get_implied_perms(PERM_CHANGE_ASSET)) + 1
-=======
->>>>>>> 34d9a058
 
         response = self._assign_perms_as_logged_in_user([
             ('someuser', PERM_VIEW_ASSET),
@@ -322,7 +306,7 @@
         self.assertEqual(response.status_code, status.HTTP_200_OK)
 
         returned_urls = [r['url'] for r in response.data]
-        all_obj_perms = ObjectPermission.objects.filter_for_object(self.asset)
+        all_obj_perms = self.asset.permissions.all()
         assigned_obj_perms = all_obj_perms.filter(
             permission__codename__in=self.asset.get_assignable_permissions(
                 with_partial=False
@@ -415,14 +399,10 @@
     def test_submission_assignments_ignored_for_non_survey_assets(self):
         self.asset.asset_type = ASSET_TYPE_TEMPLATE
         self.asset.save()
-        # FIXME: should handle ValidationError somewhere and return HTTP 405
-        self.assertRaises(
-            ValidationError,
-            self._assign_perms_as_logged_in_user,
-            [
-                ('someuser', PERM_VIEW_SUBMISSIONS),
-                ('anotheruser', PERM_VALIDATE_SUBMISSIONS),
-            ],
-        )
+        response = self._assign_perms_as_logged_in_user([
+            ('someuser', PERM_VIEW_SUBMISSIONS),
+            ('anotheruser', PERM_VALIDATE_SUBMISSIONS),
+        ])
+        self.assertTrue(response.status_code, status.HTTP_400_BAD_REQUEST)
         self.assertFalse(self.asset.has_perm(self.someuser, PERM_VIEW_SUBMISSIONS))
         self.assertFalse(self.asset.has_perm(self.anotheruser, PERM_VALIDATE_SUBMISSIONS))