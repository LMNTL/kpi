--- conflicted
+++ resolved
@@ -145,7 +145,6 @@
 
         self.assertEqual(expected_perms, obj_perms)
 
-
     def test_editors_see_only_self_anon_and_owner_assignments(self):
 
         self.client.login(username='someuser', password='someuser')
@@ -157,12 +156,8 @@
         )
         results = permission_list_response.data
 
-<<<<<<< HEAD
         # As an editor of the asset, `someuser` should see all.
         assignable_perms = self.asset.get_assignable_permissions()
-=======
-        assignable_perms = Asset.get_assignable_permissions()
->>>>>>> 9dc50bae
         expected_perms = []
         for user in [
             self.admin,
