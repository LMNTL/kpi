--- conflicted
+++ resolved
@@ -91,17 +91,13 @@
         self.assertEqual(response.status_code, status.HTTP_200_OK)
 
         returned_uids = [r['uid'] for r in response.data['results']]
-<<<<<<< HEAD
         all_obj_perms = self.asset.permissions.all()
-=======
-        all_obj_perms = ObjectPermission.objects.filter_for_object(self.asset)
         relevant_obj_perms = all_obj_perms.filter(
             user__in=(self.asset.owner, self.anotheruser),
             permission__codename__in=self.asset.ASSIGNABLE_PERMISSIONS_BY_TYPE[
                 self.asset.asset_type
             ],
         )
->>>>>>> 34d9a058
 
         self.assertListEqual(
             sorted(returned_uids),
