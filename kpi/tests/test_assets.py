--- conflicted
+++ resolved
@@ -11,11 +11,7 @@
 from kpi.constants import (
     ASSET_TYPE_COLLECTION,
     PERM_CHANGE_ASSET,
-<<<<<<< HEAD
-    PERM_SHARE_ASSET,
-=======
     PERM_MANAGE_ASSET,
->>>>>>> a666abcf
     PERM_VIEW_ASSET,
 )
 from kpi.models import Asset
