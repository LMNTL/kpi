--- conflicted
+++ resolved
@@ -472,11 +472,7 @@
         group_sep = self.data.get('group_sep', '/')
         translations = pack.available_translations
         lang = self.data.get('lang', None) or next(iter(translations), None)
-<<<<<<< HEAD
-        fields = json.loads(self.data.get('fields', '[]'))
-=======
         fields = self.data.get('fields', [])
->>>>>>> 32b874fe
         try:
             # If applicable, substitute the constants that formpack expects for
             # friendlier language strings used by the API
@@ -530,11 +526,7 @@
         superclass. The `submission_stream` method is provided for testing
         """
         source_url = self.data.get('source', False)
-<<<<<<< HEAD
-        fields = json.loads(self.data.get('fields', '[]'))
-=======
         fields = self.data.get('fields', [])
->>>>>>> 32b874fe
         flatten = self._get_bool_from_data('flatten', 'true')
 
         if not source_url:
