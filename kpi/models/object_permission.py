# coding: utf-8
import copy
import re
from collections import defaultdict
from typing import Union

from django.apps import apps
from django.conf import settings
from django.contrib.auth.models import User, AnonymousUser, Permission
from django.contrib.contenttypes.models import ContentType
from django.core.exceptions import ImproperlyConfigured, ValidationError
from django.db import models, transaction
from django.shortcuts import _get_queryset
from django_request_cache import cache_for_request

from rest_framework import serializers

from kpi.constants import (
    ASSET_TYPES_WITH_CHILDREN,
    ASSET_TYPE_SURVEY,
    PREFIX_PARTIAL_PERMS,
)
from kpi.deployment_backends.kc_access.utils import (
    remove_applicable_kc_permissions,
    assign_applicable_kc_permissions
)
from kpi.fields.kpi_uid import KpiUidField
from kpi.utils.cache import void_cache_for_request


def perm_parse(perm, obj=None):
    if obj is not None:
        obj_app_label = ContentType.objects.get_for_model(obj).app_label
    else:
        obj_app_label = None
    try:
        app_label, codename = perm.split('.', 1)
        if obj_app_label is not None and app_label != obj_app_label:
            raise ValidationError('The given object does not belong to the app '
                                  'specified in the permission string.')

    except ValueError:
        app_label = obj_app_label
        codename = perm
    return app_label, codename


def get_all_objects_for_user(user, klass):
    """
    Return all objects of type klass to which user has been assigned any
    permission.
    """
    if ('kpi', 'asset') != (klass._meta.app_label, klass._meta.model_name):
        # Transitioning away from generic-relation ObjectPermission
        raise NotImplementedError

    return klass.objects.filter(permissions__user=user).distinct()


def get_objects_for_user(
    user,
    perms,
    klass=None,
    all_perms_required=True,
):
    """
    A simplified version of django-guardian's get_objects_for_user shortcut.
    Returns queryset of objects for which a given ``user`` has *all*
    permissions present at ``perms``.
    :param user: ``User`` or ``AnonymousUser`` instance for which objects would
      be returned.
    :param perms: single permission string, or sequence of permission strings
      which should be checked.
      If ``klass`` parameter is not given, those should be full permission
      names rather than only codenames (i.e. ``auth.change_user``). If more than
      one permission is present within sequence, their content type **must** be
      the same or ``ValidationError`` exception will be raised.
    :param klass: may be a Model, Manager or QuerySet object. If not given
      this parameter will be computed based on given ``params``.
    :param all_perms_required: If False, users should have at least one
      of the `perms`
    """
    app_label = 'kpi'
    if klass is None:
        # referencing `Asset` this way avoids a circular import
        queryset = apps.get_model('kpi.asset').objects.all()
    else:
        queryset = _get_queryset(klass)
        if (app_label, 'asset') != (
            queryset.model._meta.app_label,
            queryset.model._meta.model_name,
        ):
            # Transitioning away from generic-relation ObjectPermission
            raise NotImplementedError

    if isinstance(perms, str):
        perms = [perms]

    codenames = set()
    # Compute codenames set
    for perm in perms:
        if '.' in perm:
            new_app_label, codename = perm.split('.', 1)
            if app_label != new_app_label:
                # Transitioning away from generic-relation ObjectPermission
                raise NotImplementedError
        else:
            codename = perm
        codenames.add(codename)

    # Check if the user is anonymous. The
    # django.contrib.auth.models.AnonymousUser object doesn't work for
    # queries, and it's nice to be able to pass in request.user blindly.
    if user.is_anonymous:
        user = get_anonymous_user()

    if all_perms_required:
        for codename in codenames:
            perm_id = get_perm_ids_from_code_names(codename)
            queryset = queryset.filter(
                permissions__user=user,
                permissions__permission_id=perm_id,
                permissions__deny=False,
            )
        return queryset.distinct()
    else:
        perm_ids = get_perm_ids_from_code_names(codenames)
        return queryset.filter(
            permissions__user=user,
            permissions__permission_id__in=perm_ids,
            permissions__deny=False,
        ).distinct()


@cache_for_request
def get_anonymous_user():
    """ Return a real User in the database to represent AnonymousUser. """
    try:
        user = User.objects.get(pk=settings.ANONYMOUS_USER_ID)
    except User.DoesNotExist:
        username = getattr(
            settings,
            'ANONYMOUS_DEFAULT_USERNAME_VALUE',
            'AnonymousUser'
        )
        user = User.objects.create(
            pk=settings.ANONYMOUS_USER_ID,
            username=username
        )
    return user


@cache_for_request
def get_cached_code_names(model_: models.Model = None) -> dict:
    """
    Creates a dictionary from `auth_permission` table and saves it in cache
    during the request life.
    Avoids several accesses to DB to fetch permission ids (or names)
    which only change after migrations.

    Args:
        model_: Any model of `settings.INSTALLED_APPS`.
                It's narrowed down to `Asset` by default

    Returns:
        dict: a dictionary of code names and ids
    """
    if model_ is None:
        # referencing `Asset` this way avoids a circular import
        model_ = apps.get_model('kpi.asset')

    content_type = ContentType.objects.get_for_model(model_)

    records = Permission.objects.values('id', 'codename', 'name').filter(
        content_type=content_type)

    perm_ids_from_code_names = defaultdict(dict)
    for record in records:
        perm_ids_from_code_names[record['codename']] = {
            'id': record['id'],
            'name': record['name']
        }

    return perm_ids_from_code_names


@cache_for_request
def get_perm_ids_from_code_names(code_names: Union[str, list],
                                 model_: models.Model = None) -> Union[int, list]:
    """
    Returns id or a list of ids corresponding to `code_names`.

    Args:
        code_names (str/list): Code name or list of code names
        model_: Any model of `settings.INSTALLED_APPS`. It's narrowed down to
                `Asset` by default.

    Returns:
        int/list: id or list of ids
    """
    # `get_cached_code_names` handles defaulting `model_` to `kpi.Asset`
    perm_ids = get_cached_code_names(model_)
    if isinstance(code_names, list):
        return [v['id'] for k, v in perm_ids.items() if k in code_names]
    else:
        return perm_ids[code_names]['id']


class ObjectPermission(models.Model):
    """
    An object-level permission assignment for an `Asset`.
    It was formerly a generic object-level permission assignment, but the class
    name will change soon to `AssetPermission`.
    """
    user = models.ForeignKey('auth.User', on_delete=models.CASCADE)
    permission = models.ForeignKey('auth.Permission', on_delete=models.CASCADE)
    deny = models.BooleanField(
        default=False,
        help_text='Blocks inheritance of this permission when set to True'
    )
    inherited = models.BooleanField(default=False)
    asset = models.ForeignKey(
        'kpi.Asset', related_name='permissions', on_delete=models.CASCADE
    )
    uid = KpiUidField(uid_prefix='p')

    @property
    def kind(self):
        return 'objectpermission'

    @property
    def label(self):
        return self.asset.get_label_for_permission(self.permission)

    class Meta:
        unique_together = ('user', 'permission', 'deny', 'inherited', 'asset')

    @void_cache_for_request(keys=('__get_all_object_permissions',
                                  '__get_all_user_permissions',))
    def save(self, *args, **kwargs):
        if ('kpi', 'asset') != (
            self.permission.content_type.app_label,
            self.permission.content_type.model,
        ):
            raise ValidationError(
                'The content type of the permission does '
                'not match that of the object.'
            )
        super().save(*args, **kwargs)

    @void_cache_for_request(keys=('__get_all_object_permissions',
                                  '__get_all_user_permissions',))
    def delete(self, *args, **kwargs):
        super().delete(*args, **kwargs)

    def __str__(self):
        for required_field in ('user', 'permission'):
            if not hasattr(self, required_field):
                return 'incomplete ObjectPermission'
        return '{}{} {} {}'.format(
            'inherited ' if self.inherited else '',
            str(self.permission.codename),  # TODO Test if cast is still needed
            'denied from' if self.deny else 'granted to',
            str(self.user)  # TODO Test if cast is still needed
        )


class ObjectPermissionMixin:
    """
    A mixin class that adds the methods necessary for object-level permissions
    to a model. The model must define parent, ASSIGNABLE_PERMISSIONS_BY_TYPE,
    CALCULATED_PERMISSIONS, and HERITABLE_PERMISSIONS. A post_delete signal
    receiver should also clean up any ObjectPermission records associated with
    the model instance.  The MRO is important, so be sure to include this mixin
    before the base class in your model definition, e.g.
        class MyAwesomeModel(ObjectPermissionMixin, models.Model)
    """

    CONTRADICTORY_PERMISSIONS = {}

    def get_assignable_permissions(self, with_partial=True):
        """
        The "versioned app registry" used during migrations apparently does
        not store non-database attributes, so this awful workaround is needed

        Returns assignable permissions including permissions prefixed by
        `PREFIX_PARTIAL_PERMS` if `with_partial` is True.

        It can be useful to remove the partial permissions when assigning
        permissions to owner of the object.

        :param with_partial: bool.
        :return: tuple
        """
        try:
            permissions_by_type = self.ASSIGNABLE_PERMISSIONS_BY_TYPE
        except AttributeError:
            permissions_by_type = apps.get_model(
                self._meta.app_label, self._meta.model_name
            ).ASSIGNABLE_PERMISSIONS_BY_TYPE

        # FIXME: since this method is clearly `Asset`-specific, it does not
        # belong in this generic mixin
        assignable_permissions = permissions_by_type[self.asset_type]

        if with_partial is False:
            assignable_permissions = tuple(ap for ap in assignable_permissions
                                           if not ap.startswith(
                                               PREFIX_PARTIAL_PERMS)
                                           )

        return assignable_permissions

    @transaction.atomic
    def copy_permissions_from(self, source_object):
        """
        Copies permissions from `source_object` to `self` object.
        Both objects must have the same type.

        :param source_object: Asset
        :return: Boolean
        """

        # We can only copy permissions between objects from the same type.
        if type(source_object) is type(self):
            # First delete all permissions of the target asset (except owner's).
            self.permissions.exclude(user_id=self.owner_id).delete()
            # Then copy all permissions from source to target asset
            source_permissions = list(source_object.permissions.all())
            for source_permission in source_permissions:
                # Only need to reassign permissions if user is not the owner
                if source_permission.user_id != self.owner_id:
                    kwargs = {
                        'user_obj': source_permission.user,
                        'perm': source_permission.permission.codename,
                        'deny': source_permission.deny
                    }
                    if source_permission.permission.codename.startswith(PREFIX_PARTIAL_PERMS):
                        kwargs.update({
                            'partial_perms': source_object.get_partial_perms(
                                source_permission.user_id, with_filters=True)
                        })
                    self.assign_perm(**kwargs)
            self._recalculate_inherited_perms()
            return True
        else:
            return False

    @transaction.atomic
    def save(self, *args, **kwargs):
        # Make sure we exist in the database before proceeding
        super().save(*args, **kwargs)
        # Recalculate self and all descendants
        # TODO: Don't do this when the modification is trivial, e.g. a
        # collection was renamed
        self._recalculate_inherited_perms()
        self.recalculate_descendants_perms()

    def _filter_anonymous_perms(self, unfiltered_set):
        """
        Restrict a set of tuples in the format (user_id, permission_id) to
        only those permissions that apply to the content_type of this object
        and are listed in settings.ALLOWED_ANONYMOUS_PERMISSIONS.
        """
        content_type = ContentType.objects.get_for_model(self)
        # Translate settings.ALLOWED_ANONYMOUS_PERMISSIONS to primary keys
        codenames = set()
        for perm in settings.ALLOWED_ANONYMOUS_PERMISSIONS:
            app_label, codename = perm_parse(perm)
            if app_label == content_type.app_label:
                codenames.add(codename)
        allowed_permission_ids = Permission.objects.filter(
            content_type_id=content_type.pk, codename__in=codenames
        ).values_list('pk', flat=True)
        filtered_set = copy.copy(unfiltered_set)
        for user_id, permission_id in unfiltered_set:
            if user_id == settings.ANONYMOUS_USER_ID:
                if permission_id not in allowed_permission_ids:
                    filtered_set.remove((user_id, permission_id))
        return filtered_set

    def _get_effective_perms(
        self, user=None, codename=None, include_calculated=True
    ):
        """ Reconcile all grant and deny permissions, and return an
        authoritative set of grant permissions (i.e. deny=False) for the
        current object. """
        # Including calculated permissions means we can't just pass kwargs
        # through to filter(), but we'll map the ones we understand.
        kwargs = {}
        if user is not None:
            kwargs['user'] = user
        if codename is not None:
            # share_ requires loading change_ from the database
            if codename.startswith('share_'):
                kwargs['codename'] = re.sub(
                    '^share_', 'change_', codename, 1)
            else:
                kwargs['codename'] = codename

        grant_perms = self.__get_object_permissions(deny=False, **kwargs)
        deny_perms = self.__get_object_permissions(deny=True, **kwargs)

        effective_perms = grant_perms.difference(deny_perms)
        # Sometimes only the explicitly assigned permissions are wanted,
        # e.g. when calculating inherited permissions
        if not include_calculated:
            # Double-check that the list includes only permissions for
            # anonymous users that are allowed by the settings. Other
            # permissions would be denied by has_perm() anyway.
            if user is None or user.pk == settings.ANONYMOUS_USER_ID:
                return self._filter_anonymous_perms(effective_perms)
            else:
                # Anonymous users weren't considered; no filtering is necessary
                return effective_perms

        # Add on the calculated permissions
        content_type = ContentType.objects.get_for_model(self)
        if codename in self.CALCULATED_PERMISSIONS:
            # A specific query for a calculated permission should not return
            # any explicitly assigned permissions, e.g. share_ should not
            # include change_
            effective_perms_copy = effective_perms
            effective_perms = set()
        else:
            effective_perms_copy = copy.copy(effective_perms)
        if self.editors_can_change_permissions and (
                codename is None or codename.startswith('share_')
        ):
            # Everyone with change_ should also get share_
            change_permissions = self.__get_permissions_for_content_type(
                content_type.pk, codename__startswith='change_')

            for change_perm_pk, change_perm_codename in change_permissions:
                share_permission_codename = re.sub(
                    '^change_', 'share_', change_perm_codename, 1)
                if (codename is not None and
                        share_permission_codename != codename
                ):
                    # If the caller specified `codename`, skip anything that
                    # doesn't match exactly. Necessary because `Asset` has
                    # `*_submissions` in addition to `*_asset`
                    continue
                share_perm_pk, _ = self.__get_permissions_for_content_type(
                    content_type.pk, codename=share_permission_codename
                )[0]
                for user_id, permission_id in effective_perms_copy:
                    if permission_id == change_perm_pk:
                        effective_perms.add((user_id, share_perm_pk))
        # The owner has the delete_ permission
        if self.owner is not None and (
                user is None or user.pk == self.owner.pk) and (
                codename is None or codename.startswith('delete_')
        ):
            delete_permissions = self.__get_permissions_for_content_type(
                content_type.pk, codename__startswith='delete_')
            # FIXME: `Asset`-specific logic does not belong in this generic
            # mixin
            if self.asset_type != ASSET_TYPE_SURVEY:
                delete_permissions = delete_permissions.exclude(
                    codename__endswith="_submissions"
                )
            for delete_perm_pk, delete_perm_codename in delete_permissions:
                if (codename is not None and
                        delete_perm_codename != codename
                ):
                    # If the caller specified `codename`, skip anything that
                    # doesn't match exactly. Necessary because `Asset` has
                    # `delete_submissions` in addition to `delete_asset`
                    continue
                effective_perms.add((self.owner.pk, delete_perm_pk))
        # We may have calculated more permissions for anonymous users
        # than they are allowed to have. Remove them.
        if user is None or user.pk == settings.ANONYMOUS_USER_ID:
            return self._filter_anonymous_perms(effective_perms)
        else:
            # Anonymous users weren't considered; no filtering is necessary
            return effective_perms

    def recalculate_descendants_perms(self):
        if self.asset_type not in ASSET_TYPES_WITH_CHILDREN:
            # It's impossible for us to have descendants. Move along...
            return
        children = list(self.children.only('pk', 'owner', 'parent'))
        if not children:
            return
        effective_perms = self._get_effective_perms(include_calculated=False)
        for child in children:
            # remove stale inherited perms
            child.permissions.filter(inherited=True).delete()
            # calc the new ones
            child._recalculate_inherited_perms(
                parent_effective_perms=effective_perms,
                stale_already_deleted=True,
                #return_instead_of_creating=True
            )
            # recurse!
            child.recalculate_descendants_perms()

    def _recalculate_inherited_perms(
            self,
            parent_effective_perms=None,
            stale_already_deleted=False,
            return_instead_of_creating=False,
            translate_perm={}  # mutable default parameter serves as cache
    ):
        """
        Copy all of our parent's effective permissions to ourself,
        marking the copies as inherited permissions. The owner's rights are
        also made explicit as "inherited" permissions.
        """
        # Start with a clean slate
        if not stale_already_deleted:
            self.permissions.filter(inherited=True).delete()
        content_type = ContentType.objects.get_for_model(self)
        if return_instead_of_creating:
            # Conditionally create this so that Python will raise an exception
            # if we use it when we're not supposed to
            objects_to_return = []
        # The owner gets every assignable permission
        if self.owner is not None:
            for perm in Permission.objects.filter(
                content_type=content_type,
                codename__in=self.get_assignable_permissions(with_partial=False)
            ):
                new_permission = ObjectPermission()
                new_permission.asset = self
                # `user_id` instead of `user` is another workaround for
                # migrations
                new_permission.user_id = self.owner_id
                new_permission.permission = perm
                new_permission.inherited = True
                new_permission.uid = new_permission._meta.get_field(
                    'uid').generate_uid()
                if return_instead_of_creating:
                    objects_to_return.append(new_permission)
                else:
                    new_permission.save()
        # Is there anything to inherit?
        if self.parent is not None:
            # Get our parent's effective permissions from the database if they
            # were not passed in as an argument
            if parent_effective_perms is None:
                parent_effective_perms = self.parent._get_effective_perms(
                    include_calculated=False)
            # All our parent's effective permissions become our inherited
            # permissions. Store translations in the translate_perm dictionary
            # to minimize invocations of the Django machinery
            for user_id, permission_id in parent_effective_perms:
                if user_id == self.owner_id:
                    # The owner already has every assignable permission
                    continue
                try:
                    translated_id = translate_perm[permission_id]
                except KeyError:
                    parent_perm = Permission.objects.get(pk=permission_id)
                    try:
                        translated_codename = self.HERITABLE_PERMISSIONS[
                            parent_perm.codename
                        ]
                    except KeyError:
                        # We haven't been configured to inherit this
                        # permission from our parent, so skip it
                        continue
                    translated_id = Permission.objects.get(
                        content_type__app_label=\
                            parent_perm.content_type.app_label,
                        codename=translated_codename
                    ).pk
                    translate_perm[permission_id] = translated_id
                permission_id = translated_id
                new_permission = ObjectPermission()
                new_permission.asset = self
                new_permission.user_id = user_id
                new_permission.permission_id = permission_id
                new_permission.inherited = True
                new_permission.uid = new_permission._meta.get_field(
                    'uid').generate_uid()
                if return_instead_of_creating:
                    objects_to_return.append(new_permission)
                else:
                    new_permission.save()
        if return_instead_of_creating:
            return objects_to_return

    @classmethod
    def get_implied_perms(cls, explicit_perm, reverse=False, for_instance=None):
        """
        Determine which permissions are implied by `explicit_perm` based on
        the `IMPLIED_PERMISSIONS` attribute.
        :param explicit_perm: str. The `codename` of the explicitly-assigned
            permission.
        :param reverse: bool When `True`, exchange the keys and values of
            `IMPLIED_PERMISSIONS`. Useful for working with `deny=True`
            permissions. Defaults to `False`.
        :rtype: set of `codename`s
        """
        # TODO: document `for_instance` NOMERGE
        implied_perms_dict = getattr(cls, 'IMPLIED_PERMISSIONS', {})
        if reverse:
            reverse_perms_dict = defaultdict(list)
            for src_perm, dest_perms in implied_perms_dict.items():
                for dest_perm in dest_perms:
                    reverse_perms_dict[dest_perm].append(src_perm)
            implied_perms_dict = reverse_perms_dict

        perms_to_process = [explicit_perm]
        result = set()
        while perms_to_process:
            this_explicit_perm = perms_to_process.pop()
            try:
                implied_perms = implied_perms_dict[this_explicit_perm]
            except KeyError:
                continue
            if result.intersection(implied_perms):
                raise ImproperlyConfigured(
                    'Loop in IMPLIED_PERMISSIONS for {}'.format(cls))
            perms_to_process.extend(implied_perms)
            result.update(implied_perms)

        if for_instance:
            # Include only permissions that can be assigned to this asset type
            # FIXME: since this method is clearly `Asset`-specific, it does not
            # belong in this generic mixin
            return result.intersection(
                cls.ASSIGNABLE_PERMISSIONS_BY_TYPE[for_instance.asset_type]
            )
        else:
            return result

    @classmethod
    def get_all_implied_perms(cls, for_instance=None):
        """
        Return a dictionary with permission codenames as keys and a complete
        list of implied permissions as each value. For example, given a model
        with:
        ```
        IMPLIED_PERMISSIONS = {
            'view_submissions': ('view_asset'),
            'change_submissions': ('view_submissions'),
        }
        ```
        this method will return
        ```
        {
            'view_submissions': ['view_asset'],
            'change_submissions': ['view_asset', 'view_submission']
        }
        ```
        instead of
        ```
        {
            'view_submissions': ['view_asset'],
            'change_submissions': ['view_submissions']
        }
        ```
        """
        # TODO: document `for_instance` NOMERGE
        return {
            codename: list(cls.get_implied_perms(codename, for_instance))
            for codename in cls.IMPLIED_PERMISSIONS.keys()
        }

    @transaction.atomic
    def assign_perm(self, user_obj, perm, deny=False, defer_recalc=False,
                    skip_kc=False, partial_perms=None):
        r"""
            Assign `user_obj` the given `perm` on this object, or break
            inheritance from a parent object. By default, recalculate
            descendant objects' permissions and apply any applicable KC
            permissions.
            :type user_obj: :py:class:`User` or :py:class:`AnonymousUser`
            :param perm: str. The `codename` of the `Permission`
            :param deny: bool. When `True`, break inheritance from parent object
            :param defer_recalc: bool. When `True`, skip recalculating
                descendants
            :param skip_kc: bool. When `True`, skip assignment of applicable KC
                permissions
            :param partial_perms: dict. Filters used to narrow down query for
              partial permissions
        """
        app_label, codename = perm_parse(perm, self)
        if codename not in self.get_assignable_permissions():
            # Some permissions are calculated and not stored in the database
            raise serializers.ValidationError({
                'permission': f'{codename} cannot be assigned explicitly to {self}'
            })
        if isinstance(user_obj, AnonymousUser) or (
            user_obj.pk == settings.ANONYMOUS_USER_ID
        ):
            # Is an anonymous user allowed to have this permission?
            fq_permission = f'{app_label}.{codename}'
            if (
                not deny
                and fq_permission not in settings.ALLOWED_ANONYMOUS_PERMISSIONS
            ):
                raise serializers.ValidationError(
                    f'Anonymous users cannot be granted the permission {codename}.'
                )
            # Get the User database representation for AnonymousUser
            user_obj = get_anonymous_user()
        perm_model = Permission.objects.get(
            content_type__app_label=app_label,
            codename=codename
        )
        existing_perms = self.permissions.filter(user=user_obj)
        identical_existing_perm = existing_perms.filter(
            inherited=False,
            permission_id=perm_model.pk,
            deny=deny,
        )
        if identical_existing_perm.exists():
            # We need to always update partial permissions because
            # they may have changed even if `perm` is the same.
            self._update_partial_permissions(user_obj.pk, perm,
                                             partial_perms=partial_perms)
            # The user already has this permission directly applied
            return identical_existing_perm.first()

        # Remove any explicitly-defined contradictory grants or denials
        contradictory_filters = models.Q(
            user=user_obj,
            permission_id=perm_model.pk,
            deny=not deny,
            inherited=False
        )
        if not deny and perm in self.CONTRADICTORY_PERMISSIONS.keys():
            contradictory_filters |= models.Q(
                user=user_obj,
                permission__codename__in=self.CONTRADICTORY_PERMISSIONS.get(perm),
            )
        contradictory_perms = existing_perms.filter(contradictory_filters)
        contradictory_codenames = list(contradictory_perms.values_list(
            'permission__codename', flat=True))

        contradictory_perms.delete()
        # Check if any KC permissions should be removed as well
        if deny and not skip_kc:
            remove_applicable_kc_permissions(
                self, user_obj, contradictory_codenames)
        # Create the new permission
        new_permission = ObjectPermission.objects.create(
            asset=self,
            user=user_obj,
            permission_id=perm_model.pk,
            deny=deny,
            inherited=False
        )
        # Assign any applicable KC permissions
        if not deny and not skip_kc:
            assign_applicable_kc_permissions(self, user_obj, codename)
        # Resolve implied permissions, e.g. granting change implies granting
        # view
        implied_perms = self.get_implied_perms(
            codename, reverse=deny, for_instance=self
        )
        for implied_perm in implied_perms:
            self.assign_perm(
                user_obj, implied_perm, deny=deny, defer_recalc=True)
        # We might have been called by ourselves to assign a related
        # permission. In that case, don't recalculate here.
        if defer_recalc:
            return new_permission

        self._update_partial_permissions(user_obj.pk, perm,
                                         partial_perms=partial_perms)

        # Recalculate all descendants
        self.recalculate_descendants_perms()
        return new_permission

    def get_perms(self, user_obj):
        """
        Return a list of codenames of all effective grant permissions that
        user_obj has on this object.
        """
        user_perm_ids = self._get_effective_perms(user=user_obj)
        perm_ids = [x[1] for x in user_perm_ids]
        return Permission.objects.filter(pk__in=perm_ids).values_list(
            'codename', flat=True)

    def get_partial_perms(self, user_id, with_filters=False):
        """
        Returns the list of partial permissions related to the user.

        Should implemented on classes that inherit from this mixin
        """
        return []

    def get_filters_for_partial_perm(self, user_id, perm=None):
        """
        Returns the list of (Mongo) filters for a specific permission `perm`
        and this specific object.

        Should implemented on classes that inherit from this mixin
        """
        return None

    def get_users_with_perms(self, attach_perms=False):
        """ Return a QuerySet of all users with any effective grant permission
        on this object. If attach_perms=True, then return a dict with
        users as the keys and lists of their permissions as the values. """
        user_perm_ids = self._get_effective_perms()
        if attach_perms:
            user_perm_dict = {}
            for user_id, perm_id in user_perm_ids:
                perm_list = user_perm_dict.get(user_id, [])
                perm_list.append(Permission.objects.get(pk=perm_id).codename)
                user_perm_dict[user_id] = sorted(perm_list)
            # Resolve user ids into actual user objects
            user_perm_dict = {User.objects.get(pk=key): value for key, value
                              in user_perm_dict.items()}
            return user_perm_dict
        else:
            # Use a set to avoid duplicate users
            user_ids = {x[0] for x in user_perm_ids}
            return User.objects.filter(pk__in=user_ids)

    def has_perm(self, user_obj: models.Model, perm: str) -> bool:
        """
        Does `user_obj` have perm on this object? (True/False)
        """
        app_label, codename = perm_parse(perm, self)
        is_anonymous = False
        if isinstance(user_obj, AnonymousUser):
            # Get the User database representation for AnonymousUser
            user_obj = get_anonymous_user()
        if user_obj.pk == settings.ANONYMOUS_USER_ID:
            is_anonymous = True
        # Treat superusers the way django.contrib.auth does
        if user_obj.is_active and user_obj.is_superuser:
            return True
        # Look for matching permissions
        result = len(self._get_effective_perms(
            user=user_obj,
            codename=codename
        )) == 1
        if not result and not is_anonymous:
            # The user-specific test failed, but does the public have access?
            result = self.has_perm(AnonymousUser(), perm)
        if result and is_anonymous:
            # Is an anonymous user allowed to have this permission?
            fq_permission = '{}.{}'.format(app_label, codename)
            if fq_permission not in settings.ALLOWED_ANONYMOUS_PERMISSIONS:
                return False
        return result

    @transaction.atomic
    def remove_perm(self, user_obj, perm, defer_recalc=False, skip_kc=False):
        """
            Revoke the given `perm` on this object from `user_obj`. By default,
            recalculate descendant objects' permissions and remove any
            applicable KC permissions.  May delete granted permissions or add
            deny permissions as appropriate:
            Current access      Action
            ==============      ======
            None                None
            Direct              Remove direct permission
            Inherited           Add deny permission
            Direct & Inherited  Remove direct permission; add deny permission
            :type user_obj: :py:class:`User` or :py:class:`AnonymousUser`
            :param perm str: The `codename` of the `Permission`
            :param defer_recalc bool: When `True`, skip recalculating
                descendants
            :param skip_kc bool: When `True`, skip assignment of applicable KC
                permissions
        """
        if isinstance(user_obj, AnonymousUser):
            # Get the User database representation for AnonymousUser
            user_obj = get_anonymous_user()
        app_label, codename = perm_parse(perm, self)
        if codename not in self.get_assignable_permissions():
            # Some permissions are calculated and not stored in the database
            raise serializers.ValidationError({
                'permission': f'{codename} cannot be removed explicitly.'
            })
        all_permissions = self.permissions.filter(
            user=user_obj,
            permission__codename=codename,
            deny=False
        )
        direct_permissions = all_permissions.filter(inherited=False)
        inherited_permissions = all_permissions.filter(inherited=True)
        # Resolve implied permissions, e.g. revoking view implies revoking
        # change
        implied_perms = self.get_implied_perms(
            codename, reverse=True, for_instance=self
        )
        for implied_perm in implied_perms:
            self.remove_perm(
                user_obj, implied_perm, defer_recalc=True)
        # Delete directly assigned permissions, if any
        direct_permissions.delete()
        if inherited_permissions.exists():
            # Delete inherited permissions
            inherited_permissions.delete()
            # Add a deny permission to block future inheritance
            self.assign_perm(user_obj, perm, deny=True, defer_recalc=True)
        # Remove any applicable KC permissions
        if not skip_kc:
            remove_applicable_kc_permissions(self, user_obj, codename)

        # We might have been called by ourself to assign a related
        # permission. In that case, don't recalculate here.
        if defer_recalc:
            return

        self._update_partial_permissions(user_obj.pk, perm, remove=True)
        # Recalculate all descendants
        self.recalculate_descendants_perms()

    def _update_partial_permissions(self, user_id, perm, remove=False,
                                    partial_perms=None):
        # Class is not an abstract class. Just pass.
        # Let the dev implement within the classes that inherit from this mixin
        pass

    @staticmethod
    @cache_for_request
    def __get_all_object_permissions(object_id):
        """
        Retrieves all object permissions and builds an dict with user ids as keys.
        Useful to retrieve permissions for several users in a row without
        hitting DB again & again (thanks to `@cache_for_request`)

        Because `django_cache_request` creates its keys based on method's arguments,
        it's important to minimize its number to hit the cache as much as possible.
        This method should be called when object permissions for a specific object
        are needed several times in a row (within the same request).

        It will hit the DB once for this object. If object permissions are needed
        for an another user, in subsequent calls, they can be easily retrieved
        by the returned dict keys.

        Args:
            object_id (int): Object's pk

        Returns:
            dict: {
                '<user_id>': [
                    (permission_id, permission_codename, deny),
                    (permission_id, permission_codename, deny),
                    ...
                ],
                '<user_id>': [
                    (permission_id, permission_codename, deny),
                    (permission_id, permission_codename, deny),
                    ...
                ]
            }
        """
        records = ObjectPermission.objects. \
            filter(asset_id=object_id). \
            values('user_id',
                   'permission_id',
                   'permission__codename',
                   'deny')
        object_permissions_per_user = defaultdict(list)
        for record in records:
            object_permissions_per_user[record['user_id']].append((
                record['permission_id'],
                record['permission__codename'],
                record['deny'],
            ))

        return object_permissions_per_user

    @staticmethod
    @cache_for_request
    def __get_all_user_permissions(user_id):
        """
        Retrieves all object permissions and builds an dict with object ids as keys.
        Useful to retrieve permissions (thanks to `@cache_for_request`)
        for several objects in a row without fetching data from data again & again

        Because `django_cache_request` creates its keys based on method's arguments,
        it's important to minimize their number to hit the cache as much as possible.
        This method should be called when object permissions for a specific user
        are needed several times in a row (within the same request).

        It will hit the DB once for this user. If object permissions are needed
        for an another object (i.e. `Asset`), in subsequent calls,
        they can be easily retrieved by the returned dict keys.

        Args:
            user_id (int): User's pk

        Returns:
            dict: {
                '<object_id>': [
                    (permission_id, permission_codename, deny),
                    (permission_id, permission_codename, deny),
                    ...
                ],
                '<object_id>': [
                    (permission_id, permission_codename, deny),
                    (permission_id, permission_codename, deny),
                    ...
                ]
            }
        """
        records = ObjectPermission.objects.filter(user=user_id).values(
            'asset_id', 'permission_id', 'permission__codename', 'deny'
        )
        object_permissions_per_object = defaultdict(list)
        for record in records:
            object_permissions_per_object[record['asset_id']].append((
                record['permission_id'],
                record['permission__codename'],
                record['deny'],
            ))

        return object_permissions_per_object

    def __get_object_permissions(self, deny, user=None, codename=None):
        """
        Returns a set of user ids and object permission ids related to
        object `self`.

        Args:
            deny (bool): If `True`, returns denied permissions
            user (User)
            codename (str)

        Returns:
            set: [(User's pk, Permission's pk)]
        """

        def build_dict(user_id_, object_permissions_):
            perms_ = []
            if object_permissions_:
                for permission_id, codename_, deny_ in object_permissions_:
                    if (deny_ is not deny or
                            codename is not None and
                            codename != codename_):
                        continue
                    perms_.append((user_id_, permission_id))
            return perms_

        perms = []
        # If User is not none, retrieve all permissions for this user
        # grouped by object ids, otherwise, retrieve all permissions for this object
        # grouped by user ids.
        if user is not None:
            # Ensuring that the user has at least anonymous permissions if they
            # have been assigned to the asset
            all_anon_object_permissions = self.__get_all_user_permissions(
<<<<<<< HEAD
=======
                content_type_id=object_content_type_id,
>>>>>>> 201a5083
                user_id=settings.ANONYMOUS_USER_ID
            )
            perms = build_dict(
                settings.ANONYMOUS_USER_ID,
                all_anon_object_permissions.get(self.pk),
            )
            if not user.is_anonymous:
                all_object_permissions = self.__get_all_user_permissions(
<<<<<<< HEAD
=======
                    content_type_id=object_content_type_id,
>>>>>>> 201a5083
                    user_id=user.pk
                )
                perms += build_dict(
                    user.pk, all_object_permissions.get(self.pk)
                )
        else:
            all_object_permissions = self.__get_all_object_permissions(
                object_id=self.pk
            )
            for user_id, object_permissions in all_object_permissions.items():
                perms += build_dict(user_id, object_permissions)

        return set(perms)

    @staticmethod
    @cache_for_request
    def __get_permissions_for_content_type(content_type_id,
                                           codename=None,
                                           codename__startswith=None):
        """
        Gets permissions for specific content type and permission's codename
        This method is cached per request because it can be called several times
        in a row in the same request.

        Args:
            content_type_id (int): ContentType primary key
            codename (str)
            codename__startswith (str)

        Returns:
            mixed: If `first` is `True` returns a tuple.
                   Otherwise a list of tuples
                   The tuple consists of permission's pk and its codename.
        """
        filters = {'content_type_id': content_type_id}
        if codename is not None:
            filters['codename'] = codename

        if codename__startswith is not None:
            filters['codename__startswith'] = codename__startswith

        permissions = Permission.objects.filter(**filters). \
            values_list('pk', 'codename')

        return permissions<|MERGE_RESOLUTION|>--- conflicted
+++ resolved
@@ -1039,16 +1039,12 @@
 
         perms = []
         # If User is not none, retrieve all permissions for this user
-        # grouped by object ids, otherwise, retrieve all permissions for this object
-        # grouped by user ids.
+        # grouped by object ids, otherwise, retrieve all permissions for
+        # this object grouped by user ids.
         if user is not None:
             # Ensuring that the user has at least anonymous permissions if they
             # have been assigned to the asset
             all_anon_object_permissions = self.__get_all_user_permissions(
-<<<<<<< HEAD
-=======
-                content_type_id=object_content_type_id,
->>>>>>> 201a5083
                 user_id=settings.ANONYMOUS_USER_ID
             )
             perms = build_dict(
@@ -1057,10 +1053,6 @@
             )
             if not user.is_anonymous:
                 all_object_permissions = self.__get_all_user_permissions(
-<<<<<<< HEAD
-=======
-                    content_type_id=object_content_type_id,
->>>>>>> 201a5083
                     user_id=user.pk
                 )
                 perms += build_dict(
