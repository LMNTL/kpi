--- conflicted
+++ resolved
@@ -424,53 +424,7 @@
             effective_perms = set()
         else:
             effective_perms_copy = copy.copy(effective_perms)
-<<<<<<< HEAD
-        if self.editors_can_change_permissions and (
-                codename is None or codename.startswith('share_')
-        ):
-            # Everyone with change_ should also get share_
-            change_permissions = self.__get_permissions_for_content_type(
-                content_type.pk, codename__startswith='change_')
-
-            for change_perm_pk, change_perm_codename in change_permissions:
-                share_permission_codename = re.sub(
-                    '^change_', 'share_', change_perm_codename, 1)
-                if (codename is not None and
-                        share_permission_codename != codename
-                ):
-                    # If the caller specified `codename`, skip anything that
-                    # doesn't match exactly. Necessary because `Asset` has
-                    # `*_submissions` in addition to `*_asset`
-                    continue
-                share_perm_pk, _ = self.__get_permissions_for_content_type(
-                    content_type.pk, codename=share_permission_codename
-                )[0]
-                for user_id, permission_id in effective_perms_copy:
-                    if permission_id == change_perm_pk:
-                        effective_perms.add((user_id, share_perm_pk))
-        # The owner has the delete_ permission
-        if self.owner is not None and (
-                user is None or user.pk == self.owner.pk) and (
-                codename is None or codename.startswith('delete_')
-        ):
-            delete_permissions = self.__get_permissions_for_content_type(
-                content_type.pk, codename__startswith='delete_')
-            # FIXME: `Asset`-specific logic does not belong in this generic
-            # mixin
-            if self.asset_type != ASSET_TYPE_SURVEY:
-                delete_permissions = delete_permissions.exclude(
-                    codename__endswith="_submissions"
-                )
-            for delete_perm_pk, delete_perm_codename in delete_permissions:
-                if (codename is not None and
-                        delete_perm_codename != codename
-                ):
-                    # If the caller specified `codename`, skip anything that
-                    # doesn't match exactly. Necessary because `Asset` has
-                    # `delete_submissions` in addition to `delete_asset`
-                    continue
-                effective_perms.add((self.owner.pk, delete_perm_pk))
-=======
+
         # The owner has the share_ and delete_ permission
         for codename_prefix in ('share_', 'delete_'):
             if self.owner is not None and (
@@ -488,7 +442,7 @@
                         # `delete_submissions` in addition to `delete_asset`
                         continue
                     effective_perms.add((self.owner.pk, perm_pk))
->>>>>>> 9dc50bae
+
         # We may have calculated more permissions for anonymous users
         # than they are allowed to have. Remove them.
         if user is None or user.pk == settings.ANONYMOUS_USER_ID:
