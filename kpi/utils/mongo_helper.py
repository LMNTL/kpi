# -*- coding: utf-8 -*-
from __future__ import unicode_literals

import base64
import json
import re

from bson import json_util, ObjectId
from django.conf import settings
from django.core.exceptions import ValidationError
from django.utils.translation import ugettext as _

from kpi.constants import NESTED_MONGO_RESERVED_ATTRIBUTES


class MongoHelper(object):
    """
    Mongo's helper.

    Mix of KoBoCAT's onadata.apps.api.mongo_helper.MongoHelper
    and KoBoCAT's ParseInstance class to query mongo.
    """

    KEY_WHITELIST = ['$or', '$and', '$exists', '$in', '$gt', '$gte',
                     '$lt', '$lte', '$regex', '$options', '$all']

    ENCODING_SUBSTITUTIONS = [
        (re.compile(r'^\$'), base64.encodestring('$').strip()),
        (re.compile(r'\.'), base64.encodestring('.').strip()),
    ]

    DECODING_SUBSTITUTIONS = [
        (re.compile(r'^' + base64.encodestring('$').strip()), '$'),
        (re.compile(base64.encodestring('.').strip()), '.'),
    ]

    # Match KoBoCat's variables of ParsedInstance class
    USERFORM_ID = "_userform_id"
    DEFAULT_BATCHSIZE = 1000

    @classmethod
    def decode(cls, key):
        """
        Replace base64-encoded characters not allowed in Mongo keys with their
        original representations

        :param key: string
        :return: string
        """
        for pattern, repl in cls.DECODING_SUBSTITUTIONS:
            key = re.sub(pattern, repl, key)
        return key

    @classmethod
    def encode(cls, key):
        """
        Replace characters not allowed in Mongo keys with their base64-encoded
        representations

        :param key: string
        :return: string
        """
        for pattern, repl in cls.ENCODING_SUBSTITUTIONS:
            key = re.sub(pattern, repl, key)
        return key

    @classmethod
    def get_instances(cls, mongo_userform_id, hide_deleted=True, **kwargs):

        params = cls.validate_params(**kwargs)
        start = params.get('start')
        limit = params.get('limit')
        sort = params.get('sort')
        fields = params.get('fields')
        query = params.get('query')
        instances_ids = params.get('instances_ids')
        permission_filters = params.get('permission_filters')

        # check if query contains an _id and if its a valid ObjectID
        if '_uuid' in query:
            if ObjectId.is_valid(query.get('_uuid')):
                query['_uuid'] = ObjectId(query.get('_uuid'))
            else:
                raise ValidationError(_('Invalid _uuid specified'))

        if len(instances_ids) > 0:
            query.update({
                '_id': {'$in': instances_ids}
            })

        query.update({cls.USERFORM_ID: mongo_userform_id})

        # Narrow down query
        if permission_filters is not None:
            permission_filters_query = {'$or': []}
            for permission_filter in permission_filters:
                permission_filters_query['$or'].append(permission_filter)

            query = {'$and': [query, permission_filters_query]}

        if hide_deleted:
            # display only active elements
            deleted_at_query = {
                '$or': [{'_deleted_at': {'$exists': False}},
                        {'_deleted_at': None}]}
            # join existing query with deleted_at_query on an $and
            query = {'$and': [query, deleted_at_query]}

        query = cls.to_safe_dict(query, reading=True)

        if len(fields) > 0:
            # Retrieve only specified fields from Mongo. Remove
            # `cls.USERFORM_ID` from those fields in case users try to add it.
            if cls.USERFORM_ID in fields:
                fields.remove(cls.USERFORM_ID)
            fields_to_select = dict(
                [(cls.encode(field), 1) for field in fields])
        else:
            # Retrieve all fields except `cls.USERFORM_ID`
            fields_to_select = {cls.USERFORM_ID: 0}

        cursor = settings.MONGO_DB.instances.find(query, fields_to_select)

        cursor.skip(start).limit(limit)

        if len(sort) == 1:
            sort = MongoHelper.to_safe_dict(sort, reading=True)
            sort_key = sort.keys()[0]
            sort_dir = int(sort[sort_key])  # -1 for desc, 1 for asc
            cursor.sort(sort_key, sort_dir)

        # set batch size
        cursor.batch_size = cls.DEFAULT_BATCHSIZE

        return cursor

    @classmethod
    def is_attribute_invalid(cls, key):
        """
        Checks if an attribute can't be passed to Mongo as is.
        :param key:
        :return:
        """
        return key not in cls.KEY_WHITELIST and\
               (key.startswith('$') or key.count('.') > 0)

    @classmethod
    def to_readable_dict(cls, d):
        """
        Updates encoded attributes of a dict with human-readable attributes.
        For example:
        { "myLg==attribute": True } => { "my.attribute": True }

        :param d: dict
        :return: dict
        """

        for key, value in list(d.items()):
            if type(value) == list:
                value = [cls.to_readable_dict(e)
                         if type(e) == dict else e for e in value]
            elif type(value) == dict:
                value = cls.to_readable_dict(value)

            if cls._is_attribute_encoded(key):
                del d[key]
                d[cls.decode(key)] = value

        return d

    @classmethod
    def to_safe_dict(cls, d, reading=False):
        """
        Updates invalid attributes of a dict by encoding disallowed characters
        and, when `reading=False`, expanding dotted keys into nested dicts for
        `NESTED_MONGO_RESERVED_ATTRIBUTES`

        :param d: dict
        :param reading: boolean.
        :return: dict

        Example:

            >>> d = {
                    '_validation_status.other.nested': 'lorem',
                    '_validation_status.uid': 'approved',
                    'my.string.with.dots': 'yes'
                }
            >>> MongoHelper.to_safe_dict(d)
                {
                    'myLg==stringLg==withLg==dots': 'yes',
                    '_validation_status': {
                        'other': {
                            'nested': 'lorem'
                        },
                        'uid': 'approved'
                    }
                }
            >>> MongoHelper.to_safe_dict(d, reading=True)
                {
                    'myLg==stringLg==withLg==dots': 'yes',
                    '_validation_status.other.nested': 'lorem',
                    '_validation_status.uid': 'approved'
                }
        """
        for key, value in list(d.items()):
            if type(value) == list:
                value = [cls.to_safe_dict(e, reading=reading)
                         if type(e) == dict else e for e in value]
            elif type(value) == dict:
                value = cls.to_safe_dict(value, reading=reading)
            elif key == '_id':
                try:
                    d[key] = int(value)
                except ValueError:
                    # if it is not an int don't convert it
                    pass

            if cls._is_nested_reserved_attribute(key):
                # If we want to write into Mongo, we need to transform the dot delimited string into a dict
                # Otherwise, for reading, Mongo query engine reads dot delimited string as a nested object.
                # Drawback, if a user uses a reserved property with dots, it will be converted as well.
                if not reading and key.count(".") > 0:
                    tree = {}
                    t = tree
                    parts = key.split(".")
                    last_index = len(parts) - 1
                    for index, part in enumerate(parts):
                        v = value if index == last_index else {}
                        t = t.setdefault(part, v)
                    del d[key]
                    first_part = parts[0]
                    if first_part not in d:
                        d[first_part] = {}

                    # We update the main dict with new dict.
                    # We use dict_for_mongo again on the dict to ensure, no invalid characters are children
                    # elements
                    d[first_part].update(cls.to_safe_dict(tree[first_part]))

            elif cls.is_attribute_invalid(key):
                del d[key]
                d[cls.encode(key)] = value

        return d

    @classmethod
<<<<<<< HEAD
    def validate_params(cls, **kwargs):
        """
        Ensure types of query and each param

        :param query: dict
        :param kwargs: dict
        :return: dict
        """

        start = kwargs.get('start', 0)
        limit = kwargs.get('limit', cls.DEFAULT_LIMIT)
        sort = kwargs.get('sort', {})
        fields = kwargs.get('fields', [])
        query = kwargs.get('query', {})
        instances_ids = kwargs.get('instances_ids', [])
        permission_filters = kwargs.get('permission_filters')

        if isinstance(query, basestring):
            try:
                query = json.loads(query, object_hook=json_util.object_hook)
            except ValueError:
                raise ValueError(_('Invalid `query` param'))

        if isinstance(sort, basestring):
            try:
                sort = json.loads(sort, object_hook=json_util.object_hook)
            except ValueError:
                raise ValueError(_('Invalid `sort` param'))

        try:
            start = int(start)
            limit = int(limit)
            if limit > cls.DEFAULT_LIMIT:
                limit = cls.DEFAULT_LIMIT
            if start < 0 or limit < 0:
                raise Exception()  # Try/Except will catch this exception and proper message
        except ValueError:
            raise ValueError(_('Invalid `start/limit` params'))

        if isinstance(fields, basestring):
            try:
                fields = json.loads(fields, object_hook=json_util.object_hook)
            except ValueError:
                raise ValueError(_('Invalid `fields` params'))

        if not isinstance(instances_ids, list):
            raise ValueError(_('Invalid `instances_ids` param'))

        if not (isinstance(permission_filters, list) or permission_filters is None):
            raise ValueError(_('Invalid `submitted_by` param'))

        return {
            'query': query,
            'start': start,
            'limit': limit,
            'fields': fields,
            'sort': sort,
            'instances_ids': instances_ids,
            'permission_filters': permission_filters
        }
=======
    def encode(cls, key):
        """
        Replace characters not allowed in Mongo keys with their base64-encoded
        representations

        :param key: string
        :return: string
        """
        for pattern, repl in cls.ENCODING_SUBSTITUTIONS:
            key = re.sub(pattern, repl, key)
        return key

    @classmethod
    def decode(cls, key):
        """
        Replace base64-encoded characters not allowed in Mongo keys with their
        original representations

        :param key: string
        :return: string
        """
        for pattern, repl in cls.DECODING_SUBSTITUTIONS:
            key = re.sub(pattern, repl, key)
        return key

    @classmethod
    def is_attribute_invalid(cls, key):
        """
        Checks if an attribute can't be passed to Mongo as is.
        :param key:
        :return:
        """
        return key not in \
               cls.KEY_WHITELIST and (key.startswith('$') or key.count('.') > 0)
>>>>>>> e82cb91b

    @classmethod
    def _is_attribute_encoded(cls, key):
        """
        Checks if an attribute has been encoded when saved in Mongo.

        :param key: string
        :return: string
        """
        return key not in cls.KEY_WHITELIST and (key.startswith('JA==') or
                                                 key.count('Lg==') > 0)

    @staticmethod
    def _is_nested_reserved_attribute(key):
        """
        Checks if key starts with one of variables values declared in NESTED_MONGO_RESERVED_ATTRIBUTES

        :param key: string
        :return: boolean
        """
        for reserved_attribute in NESTED_MONGO_RESERVED_ATTRIBUTES:
            if key.startswith("{}.".format(reserved_attribute)):
                return True
<<<<<<< HEAD
        return False
=======
        return False

    @classmethod
    def get_instances(
            cls, mongo_userform_id, hide_deleted=True, start=None, limit=None,
            sort=None, fields=None, query=None, instances_ids=None,
    ):
        # check if query contains and _id and if its a valid ObjectID
        if "_uuid" in query:
            if ObjectId.is_valid(query.get("_uuid")):
                query["_uuid"] = ObjectId(query.get("_uuid"))
            else:
                raise ValidationError(_('Invalid _uuid specified'))

        if len(instances_ids) > 0:
            query.update({
                "_id": {"$in": instances_ids}
            })

        query.update({cls.USERFORM_ID: mongo_userform_id})

        if hide_deleted:
            # display only active elements
            deleted_at_query = {
                "$or": [{"_deleted_at": {"$exists": False}},
                        {"_deleted_at": None}]}
            # join existing query with deleted_at_query on an $and
            query = {"$and": [query, deleted_at_query]}

        query = cls.to_safe_dict(query, reading=True)

        if len(fields) > 0:
            # Retrieve only specified fields from Mongo. Remove
            # `cls.USERFORM_ID` from those fields in case users try to add it.
            if cls.USERFORM_ID in fields:
                fields.remove(cls.USERFORM_ID)
            fields_to_select = dict(
                [(cls.encode(field), 1) for field in fields])
        else:
            # Retrieve all fields except `cls.USERFORM_ID`
            fields_to_select = {cls.USERFORM_ID: 0}

        cursor = settings.MONGO_DB.instances.find(query, fields_to_select)

        cursor.skip(start)
        if limit is not None:
            cursor.limit(limit)

        if len(sort) == 1:
            sort = MongoHelper.to_safe_dict(sort, reading=True)
            sort_key = sort.keys()[0]
            sort_dir = int(sort[sort_key])  # -1 for desc, 1 for asc
            cursor.sort(sort_key, sort_dir)

        # set batch size
        cursor.batch_size = cls.DEFAULT_BATCHSIZE

        return cursor
>>>>>>> e82cb91b
<|MERGE_RESOLUTION|>--- conflicted
+++ resolved
@@ -65,17 +65,11 @@
         return key
 
     @classmethod
-    def get_instances(cls, mongo_userform_id, hide_deleted=True, **kwargs):
-
-        params = cls.validate_params(**kwargs)
-        start = params.get('start')
-        limit = params.get('limit')
-        sort = params.get('sort')
-        fields = params.get('fields')
-        query = params.get('query')
-        instances_ids = params.get('instances_ids')
-        permission_filters = params.get('permission_filters')
-
+    def get_instances(
+            cls, mongo_userform_id, hide_deleted=True, start=None, limit=None,
+            sort=None, fields=None, query=None, instances_ids=None,
+            permission_filters=None
+    ):
         # check if query contains an _id and if its a valid ObjectID
         if '_uuid' in query:
             if ObjectId.is_valid(query.get('_uuid')):
@@ -120,8 +114,9 @@
             fields_to_select = {cls.USERFORM_ID: 0}
 
         cursor = settings.MONGO_DB.instances.find(query, fields_to_select)
-
-        cursor.skip(start).limit(limit)
+        cursor.skip(start)
+        if limit is not None:
+            cursor.limit(limit)
 
         if len(sort) == 1:
             sort = MongoHelper.to_safe_dict(sort, reading=True)
@@ -245,68 +240,6 @@
         return d
 
     @classmethod
-<<<<<<< HEAD
-    def validate_params(cls, **kwargs):
-        """
-        Ensure types of query and each param
-
-        :param query: dict
-        :param kwargs: dict
-        :return: dict
-        """
-
-        start = kwargs.get('start', 0)
-        limit = kwargs.get('limit', cls.DEFAULT_LIMIT)
-        sort = kwargs.get('sort', {})
-        fields = kwargs.get('fields', [])
-        query = kwargs.get('query', {})
-        instances_ids = kwargs.get('instances_ids', [])
-        permission_filters = kwargs.get('permission_filters')
-
-        if isinstance(query, basestring):
-            try:
-                query = json.loads(query, object_hook=json_util.object_hook)
-            except ValueError:
-                raise ValueError(_('Invalid `query` param'))
-
-        if isinstance(sort, basestring):
-            try:
-                sort = json.loads(sort, object_hook=json_util.object_hook)
-            except ValueError:
-                raise ValueError(_('Invalid `sort` param'))
-
-        try:
-            start = int(start)
-            limit = int(limit)
-            if limit > cls.DEFAULT_LIMIT:
-                limit = cls.DEFAULT_LIMIT
-            if start < 0 or limit < 0:
-                raise Exception()  # Try/Except will catch this exception and proper message
-        except ValueError:
-            raise ValueError(_('Invalid `start/limit` params'))
-
-        if isinstance(fields, basestring):
-            try:
-                fields = json.loads(fields, object_hook=json_util.object_hook)
-            except ValueError:
-                raise ValueError(_('Invalid `fields` params'))
-
-        if not isinstance(instances_ids, list):
-            raise ValueError(_('Invalid `instances_ids` param'))
-
-        if not (isinstance(permission_filters, list) or permission_filters is None):
-            raise ValueError(_('Invalid `submitted_by` param'))
-
-        return {
-            'query': query,
-            'start': start,
-            'limit': limit,
-            'fields': fields,
-            'sort': sort,
-            'instances_ids': instances_ids,
-            'permission_filters': permission_filters
-        }
-=======
     def encode(cls, key):
         """
         Replace characters not allowed in Mongo keys with their base64-encoded
@@ -341,7 +274,6 @@
         """
         return key not in \
                cls.KEY_WHITELIST and (key.startswith('$') or key.count('.') > 0)
->>>>>>> e82cb91b
 
     @classmethod
     def _is_attribute_encoded(cls, key):
@@ -365,65 +297,4 @@
         for reserved_attribute in NESTED_MONGO_RESERVED_ATTRIBUTES:
             if key.startswith("{}.".format(reserved_attribute)):
                 return True
-<<<<<<< HEAD
-        return False
-=======
-        return False
-
-    @classmethod
-    def get_instances(
-            cls, mongo_userform_id, hide_deleted=True, start=None, limit=None,
-            sort=None, fields=None, query=None, instances_ids=None,
-    ):
-        # check if query contains and _id and if its a valid ObjectID
-        if "_uuid" in query:
-            if ObjectId.is_valid(query.get("_uuid")):
-                query["_uuid"] = ObjectId(query.get("_uuid"))
-            else:
-                raise ValidationError(_('Invalid _uuid specified'))
-
-        if len(instances_ids) > 0:
-            query.update({
-                "_id": {"$in": instances_ids}
-            })
-
-        query.update({cls.USERFORM_ID: mongo_userform_id})
-
-        if hide_deleted:
-            # display only active elements
-            deleted_at_query = {
-                "$or": [{"_deleted_at": {"$exists": False}},
-                        {"_deleted_at": None}]}
-            # join existing query with deleted_at_query on an $and
-            query = {"$and": [query, deleted_at_query]}
-
-        query = cls.to_safe_dict(query, reading=True)
-
-        if len(fields) > 0:
-            # Retrieve only specified fields from Mongo. Remove
-            # `cls.USERFORM_ID` from those fields in case users try to add it.
-            if cls.USERFORM_ID in fields:
-                fields.remove(cls.USERFORM_ID)
-            fields_to_select = dict(
-                [(cls.encode(field), 1) for field in fields])
-        else:
-            # Retrieve all fields except `cls.USERFORM_ID`
-            fields_to_select = {cls.USERFORM_ID: 0}
-
-        cursor = settings.MONGO_DB.instances.find(query, fields_to_select)
-
-        cursor.skip(start)
-        if limit is not None:
-            cursor.limit(limit)
-
-        if len(sort) == 1:
-            sort = MongoHelper.to_safe_dict(sort, reading=True)
-            sort_key = sort.keys()[0]
-            sort_dir = int(sort[sort_key])  # -1 for desc, 1 for asc
-            cursor.sort(sort_key, sort_dir)
-
-        # set batch size
-        cursor.batch_size = cls.DEFAULT_BATCHSIZE
-
-        return cursor
->>>>>>> e82cb91b
+        return False