--- conflicted
+++ resolved
@@ -49,21 +49,14 @@
                 if not _type:
                     summary_errors.append(row)
                     continue
-<<<<<<< HEAD
+                if re.match('^end', _type):
+                    continue
                 if _type in META_QUESTION_TYPES:
                     metas.add(_type)
                     continue
-                if re.match('^end', _type):
-                    continue
                 row_count += 1
                 types.add(_type)
-                if _label != None and len(_label) > 5:
-=======
-                if not re.match('^end', _type):
-                    row_count += 1
-                    types.add(_type)
                 if _label != None and len(_label) > 0:
->>>>>>> 12adeecb
                     labels.append(_label)
                 keys = keys | set(row.keys())
 
