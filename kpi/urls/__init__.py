--- conflicted
+++ resolved
@@ -6,13 +6,10 @@
 
 from hub.models import ConfigurationFile
 from hub.views import ExtraDetailRegistrationView
-<<<<<<< HEAD
-=======
 from kobo.apps.mfa.views import (
     MfaLoginView,
     MfaTokenView,
 )
->>>>>>> e8f33aac
 from kpi.forms.registration import RegistrationForm
 from kpi.views import authorized_application_authenticate_user
 from kpi.views import home, one_time_login, browser_tests, design_system, modern_browsers
