--- conflicted
+++ resolved
@@ -6,18 +6,10 @@
 
 from hub.models import ConfigurationFile
 from hub.views import ExtraDetailRegistrationView
-<<<<<<< HEAD
 from kobo.apps.mfa.views import (
     MfaLoginView,
     MfaTokenView,
 )
-from kobo.apps.superuser_stats.views import (
-    user_report,
-    country_report,
-    retrieve_reports,
-)
-=======
->>>>>>> eeb3b6d6
 from kpi.forms.registration import RegistrationForm
 from kpi.views import authorized_application_authenticate_user
 from kpi.views import home, one_time_login, browser_tests, design_system, modern_browsers
