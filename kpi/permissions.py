--- conflicted
+++ resolved
@@ -395,26 +395,4 @@
         'GET': ['%(app_label)s.view_%(model_name)s'],
         'PATCH': ['%(app_label)s.validate_%(model_name)s'],
         'DELETE': ['%(app_label)s.validate_%(model_name)s'],
-    }
-
-
-<<<<<<< HEAD
-class ReportPermission(IsOwnerOrReadOnly):
-    def has_object_permission(self, request, view, obj):
-        # Checks if the user has the require permissions
-        # To access the submission data in reports
-        user = request.user
-        if user.is_superuser:
-            return True
-        if user.is_anonymous:
-            user = get_anonymous_user()
-        permissions = list(obj.get_perms(user))
-        required_permissions = [
-            PERM_VIEW_SUBMISSIONS,
-            PERM_PARTIAL_SUBMISSIONS,
-        ]
-        return any(
-            perm in permissions for perm in required_permissions
-        )
-=======
->>>>>>> 9c4a334c
+    }